<?xml version="1.0" encoding="UTF-8"?>
<pipeline version=".2">
        <connections>
                <connection source="DTIImage_1.Output" sink="Registration_1.DTIVolumes" />
                <connection source="MNIimage_1.Output" sink="Registration_1.Reference" />
                <connection source="MPRAGEImage_1.Output" sink="Registration_1.Reference_2" />
                <connection source="MNIimage_1.Output" sink="Registration_1.Reference_3" />
                <connection source="DTIImage_1.Output" sink="Registration_1.Input" />
                <connection source="MPRAGEImage_1.Output" sink="Registration_1.Reference_4" />
                <connection source="MPRAGEImage_1.Output" sink="Registration_1.Input_2" />
                <connection source="DTIbvals_1.Output" sink="Registration_1.Bvalues" />
                <connection source="DTIGradients_1.Output" sink="Registration_1.Bvectors" />
                <connection source="ParseB_1.B0location" sink="ExtractB0_1.DTIB-values" />
                <connection source="ExtractB0_1.Flow" sink="FLIRT_1.Flow" />
                <connection source="ExtractB0_1.B0Volume" sink="FLIRT_2.Input" />
                <connection source="ExtractB0_1.Flow" sink="FLIRT_2.Flow" />
                <connection source="FLIRTApplyxfm_2.Output" sink="FLIRTApplyxfm_1.Input" />
                <connection source="FLIRT_1.OutputMatrixFile" sink="FLIRTApplyxfm_1.InitialMatrixFile" />
                <connection source="ParseB_1.B0location" sink="EddyCorrect_1.Referencevolume" />
                <connection source="EddyCorrect_1.Output" sink="FLIRTApplyxfm_2.Input" />
                <connection source="FLIRT_2.OutputMatrixFile" sink="FLIRTApplyxfm_2.InitialMatrixFile" />
                <connection source="Registration_1.Output" sink="DiffusionProcessing_1.DTIImage" />
                <connection source="DTIGradients_1.Output" sink="DiffusionProcessing_1.DTIGradients" />
                <connection source="MNIbrainmask_1.Output" sink="DiffusionProcessing_1.BrainMask" />
                <connection source="MNIbrainmask_1.Output" sink="DiffusionProcessing_1.BrainMask_2" />
                <connection source="MNIlabels_1.Output" sink="DiffusionProcessing_1.atlas" />
                <connection source="Registration_1.BValue" sink="DiffusionProcessing_1.DTIBvalue" />
                <connection source="D2.TensorEstimation_1.DTItensors" sink="D3.FiberTractography_1.DTITensors" />
                <connection source="D5.SmallGraphGeneration_1.graphfile" sink="D6.graphmltomat_1.graphmlfile" />
                <connection source="D3.FiberTractography_1.DTIfibers" sink="D4.FiberConverter_1.fiberinfile" />
                <connection source="D4.FiberConverter_1.fiberoutfile" sink="D5.SmallGraphGeneration_1.fiberfile" />
                <connection source="DiffusionProcessing_1.matgraphfile" sink="Graphsmat_1.Input" />
                <connection source="Registration_1.Output" sink="DTIinMNIspace_1.Input" />
                <connection source="DiffusionProcessing_1.fiberoutfile" sink="Fibers_1.Input" />
                <connection source="DiffusionProcessing_1.graphfile" sink="Graphsgraphml_1.Input" />
        </connections>
        <icons>
                <icon id="0" value="iVBORw0KGgoAAAANSUhEUgAAAFYAAABBCAYAAABLhVPUAAAg2klEQVR42u1cB1hU17aeCJpooqZq&#xA;bjRq1AAzDGVoQ4dhZmBo0qK5iTHRtGtiEluiubmJGo0pJpqEakGKIh2p0ntvgiBKGYoKMyIEu2CE&#xA;2evtfYYyFTD33Xfz3rvzfes7dU75z9r/+tfa+xwa7U/+c6cdmeOt6W/rPcPvY28Nf1/vmX6FXnMD&#xA;ruH5Ee/H/cHFOgTx3o28zV9/KtuNc/xXr9n+3/toYpvhv8tnRsBH3hp+q1bTArVX02I1aP/50Wje&#xA;Twbs9pobWMrdGHWfHZeOjGrzQF9cDIzhSmAnZyDOJ1FAx/M6UC1nVsdSEO+9SDDoKATGSCUyuFwE&#xA;5jFnwO7vcfcELuEV3jP9D2PQP3hF09dmNe3Q0/8nwVtH+/FxHw0/Hy+a/zOK2+gjFUFGVbnA+TwG&#xA;6aCqceBMs7IQb0s0XletBCoxxu+Vqtffq6CmrI58sIpPA8d1JwB7/SVspV4a/mF4+q7HLD+9/9WA&#xA;kqbp/WjAdoFL/E2jknZg3L+1UnEfbajeS4AwbC4A3keRoHujDNgZGcB/JRy4W6KQVXgymJVk4v9W&#xA;jIOn31sCZulZlIey8zOQVVgKuNgEg4vRcVi1JAi8FgSCk0Mi2K0vQA6vZALPDQPsmAx82yQksIgD&#xA;209KkQs7tsH7Ud/tGGgvH01fntdMXwMaDR75UwLpRQuge83w3+Sx/HgIf13aZcvAGjCq6QTLI7XA&#xA;+SwHHD5MeU3JY6GGSYeqEgKY7p1y0L1drtITjc7mAfejaPBYeQQwFxMvVGncNZmImdMPWvVDU5pe&#xA;Vi8I2FEjlgdKke32bPxQjqeSe/iTeOWeWaR5rVp8vI6zNRdYNV2gjQZBC4awF3aDq1UomBRkI91b&#xA;ZUn2UKBJA5ixEioXkyn21mhtqPnMGGpn4unbGMA+RUBNCrPB2TEMg+lHASewjUJmR2okRtGNYIyN&#xA;HVmPTCLqJOygamS3KQu5ax0Hj4XByOajUjQVsM52cWCYdRF02kSU6VW0gzvrRKPXDL+N/zbvJdEX&#xA;c5aH57LjbezIBkS/ewu0R+6B9vBdClSjPCFwP45FxAsxgLnLoOAxDOYjeP4YBmyYCZULdaCqkqIB&#xA;YcF57qZYC10of9o66cyvvI1Rw9x3IpGbcTAiYLqanQTDwmZEPJVZ2zEOhDozTmgAvudpxFmXDTo1&#xA;d1WCyjp1CdltzlL6r2F+832veUESF9OIilW0Xxb+D4F5aDaWNa8K3MKibPcnXDfJz0a2vomIfu8m&#xA;BabOg7tg2HgFzJIugN2BRBgNRhW6cOEJ8n88/xOJ8OaJ6cB799QHTj4n3vN8PhC8H/UHN62wYfst&#xA;2f56ly8/RfjOzfRkGeeddDCJrh+/afeVx8Ew5+KUwI6Z5YEScHRLBnrFbTlQdcpvg6PzacQ4f1np&#xA;P4wLV0DgGCNhNF0B7trkq6tpvs/9a2XRTF9z/oZTbUZ1eXJN1TogCdix5zCQuRSY9vtiwe67+LHt&#xA;5/Sg5CkKVEnVbpufE2HV0iPIa3YgcraJKly9/Mh87F1DjCa5G+ylC8XrCFXQW8Xv4uX+sW281Ulg&#xA;FNc4bWCJmQVXY97NQFp1g6CNzTS0GVxZp8Aksl7tf7gfnEFkSm/tAc6m9H5vzQDOv8BLf13iYnE8&#xA;HHOdRBZQ5kAZcHbFgkVYGtIXFY+vtz2UgEbnW1ZA2QJyDIfPYz8SOIWB1+wA4L6aBHqlQnIDEt0O&#xA;8RKdNnGc6hvsKdQVXmXoNPc8o90qCib7GxS2gPU3BQ8FLDHrr7DiWI2VRfF1cLaOQfpFbUjt/hhM&#xA;h7eSQb+4bXwd5/0zQ0Qu/reB6jPL7w33lSED2EuRLKiWJ1OBtxlLo1vyEZxO9COWTXi+iwnVL1JK&#xA;QcP/ryR7IlFXr1qeH+lC0U566xVPk6g6ZL8xA6z2lyCTqHrEPNsBdOk+D7TbRN/rN/Q+rtMussTN&#xA;9JyjV4JS08VTDJT4Jp7eVQUWHQdRuy1Z4GYQAbw1SVM/DAwueYCGuRfHlwW8mGFvjYD1/7x0muG/&#xA;0yK0Dum3iSUmlbmj+rEY+G9HIPPoNJWSaNSu0qHyZerBaAS4r/rLsd8tDpYqXbxRYiMJMI3OK30f&#xA;5b6WMmD5bTGwQ2qAHVyDlcQpxNmeKbv/ZUwLnvYFoOnoHrMVL98aXf8778PU77RauxdRF42DI729&#xA;l0lvFcWo9Ny9BeCmHYaY1VMHQGZJG/J84Rjm9Gbpw8Gc62IWMexKC3zqn+BT/3V2XxRKSECy/yIP&#xA;MW+WAet8Pria4hM15KNJQO3ThUoGdYxnAziYEweJhJG9YPaxahDwo8F2Rw6w0s6DVmuPAfa2w7L7&#xA;cL7KV9NUxWnaLb0vESDxcqR2u1ig7h7obT1fqTqG/cdZiFDDVMAS2nG2igTTE1hfN12SKgYMsvf8&#xA;wHf/EKieTwZ+aR7ZINGWDGJQ88HaNxFnOZngahkMhi2Faj3VtDBrgJ2crE+OYVR50dwo78Jto/hG&#xA;ZL2nEEgzd1ibKuG7xYMbPUwi6zG4yR+gt4lt5TzrUInaG9a9cGWQ937KP1YKhY9OeiPEe9tEJcpR&#xA;vxvxXlemAxKo6C3d48usXMznOwqUHjDm24SHb/5P+H9imoZdf+gO8N5LBXZaBlicSAVnp3CJIp+O&#xA;mUFXEXB2xN5ePdPXjDqG1mEDzEfXOe+lg83f88Dq2xIwx1Rg+U0x2H+QgTwWHwPdc5dkL7Ybg6Ch&#xA;0yq6NK5DUxom9SarA0XIsL5r2VT3g/d9XdX/HVfHqzwuAXecCuq7gPtOmtI+tp/m1D0cqJr+B/iv&#xA;p0p0e38DpzVxwGrMp0AV8MMl9EHVBQ+93lLwWHJ48BVNP3vqRpp7tOjNPb3qACFBxP3lEDANr5Vb&#xA;r93ew9ER9nyr7n/mJ2vkRXx28+B07kmnXWys8sHsxQ8mu1nJG01i6oB+ccJrdRsuKf3XnRE2MK2s&#xA;jFSc3AyPxdn8gjOVzdnIWXAK6XWXIFIUcWMdA3WeSoz7XtR9Hw1/F3IcqXQSXZ6Ku6z2FYL5r+Xy&#xA;wGI5xRBe1VX3H867qfI8HVT1gHj5VPfG7Ly2EO8fhe227P/Jg7X/W7py1pV1ATgbM9Bk189bmww+&#xA;M/3ZU4AatMDFKLhBv7sYzKPS8NPAQPaWUKDx10YAOylDbaCyiEgb8Znlv4YCtavveXzStuloSsJj&#xA;Vj8rqgTxzWVdXY/h+Tql6NzajakoVj66HyjCQa/bbLqtkTq2UOSO/xuKbYBINGe7SJUAOjtGyWdv&#xA;B0skzJoOzO3SJEavsgORWu8kwv/IfBfD4w3M3jJEvNLVOhgIwFSV6VYZbuJBQH+gmgJYWBl4Lgx4&#xA;hwL1QvfT+IQNDyPYjTOaVEV8Hzz9VClY4QfhZhMpn01F1nQQ2pkMTO2W/rkYzFLttp6fGa1iG5LJ&#xA;kfXGtbUzmec7+W6cqEDM61cVz8f3TpToVwgngh2mA/ttWcBdl4wVQi2laZ2cY7vUnthj6eHT+p3F&#xA;lEfy38YpXlnOOHDshHTSDaK6kHy/Ehw3nvpk/OLbRJUPmwmpDhyipFEZNSIHbGs3cuXIeFGrqGyl&#xA;8Oqk+ftK4cA8vG+2vOgXXcXqIwgrBT4Bd1Q5zCCgE/DHgiff/bSElaycNjMaL4HNF3ng6BMPLqYR&#xA;iDimckal6csjTZ8AZR53BpwdQuXA422IRCZF2aoD1o3SveQYi7u7Z2MvK1Df5HvwxVx+GHDvE+/H&#xA;mVauHCfvygdzXyknawtF0aRZywUoodiJ1BRs9uZbmWxMtde8LdrhbB7RM9m58bUNuJhHhBJ6GD8e&#xA;qby1iE1c9E98a5h9sXWM+8nxR9VFgzQAXwG2XznCNKirDOw8/1S6RNoN4mYUjMxS0yeAu1qKnF1D&#xA;FQGNwuatDTUe5ALIEydifaq0kLPpjFy9c2rr+Ru29WPLdl/kgt3HGVTKir3tG3JuuSRAKPoQbxsm&#xA;wQhneLA0thpo8BswvsGehTUzebjqzuXMG6cXEtiitIU9a0jqPHZsEoyVqAV7NZFkJifPkmK7rXJm&#xA;peF/2uxMJkUDAvdwxBjlUr2eEuT5fBDYb4mWAbXqsHJWIwqcVvPG0oW3NglM8YVME9yi5R0d8/F0&#xA;yGZ7NtbARVTair14g4L4x7pXfEivrB3xvU6D6xIMaowUVGIzHlwDe4co4L6RLKdNx5t102VwcopR&#xA;Wu+wPm3Qwrc8Ef/nzXG6kAW3TfQ92c/i1wpSdJfPwOxpezS95wTG2++Pp3Qo7/3I8X6kVdpHEPfj&#xA;KOTw0QSw2lCpr+4E01MBPcB9Mxlsvsyfzv5Ip/nqMv6q0zGkwM1KPX+daFzZcxOvYgdXJTqsSwW3&#xA;ZcHA+L4AZt69Og7qmM26JQYOJxIHo9PArOmUOw/rTBNY/FQmL7VwuuroHjeuFEiqraSLheKDozoY&#xA;PJ87cm7CU2lH/uL1VGCsWU425a32u2KBnZIxUVs9mgikLuD4RgTZ3ojta2OonaMC2B8eNjjZfp4L&#xA;fI/TiFmlvgBimHEBeK8mfb44scbHYl1yh7txpI7seVfR/F7wecy/1okZCi8HloLmPWVAZW3Ggz4w&#xA;+jgdXI1PyCccvhVgcUheSwv4MVT3j5teOFjvKsAPtTFMhSbulWZfucjicO2Il2agHY1U5XF2dcs8&#xA;/sw4kG7mwbK9nwTMCtIHxdsTu4QdkT6PDjXrGMMV2+Rk2rxDT5sePutt8Ut5vf3GdHDYnAG2/8gG&#xA;i28LwQp7j93WbCDVd1XAYUpAq144JiHdJvabMsF6ax6QKXdNEqkhIJflwbAo41wHDTDXwcBi2fOy&#xA;dqYasD7NvLKgpAloqH9SQGVtrrCdPCz5DCu6Xi6tJsUgUk7UL20FZm07mEScJb0H4OwSE0LOTZSD&#xA;bMptvzETmLeuI9zyMzCv+qXx/iYvodw5x4dIfxS2D7Sh7gWpVW3E23LMcjKHDC4Xgot9CHjNCNj6&#xA;Pu3IzFWLjm50WJ/aahZcc4ve1L1T/6xwCz7RddmLtviuFBGPUOeVDm+lSQyTusEksAU47+VTPa7W&#xA;7nGwOLmO4kYMaBrm0FnynDqwGoM0OF0wZW3ZySpkEn1u0mzK9tNs0KtqV1ovcIlKkNYc5Ktv3HdS&#xA;Ean8uepG3KWRNIxVlW2iAzVp2CsTcVB6y2pH8lwtqFlOh6odGMwybBLZOoAb4yjVM+q56Oh6o/xm&#xA;Y4XiCbELWH/+FcugY6TCT2VKtZ0Sm68L1d6Exc/lwDrVBZa7a4FregKePtsiC4SfYqrqyAj9mP1m&#xA;0sijAz1qwVuSUgOzbopUbuM6RU6qDihgd+epBN6NGbp7tJhTLrveySeB6uMTWMbK1yyYdyv1Pef6&#xA;7eC/HVmlSqvSh6vAxSaE8iaLb0uQVqtYZ1TaqA5QbeJYaebUU02WbX4qVnsTpifrwP2lUDB9Jxk0&#xA;7l8bA2AEe+Vm5dJf/8FZt3BT3ZYBri8eg+cqLqoET+N+L5hsSoUnm4Ry6+dfFFKya/LEpAdsd2ar&#xA;3LZ6qb8XSSLw/B1ZReFsH015rItpdP34tZLOPWZfSYh5fFqow/aoSHZ6Rg0G83dZYG1/PE15Ksk0&#xA;cKC6QR1cKA6fIkDdxRnMl5iLPjIsbO5Xt5/N9lxkvDFNlifvYADd5QG98SQNrhng9YfGQFpY0Ag8&#xA;6/iRhaUXkSpwZ94Rgz0/Chan1I2v0/mxECx+lI/+FoFlchKMcb4L7LbnKEuylivgM//n5Yz27pXy&#xA;FbB64LsmSXSG7iDP+UGnqCoWHcqWYuDiZUAc0h0qr2HeKD2J58OIMX6vPO75bGCKwC7qkrQvSZRJ&#xA;adeW7haDgtbpKIA2baF4Lc5aAhTS0yLs1e+76IYKZt3swZzZfwx7KQ5U/UbyoN58CYNyAW+LokEf&#xA;Sy4QdXYC3+wkmt8iVOm5hC54JifgxcSz8MhIP1i/Gq9U+rP5Rz6YhsmXLXnrkpBuXZc8sM2Xb++h&#xA;7cHeKvZWkI/IxfqUxHZP8Qhu0ftJp95xPXHJZN0qQB+pAie3cOQ1L+gS1n4pOOXz02q96kzEMqaC&#xA;YwLn6Aosl+5MN/cnF0Wq+IRGFLOmsVxddnFJ4lljDNC1UaBwsBqYJwVZhk9xIvBiYi1Sx7fzhJ1J&#xA;bs8Gvq63K3uTxcGydqVqWU07qWyBrsyYAlbKebA6VCLPxa2iMopfW0VfKx5Dv7odXJnhQ6tpAc/T&#xA;SGS325egFlSTohxwsQqhRp5w3pyonBNgMcCOeP4eTlOrcSoYYlDc6ouXfQnwOHAlYm7tGPVuRYAH&#xA;tVt6HKZV24OBV14Krxh8rL9bFqg3sX0h1+RxMrA8vEJdIAuRE/TNPc/gaxDJdWJmNIGTVxwyPV4z&#xA;uWPg7JLS7NT9qaC0HbnXJ0axzPEPJV3XVNQfKAX2mQwqIbDfFQf8DRFgtzueAtY4pl4mE+p5RrZj&#xA;ziCvBQl4MWi025lw8BWqbiAU+VNgSwE/Sp44EdSk0jQ1qL+txyZ5proZXsg4JwtUDuba5WSbLIBz&#xA;xJfG5oex9WFrwVaGaUVbRfp9QKlY/Woi6SGeFFgcLzZKFQHlNMqdkpsyr8jewSMYuDJ2pjTbsvkh&#xA;ETnzQ8CwTdpJaLs/AdwMwmUP0DIqN1Ll5Mn2HGS3DScCpPjbOhFdGXUdYz2aQ9jOkgcyTW/dgoEZ&#xA;mCfsEC4PqSAApePlCGnwwvILfnsDz7+O9xPgeVMM9gppgMNUcr1jvnS534Rap5iGtoq+U2rKRa3g&#xA;8cJRuUEZStYushwtP0oUt7EympDHgqNZsmMFPlmldWS8gM28I9/tInAOw09CZqAYVgKEG/F8nxxP&#xA;1XaC19NBoEcq65irzI7WSDwWHwVnrePAtYwAB9co4KxLxGlsXuH0gMX8C/1zMTBLLdedZmLwuBjE&#xA;NXj6AV5vj4OYIZ4Pw5aCrRxbM/FUHKwe6PxSJMu3gbKHXR5bO9/oTJPK7iKzkBqcYieoSxwkpJpl&#xA;mnTeUtV2J6c40rKTJ2oFmv7NNj8lqg5ckioMVgCpoE80B2HPB1pt15arLLtZRSLbz7KRKxb5htsz&#xA;0ROXuhQDStfSuOrt0/TYn8b+Z+seA89UNcse6ywNbj+Dpw9U8arZ20kShXUf0eC6FaGX53Mbmkzi&#xA;zqnPAt9OA/OgSlW6vJ0aCjA/6AOHN1PBOF56DFLncHSJA4c1eSMYWGkvAklJyVAfQ6H6sQGuZseR&#xA;wDYaTQwBEhuRzErlU+PEIJP1yTD7mlywuSGVUX22KlWASlBJXeC3q2PHeLz7EvBNwuGJri6Z4w4w&#xA;8DRZVWLA/C5XAWwq/R16BP0G7I/SEOkZnqzX2OHDM6q2nSaXZrmvLtAgWUSl3+zAJrD8qhrYv16Q&#xA;jq01jx8eDV5BizxeDJpsaBBwN5wC71n+MDp65R4Z0kN1WygO1fm6ELE+zpSMivzfsSWRqE4Dmeo+&#xA;wEwMshu2YMWCimxdVcql8oDNuXoZmW1MG5ZJU/ePUoPcfqxP0wG3FNl1+AH1v0fmVx4tw819Qq/q&#xA;lQtV1matvikEJfCFIiqVtd9SVq520LJ57BiwASs9ng8CZl+pWmBd7EOpjMtV7wQyC6wqVsyTyQXw&#xA;1yQCa1PGCA2RJkqCzu1nFdJQI2nOT0XrsRvu0Rjpf82Z5vuozH5Es2ar06OPXbsCrB3pOEMjy/2d&#xA;NBDPwetvjm3X/SYfMfbnK/7vV2y5czs6MVVFKOjXThxws5Q41eqHQhUaXOxFkgOzX5rujAFpHNEB&#xA;zIxr48C6rwiTUsF6Wuhj3jP8zjs7hsq9nSJr/LciwOuJQHB0jAVHbvQB3T0XZtl+kz84VrDmv5bY&#xA;6jkv6KtZd64yFDhyMb6hndgaJ6s0OTFC772YU48D4sDu6VSmnj7bgpYk1Iwu99nMGOkLXVh4Htjr&#xA;k5A+zu8fGelT/I8XbkUjFtvOgKq6r+3fc0H3nHyGZXaiWmm/lcIrKwyiO7S0z96T81Lzn89RU3r5&#xA;LYxTUJTMYLcAU6/HA5BRda4SqKTr22teAJgdo050jdHawx0dSdJHEgFGQzdbbgSINCsi+jNPUWeq&#xA;Mxzk4PHeyzXYAz+dbtmPvSEZYb5FOj8W+XksPWrpidWIo14YaPmVUHwss68QX9O2pVFYRu7JU93t&#xA;HtuAjCcJZmN9YFTHYv3QWqXh9Sc7weRwK5gdagIfDT9PpaFEHksPA/NamVx6K3AJA0fXeKpSRXpg&#xA;KY7BHCs7+GzPnj0zSNV8+cnKqD9SHyWFEmmzHtgwnf2fK7uACOfzXklErLQmMeFkzJPtRsnnqXFh&#xA;vNWJYLchCRl/liVZFlm9a0FRU6XAlOhw1WVCVuYFsPxB/YA7VnoTWO8rolLZl+vv/6CKW10NIpH7&#xA;itBCQhWKEeMRTAk7Vi0L6iPdMnRMC+anz1Dcarsjb8iwq0tJZJOyITW2qlV0ycK3HNyXBYOtYwxa&#xA;ElcDmkO9D1t8JjzpMZ77J1bDIxLlHoGZg73guiQYsf0rkUxQccQPfp9yj7AIsfIu2rrpn5A4m0QO&#xA;qx3ziunB2fLU2GDl8ZE5ZqE1wPkgE5kGXCTghVL3fG4oQxWwfF4KmvSVJW8Nv3c8nzkMroZh4K4X&#xA;hjwWHiX5b5fqUXs9hYrDhEiFiLsuFVwZIcDanA6L0upgdu9l9AhM2W2CNWo/Z2x5QTH2klWxis0a&#xA;XsZN3W5ztkKwEYdpt4i0VeT1pNCz0+h0IxKYRQ1P1tQF9tHY604g6x0FmHOLEGdDFrB/Og/jfHpu&#xA;cCsFbP2QaAxMesWtcWB5grQRuSCsBKxmAMdhbcpEcSLpPPDdE0ZU9qcrdL8oakHCy9Y78sDy21LE&#xA;fT0RrN84TQGmHlySTU0svxReATzTk+PBaE7PZcR3iJIb+TfGf8Zi8RzsuTUKQ+5JEb6BBFhHbqT6&#xA;wcT5rYjnngr6qWK1735pNww5rKy789zYsn6yGMwPNYxvd7JJaJtUl1MJw5NHhIYpTUiapnaA11NB&#xA;oF/YWkG6oMk+K9p7FyjWCaZjzLou4L6ZAqwt6TC7r3tKYImZvJ8KJhvTqH4vB9tThFPVlSNf1W4T&#xA;b5ZZ94AaBjpWHJEfYi8/LgunsKwTnaperLuoVTf4V93qu89TL/hVwjyL/fWHHN7MGua8hQN9tfRd&#xA;Mf0kMfJ6PPDg1C9v0Px0vOYGXbD5PI/iHat9RYjvGo9GCw+k3CbXrJiVHaQjDQwLmqcFMHnPQID1&#xA;5IpjZfD4FdmmTlEBkh8HIAK3RUcpajI/VDbZcVNNqy88r9PaMyytQonPyI6t1S9RXYw3C63GGVSr&#xA;MqiYS5cVwGMqB9Zh78Xq4B7Zj5nVB26MU62kSjitjJIawKHh97qbbmghKUw4cWOQ7ZYciY5MlqKP&#xA;sxYybp/ctF5l+7RAJQMgmHWdYHGwGJm8mypxXXoM9L/IhlnXSadgvzsG85aStHorFZHh9VMc+wEO&#xA;ps8y2kSZ0nqG+A087VK3P+mKt9+aBSZBzRSQBok9oJ/dOwZsv17jzUlf1ni5fvAzsq/APBa8NPxW&#xA;/7H3DxYcPqJf2gZOgjhww7LFxTESPFih4L48mHrRgbzAxl2fMmWvJ5X27ioAtyVH4anGtvEC9crD&#xA;ZWC5OgFZrE16XSq7FOjgPdwacpun0zuxiQxWI73DlN6eZACIgBsLhjFXpG8k4iBkubdm3FuJpJoK&#xA;kxdqYQ721kGcEFz8w2/LvKLpz8W0IJnspsjrQrzXEkG3vmvSm2cHVCLmlzlK/Dq79wp4zQnciOdr&#xA;FbeRUSukdUzN4cJ35MZxtfUcUUpVvy3G+Xw0MHN/GweSNGeH17NH8LwE262X6wan9VKc+/LwcwSb&#xA;f+6luUcDNtt+moPoF7oVImoLOApiwTy0BhkWNQPvjSSwIFwo472kTkv40dE5HlwtI8F6baJS3xT9&#xA;x0Jg7czYp6pOYPZ2CtJt6JoK2GbVg4yJzhb/nXiz2amaNz3nB/no5/evIjypVX/PVLvhvjaWUotI&#xA;mk6LBY2HczjpOxb//HuzmHM9/nKsyckhmtQNhl1ZYdneM/3eId9dsfyuWO6dLc62zHFqsN+UgVxM&#xA;oyTGRULQHr4HVmE18GJCrXzlSnyZlPYOS3thZSRXRBVY7S+cDn9nqbpm/tZkEzLul/NhvrdW/f0P&#xA;tc8N7sReuR9PfyWiHzf7OByIsnivZuRr1Q82MNOvXmBmXdv9b3p13u+ltTTfebJZ26qFR8+ZRE28&#xA;4EuKGuzASpION3s/Gliqd/kaNUpkzKz3FsLc9g7FmukBbFvJQI05V68gg39kIe6aZKRf0jYlsBYH&#xA;y24qfuPFJFjIstlcBkYnOqkXkdVpVMOYy2C1s1Jm3f0bKxruLPiTfPiBvFrvf8pnfmC915OBpdiT&#xA;o7w1Al6hdPHsAD+t0Y9AjJnO73exV2cjW884WBFcDo93XjowdizbNfFrOOtTQa9MOC2lQYBftSgY&#xA;WBGdpTqNv+sZ18JMnfohewxSx5Rf1MCAc1eng07lHbn1Di6JhdotMPdP/Q0YL01/vlFpO5IFdswY&#xA;N2+ARWgd2O0ttBjbXzoyfPqJB+f9dCLwp/VZElnTTxQBb006fiBdcuvpxTfBbXn4iOWes13ecwL+&#xA;pupjQH+a36olx3ezE86DKnCJacPgjomg0+Mw7Y86/FAMZr80yQFDNCn7QCNw1uWCq3EkCASJ4PhK&#xA;GnJYh3WrXzNi5vXhFDcRbLaWIUbZLfmPQVTcBoEF1d3fTr5jg0HV+tN+bGei7uv3MX9t6gizu08J&#xA;WMsjNSOGmRcjqbEHMoPNJn/prnjEcpdUf9Irb4N+hhhsNpdI2PsbECvyEugW/CbHrWTeIKEbzL85&#xA;h7BHIrOD5+XrqthzXXRPjeBgHP6n9lLV4AaYej53+Fvbr4sHyfdixoC131uIpuulpO+N8+4ZsP20&#xA;fMJLk3qw7MM6Oue3adGA8bE2cF8SCtZbKpDlF2fBbkMByffbvGf6G/2v/vaWt6aflbt2WIjjqyk9&#xA;3DdSR5ydYoB9uEopNWZc7AbbbdngxgwbcHSLv4o1s8Rd5zjYbq+Y4MSq2+BiFYM9dEAJQEbJTWAU&#xA;31DiVoFZbL/3jIDdROB7zQpikg/okA+s0f4v/Yhy8KQFLaO+uqHpv8/NIDyPuzZlwGZb9i033bBq&#xA;H42A18Yq86PfOsyjl95EspFdsR9qzKy3VYD1ZxUY4BuI/V0DcnI43YJbzYfkOLT//BSywBn+jVZf&#xA;VE/Z3JmZ18DjheBo3Dr2YGVykHz9bdJi9P97YDX8fDznHxnUT+hRC6pudj9y1Tl505Pmu+I/iD0M&#xA;uLMC9T0WhVw031tHUcG4XKq6A5Zf1iCPF0NDyWtK/0Hqj5QzaT8/6TPDb7MT5/Qlm23lv3PW5tR7&#xA;LA75ngSjf/e1/Rf5hElOQYwAXQAAAABJRU5ErkJggg==" />
                <icon id="1" value="iVBORw0KGgoAAAANSUhEUgAAADIAAAAyCAYAAAAeP4ixAAAVK0lEQVR42u1ZaXBTV5YW2JD0dE8l&#xA;k9RMpbvT3dmJDSQdAgkESFhDIBAImLAZjPd9k2VJtqSnfbMW25J3jCzbIH3viX3fl5AAnZCFhJC1&#xA;O5VJ9aQm87N/zfyZ+e41kKV70jU1f7pmItep+9699+md7yzfOVfW6X78/Pj58fPj5//ZZ/zfiPxf&#xA;AXLHHXdIdZ588smslpaWcc3NzeNycnKynnjiiSyTyTTufwJk3LisH7yfOPH276x9f33ChNt0WVkT&#xA;flDh7z/HZ+66/fa/0+lcLldvU1PTYCQSGfJ6vYlgMLjd4/EMhcPhoVgstj0QCCTa2toSXJcirrlH&#xA;irj2eHwJu92ZUBRHwuFwJZxO93fuo9GOhNfrl+L3B+VaS4tFitFoTnR2xhM+X0BeNzY2yecikXZ+&#xA;fyhhsdjkfpfLI98jRFyLd9yc4/OdPT19Zh09MFJQUJCuqanRtmzZolZWVkJc19fXaxUVFeC6Rk9p&#xA;iqJodrtds1qt8l5Ia2urRgW0+romraa6QWuoN2hNepOmbzRKMTSZNbPJqjU2NMs9Yk6s37yvq9Vr&#xA;tTWNWnVVvXy2xWzTTEaLvC8vq5ZrYl7MWS0OKeLa2NyqtbZQH8WtOR3ekbZg1Kej9YepfIreUNvb&#xA;29Hb25sW1/SE2tPTk45Go+nOzs50d3d3emBgIL19+/b04OBgur+/Py3W+/u2p+Ox3nRHe1e6PRpP&#xA;R8Kd6WAgIiUc6pBz0UgszZfJsa93UIp4RsjoSDo90J9Ixzp75F7xzM1nxbqY64r3yfeIfTfHocRo&#xA;esco0orNtYN7Pbrq6uqR4uLitM1mE14Aw0x6QdxbLBY4nU44HA4QMBhaoPIgCHR1dcl7Kg4qCb8v&#xA;BLfLD1oKtDxoddByoNXgcQfkfLOhBTarU46lJZUoKa4APYnOjm6kdmro6R4ALSxFfJ/XEwS9IEU8&#xA;57B75Jx4H40CGk9873Cord2mo+LJsrKynUJpAkkzZFLimmGDurq6FBNeFcI51efzqfSOSu/IMRyO&#xA;qi6nT+WL5UiFVb5M5YuliPmAP6xSQZUvk3vEPUNI3VpQom7ZXKTOmT1PXbN6ndyf2D4ixedtUxmS&#xA;KpVUGUoqw1FliKk0kJyncVQaTSUoOc9rt47KD+Xl5e2k0jAajSkm/069Xp8W942NjSnhJYPBAOaG&#xA;9AqTHCQCMOQoHdJCDrtXSsAfoaXiUtqC7QgGovI6ndqFnTs0DCdT2LP7oBzFXrEuZG3eRsya+Szy&#xA;NxWiu2tA7u/s6IHZZJPSbGhFQ30zamv0qKttQpPeDEurQ75T32hK+31hh66qqmo4Pz8/LcKJYYba&#xA;2to0k1yjp2RoEZRKEKrf71dDoZBKppKj8Ehf34DKeFcZo9I6wuqMa5VxLS0mLM+EVRkGcr67q19F&#xA;epfK+JaeEc9p6h51z+4Dqt8TUvPWrFerqxrU3bsOqPv3HaHlPfSAjV6x0itmtaa6US0rrVYrK+pU&#xA;Q1OLarO61NKSqpTV4lQIpCa5cWN+qqmpWSsrq0BFRRVDqkElG6m8TjU06BlmVubFNqRSwJkz5/DG&#xA;G1fw+edfyPHKlbdx/vwFDAwMgnTJ8GwE6ZS55UYikcTx4yfx8cef4o9//AoffPAhRkZ2YHh4lHnn&#xA;ktLT1YvjR0/g5JFTeP/qNezZtR8VZdUY2j6CvbsPSM9RaTkKr7S2upjD4j0mtLTamWtVgrlsOiqd&#xA;3Ly5gLnQogkQQqqra1UCUAsLi1MFBYUgtyMQaIMAevTocXz11b/i1KkzUqFkMinziR7Fxo0bQQ/L&#xA;azIbzp07h3fffReapoFMCNYlAh7AmjVr5DOCSEK+NsSjMSmff/IHNDUaMOPJp1Bfq0cnk1mEoRCv&#xA;p02GWGNjC0wmO2w2L1wkEXpHYzTYdHq9ISkUptW1mpo6CaS8vFKlp9T8/C0pgqRiJmnh0tJyXL78&#xA;Bg4dOoLZs+di06bN2LBhA2bOnIkVK1aAIcqXmGA2m8HQ475Dcn358uVYtmwZ1q9fL9fFftYqiJpV&#xA;UlCMiuJy2MxWXL/6ATZtyMf0aTNAMsDiRUtlrom8stpc0gPCE8IriuKDyWxDRXmtRpL5BojVqmgi&#xA;LOgNCUR4ZcuWranVq/Owdu06CM/U1tbLMBFh9sADD5EczCDLCXbDqlWrIApoQ0MDmEcgaeDChQuY&#xA;Nm0aFi5cyO8sl3sEoBdeeEGCZv6hsZ4JXFkLr8ODE4ePY0t+AWbPmgMyF4qLyknfHgmki9TsFnRs&#xA;JQV7I/z+NlhIybc8wrYgSSUlEOYJboCRoUVAKYaezBGDwShF5EVHRwz33/8gnn56Fr1UKsNm9erV&#xA;eOmll+ilTRAkQdLAm2++KZUVSgsPkOblPDsIlJSUyPDauqUQVRXVUKx2vHruAkqLy/Dg/Q+RoRpl&#xA;jfKyniSGdiDD3DGzFjUZyWQWF0ytTjhZt5g3mqwjVE56hD2NxjyBACOSneEkwKS2bi2SoUWgcu30&#xA;6bOM+V1UpAwiFAsLC2UYCYWff/55CWTz5s0yD3bu3ImDBw8SeIcMI+EVkTtiryimYt+CeQvR3GSE&#xA;vqEJb195B4UFRZg+/Sm8tGK1LKqtLIZ2Fkgts0+OBpOCRoNFArKyQJJ+NbKiTWexOpJl5dUptyeg&#xA;tVrsMDQzVOqbVKOJhchgFvNQ7G4EghFwH/bsPYijx07Bprj45bsxOjqK3bt3yxrDnk0KOwWZFyLp&#xA;33jjDbLVB2S8lOwa2DGI+iQ7AwG6uLAE0XC7BHP29Dnk5b2CF19cwZCpBd8vw8nh9GF7cicSwym4&#xA;fRFYFC+C4TilU9QUjXRv07nc/mRNbWPKHwhrQrlmYytq6/QqRwlE32SCkM5YDwq2luDY8dO4dPkK&#xA;5j67AAsXvcC4Xy3jnm2/BCCUEy3N7NmzwaOBDCGR9B999JEEXFRUJMNLeFLkVP7Gzagsr4LZ2CKJ&#xA;hNGBnJzJKCwqk0C2J0YRJXs5CSg5CtTrW1BTb0S0sw+haFwkvMZeTHjEmSwuqUwF29o14UYhCtsM&#xA;jqqhuTUl7j1MvO6ebaisqsep06+ip3cQj/92Bp56ejbuvffXTPwH8Pjjj2PSpEkysRcsWIDFixcz&#xA;h56mUjmYNWuWzIfr169jaGiIVs/DnDlzsGjRIobjC6TtfLDFx7FjJ7Bu3Qbcx/ybM3c+Xli6AoXs&#xA;yRqazCirrMMAa4uelb6ovBadPYMIE2ADO2rmkk1HRZOlZdWpSDSuiRi0scljEqkcVdJdSri1hpwu&#xA;wAi6u3jpCr1mwZPTZ8HnD0HQs6BT4YElS5bIPHn22WelkmL+qaeekiDvu+8+CebKlSvSG3feeafc&#xA;M2/eArz88hqZgxcuvI5q5t29v/oNpj42je+YiTnPLcKiJcvpCZP0gM0VQDPbkwBbHzeJwMhjArsG&#xA;m67ZbEsWE0i0s0dzsMCIBFLY3FkEEKszxWuyhEOiryKgYyfPSevMmDkXbaF2Kr8UM2bMkAo/99xz&#xA;0hOi0PEYwFh/kdS9VoaX8IrInw8//FD2bvfccw/mzp1LzzxLYliLRr0Bx0+cQimL7oSJt2PqE9Px&#xA;4srVmP70HEyl91sY9g3M34ZmC0xWF+y+MOJ9g98AaTS0JOm+W0BaWXgoqqnVrhpblJRetOKkuZ7+&#xA;hARy5vxF6eqcKU9g8dLlLHibZDUXhU+ElAAjWIznFllfBHsJWhaJf+nSJVnpxdzUqVMZRutYSFfK&#xA;jsFIxjxz9jziXT1Yumw5nN4AhncCg6TeOh4LPCSbqvomVIim0aygjoD84Y5vQot0liwpr0t1xAc0&#xA;pydEEB4hBMEcMSkpcS8SzBfsgMcfxfvXfy8pcPJjM7Bk2Uqy00uyYoswEUwllBTVW9DsZ599hq+/&#xA;/hrvvPMOvvzyS/zpT38CT5l45plnZFEUHltPQ5Szm6hhsT3C9uetq+8hpWVw7rVLOHbqLPYcPApD&#xA;iw0vrWFRLqlAeZ0BBosTFey7hIdqedLkQYzJrniTFdX6VLxnuyYUtbtId+421ebwqwSRqq5rxuq1&#xA;+Xg5bxOWr3xFAl34/ArkTp2OVzZswbr1G7Fy5UrJWvPnz5eJPG/ePOkZUSjPnj3LRvMM4vG4LIx3&#xA;3323ZDlRS5YuXYp58xcyqV/EosVLUMIWyBMIoqKmFlV1jdhSVIqVeevx4qo8TJ81F6VVdRJINdv4&#xA;Bia9zeVjqTCMFUTFHUxW1hlSZAHNw77GzfOBPxxTea06vKGUk7EoEkzE5tqNW7GluBJbS6slczCH&#xA;sCl/iwwRYeGbQAQjCSa7//77JUjBZIK9RNKLXBIAxDOCHJ6YNh3TnpxBFpwm2eq302fgn37xS/z8&#xA;V/fx+mmsWrsBdaT/BrMFLU4Patk4FlXWS69426LfeERxhZLlNfpUNLZNEyC8bR0IdfSowWiXAJOy&#xA;OHxyLtzZK0VcC8Yw29ysrhbGNpOP8e12e5krNbIOiIIm6suiRc+TuZ6h8jPlKGQZ438+vSD6t4UL&#xA;F0uymM2Enz9vMcFMx8urX5H1af6C5yXdi/yM8Cgs3l1a1YBaeqO6wQiLPQBGDSoq6zSPl72W0eZP&#xA;Nls9qc6+Ec3hb4c33IW2zn61vSeh8jrlpuKCITyhTjm62iLwt8dgVJwyRv2BiGgTeMYOy3ODOMWJ&#xA;09uG9Vvw8ipW6WWr5Olv1cq1WPlSHpa/+LI8ES6YvwTznlssx1Ur87DgueexaOFSdrzLxBlDfo/T&#xA;EWDzGEFXfBt6u5Ow20hGZjeMBjv7s2Z2wAFBQIykMOnX6iMQXyo+sEPzhnsIYhsiXYO3gIRiAwjy&#xA;2CkAecMx+KKdcIeicAbDMkZFSx0OxeFxh9hyd8oXu9mZhtpiVMYAlzMoRzPPECajQiVr2NVW3ZKq&#xA;8jo01BqQv2Er5j+7GOvyNsNidiIa6kI4GINTCSLWPoCdI7vRE0/A62yHxeSFUc+S0NaN8poGzRkM&#xA;2XQ1eiVZ3WhLReJDmifUjY7eYfQnNXUYB9TB0UyqPwkMpfYg1j+EUW0fRtS9aGdVHRhOo3sgSXba&#xA;ge0Uvy+K/r6klGCgAztGMzyn75JABNCRYRW7Mgd5Jh+Ue/btPSqfG+b3iz0lxdXIW7NJru/ZfRgZ&#xA;9RACvk6MDu+RcvrkZRw7cgGDA4DfG0cLwTgcYZGrmsXtGwNSUdea8kf6NYcvRiWp3OhuNXPglJDU&#xA;gePncf7yuzh86jVc+/QLXP3oD9jLY+nZi1dw5OR5Hnm/wuVL7+AE9wnlVezDae69+Ppb+PKfv8bo&#xA;iIbXLryJa+9/ireuXENq525o6n75THIojQP7j7ObPoBDB0/yRHkZn336Jav/Nbz15nU2m5/j04//&#xA;Ba+99i4++eiPfNe/4dLr72P3rhPoiA7eAmL1+EVl9yfr9U4me0LzBrsR6dyOjq6k2rstpXb370iN&#xA;pPbjwJGz5PaDeP137+H8629jaHQX9hMMMgdw+Xdv4913PsDJE+do6QSV3Iur717H9Q8+xUcf/h7n&#xA;z12U61fevIqzZ15DPNYnz98q9qCXngWBHz52Fq++egUffvIl3nrrQ5w8cwmHD5/HO1d/j4sX38Oe&#xA;fadw6eI1vHftCxrlKvbuJ53HRuB0d6C82qC5/GStukZHsqrWKoEEI/0SiK+tR3X5OtVWJZiy2Nvg&#xA;9sdgtnoRCHfDy7htMjkkTYsCKrrTowQVI6ucOH5WKn/m9AV8cO0TeuA9HDxwTJ7wDuw/ilfPX8Le&#xA;PYeYvP3y56HjJ87i0NEzOHX2IjvbXaziYCvUh96BUdidEdjsIYSjAwi09WBkx35AO4rBRAYdsSGu&#xA;d8DhakdppV5jibDpKqpbWdmNqUC4TyMAhNq3UfG46vC0SyBmqx8tZAtjq1tKc4sLBiajoF9RHAfZ&#xA;kR45fBJ9vdsZFl/gP/79P6XC77/3ET5mGAoPCesLsK9d+B0te0WCGUrswMlT53Hg8ClcuPw2Dh9/&#xA;Fd39I7A528ao1Rmm0bpAgyIYIbhtacR7R6UwYmjEOMIdgyipaNLsbgLRN3uSFTXmlD/Uqzk8ZCaG&#xA;lwBBLwivSCDCGw5PhIB8UuyeNtm4sR/jWYVnhsERDJAMBJj9+45IERYfISG4WUzFj20i7MQvIeIH&#xA;uG0kCYWG6Iz1skaM1SYf6V18d4geEUDE+zyBOHsurpGdhJEVVxSxHr4rocl7ET2VtUamBE+IViU0&#xA;3KBXRk0t3p1+kSPt29R2boh2DKa9gc4URWXrorq8YZXty43WxaWyI5aNJVt6+bOm+ClT/CBn4Zz4&#xA;+dNmdUoRP3sKEWtij9hrbG6VwtOoyqZVZS+lttrdKkNEJSCVBXdMwt2qP9SlUlFpWAJT6R21szup&#xA;DiRUNbljr1pZ07xDcQZiujVrC3dUVBtS5ZVswpqs2ppXCjKNBlumus6ksZlUi8tqM0WlVZnCkupM&#xA;QVF5ZvPW0symgqLMhvzCzMZNBZn16/K/IxvWb/6LcnN93SubMq+s3ZhZm7chk7d2Q2b5qjWZFavX&#xA;ZthTZdas53r+1szGguJMfmF5hu2QHDcVVEjZXFiVKSqrz1TVmTJ6ozNjsngy+mbrKI8aMV1391CL&#xA;3e5v9XrbrZFIt9LTk7BHoz32eHybwsOWjcdMjjElHIkpoXCHwjOIEmwLKzzDK/5AmxK4ITzhKT5f&#xA;QPF6/YrH41PYskgR8zfXvr0u91Dsbo+iuNyK1TEmisuruHzcH4wqPJMrPDxRIlK8gXYlEIopDEcl&#xA;1p1QuvuGFB749NSrVKfTTdBNmPhTXVb2T3Tjs26X9zpdtm7c+IlyHJPv/QtM/EPupvxv//f37e8a&#xA;d3Puxph1Q4dxN/WY8Gdy2+0/+yn3jtctWLgk69e/eTD7kUmTs+/91f0T2LhNuOvuf5zwwIMPT/jl&#xA;vb+ekDt5anbulMnfk5xbMnnyZMrUP5Pc3ClSpk59/JZMmfLYLRnbJ5698V25j2bnTM7NZpec/Whu&#xA;ztiYM3ls781npvw2e3Lu49k5uY9lPzppSvakR3Oz2T1n3XnXP+h0P/v7O75lnaxbVppw20Rd9sQJ&#xA;Y5b6q/8V/u//afl9+Yv/Uh435gQpP/Dv1z//Hp2O4LOo53jdAw89mN3b35dlNJuyXB73eAIY7wt4&#xA;s+oaarPMraasnMmP0kIPj8nkh74Zb1xPmjSJQuvROjclh5a8Kd+e//6asHpuzsO08sPZUyY/ckMm&#xA;8f4ROZ/z6CO0/NiYmzMpO/dRRkBO7i3Jzc3NvucXPx8z9sTbbxunG/v7TrxmT8ySohv3w39jn6xb&#xA;Qkv9Vflm/zjhgB+UbG7LooOFjB/33TWh6cyZT42/7SdC0R8/f1uf/wJm63Xm8Uo4+AAAAABJRU5E&#xA;rkJggg==" />
        </icons>
        <moduleGroup id="m2g_1" name="m2g" package="m2g" version="1.1.0" posX="0" posY="0" sourceCode="">
                <metadata>
                        <data key="__creationDateKey" value="Wed Apr 22 10:36:20 EDT 2015" />
                </metadata>
<<<<<<< HEAD
                <dataModule id="DTIbvals_1" name="DTI bvals" package="m2g" posX="0" posY="100" rotation="1" sourceCode="" type="File" source="true" loopIndex="false">
=======
                <dataModule id="DTIbvals_1" name="DTI bvals" package="m2g" posX="0" posY="99" rotation="1" sourceCode="" type="File" source="true" loopIndex="false" serverAddress="localhost">
                        <tag />
>>>>>>> de496177
                        <metadata>
                                <data key="__creationDateKey" value="Mon Apr 20 19:08:15 EDT 2015" />
                        </metadata>
                        <output id="DTIbvals_1.Output" name="Output" required="true" enabled="true" order="-1">
                                <format type="File" cardinality="1">
                                        <fileTypes>
                                                <filetype name="B values" extension="b" description="" />
                                        </fileTypes>
                                </format>
                        </output>
                        <fileTypes>
                                <filetype name="B values" extension="b" description="" />
                        </fileTypes>
                        <values>
                                <value>pipeline://localhost//mnt/mrimages/KKI2009/KKI2009-01/KKI2009-01-DTI.b</value>
                        </values>
                </dataModule>
<<<<<<< HEAD
                <dataModule id="MNIimage_1" name="MNI image" package="m2g" posX="562" posY="105" sourceCode="" type="File" source="true" loopIndex="false">
=======
                <dataModule id="MNIimage_1" name="MNI image" package="m2g" posX="496" posY="152" sourceCode="" type="File" source="true" loopIndex="false" serverAddress="localhost">
                        <tag />
>>>>>>> de496177
                        <metadata>
                                <data key="__creationDateKey" value="Mon Apr 20 19:08:15 EDT 2015" />
                        </metadata>
                        <output id="MNIimage_1.Output" name="Output" required="true" enabled="true" order="-1">
                                <format type="File" cardinality="1">
                                        <fileTypes>
                                                <filetype name="nifti" extension="nii" description="" />
                                                <filetype name="niftii2" extension="nii.gz" description="" />
                                        </fileTypes>
                                </format>
                        </output>
                        <fileTypes>
                                <filetype name="nifti" extension="nii" description="" />
                                <filetype name="niftii2" extension="nii.gz" description="" />
                        </fileTypes>
                        <values>
                                <value>pipeline://localhost//mnt/mrimages/src/m2g/data/Atlas/MNI152_T1_1mm.nii.gz</value>
                        </values>
                </dataModule>
<<<<<<< HEAD
                <dataModule id="MPRAGEImage_1" name="MPRAGE Image" package="m2g" posX="0" posY="0" rotation="1" sourceCode="" type="File" source="true" loopIndex="false">
=======
                <dataModule id="MPRAGEImage_1" name="MPRAGE Image" package="m2g" posX="0" posY="0" rotation="1" sourceCode="" type="File" source="true" loopIndex="false" serverAddress="localhost">
                        <tag />
>>>>>>> de496177
                        <metadata>
                                <data key="__creationDateKey" value="Mon Apr 20 19:08:15 EDT 2015" />
                        </metadata>
                        <output id="MPRAGEImage_1.Output" name="Output" required="true" enabled="true" order="-1">
                                <format type="File" cardinality="1">
                                        <fileTypes>
                                                <filetype name="nifti" extension="nii" description="" />
                                        </fileTypes>
                                </format>
                        </output>
                        <fileTypes>
                                <filetype name="nifti" extension="nii" description="" />
                        </fileTypes>
                        <values>
                                <value>pipeline://localhost//mnt/mrimages/KKI2009/KKI2009-01/KKI2009-01-MPRAGE.nii</value>
                        </values>
                </dataModule>
<<<<<<< HEAD
                <dataModule id="DTIImage_1" name="DTI Image" package="m2g" posX="0" posY="207" rotation="1" sourceCode="" type="File" source="true" loopIndex="false">
=======
                <dataModule id="DTIImage_1" name="DTI Image" package="m2g" posX="0" posY="207" rotation="1" sourceCode="" type="File" source="true" loopIndex="false" serverAddress="localhost">
                        <tag />
>>>>>>> de496177
                        <metadata>
                                <data key="__creationDateKey" value="Mon Apr 20 19:08:15 EDT 2015" />
                        </metadata>
                        <output id="DTIImage_1.Output" name="Output" required="true" enabled="true" order="-1">
                                <format type="File" cardinality="1">
                                        <fileTypes>
                                                <filetype name="nifti" extension="nii" description="" />
                                        </fileTypes>
                                </format>
                        </output>
                        <fileTypes>
                                <filetype name="nifti" extension="nii" description="" />
                        </fileTypes>
                        <values>
                                <value>pipeline://localhost//mnt/mrimages/KKI2009/KKI2009-01/KKI2009-01-DTI.nii</value>
                        </values>
                </dataModule>
                <moduleGroup id="Registration_1" name="Registration" package="m2g" icon="0" posX="221" posY="304" sourceCode="">
                        <metadata>
                                <data key="__creationDateKey" value="Mon Apr 20 19:29:15 EDT 2015" />
                        </metadata>
                        <input link="ExtractB0_1.DTIVolumes" id="Registration_1.DTIVolumes" name="DTI Volumes" order="0" />
                        <input description="Specifies the input reference image." link="FLIRT_1.Reference" id="Registration_1.Reference" name="Reference" order="2" />
                        <input description="Specifies the input reference image." link="FLIRT_2.Reference" id="Registration_1.Reference_2" name="Reference" order="3" />
                        <input description="Specifies the input reference image." link="FLIRTApplyxfm_1.Reference" id="Registration_1.Reference_3" name="Reference" order="4" />
                        <output description="Specifies the output volume file path." link="FLIRTApplyxfm_1.Output" id="Registration_1.Output" name="Output" order="5" />
                        <input description="Specifies the input volume file path." link="EddyCorrect_1.Input" id="Registration_1.Input" name="Input" order="6" />
                        <input description="Specifies the input reference image." link="FLIRTApplyxfm_2.Reference" id="Registration_1.Reference_4" name="Reference" order="7" />
                        <input description="Specifies the input volume file path." link="FLIRT_1.Input" id="Registration_1.Input_2" name="Input" order="8" />
<<<<<<< HEAD
                        <output link="ExtractB0_1.BValue" id="Registration_1.BValue" name="B Value" order="9" />
                        <module id="ExtractB0_1" name="Extract B0" package="m2g" icon="0" posX="308" posY="30" sourceCode="" location="pipeline://localhost//mrimages/src/m2g/packages/dtipreproc/extract_b0.py">
=======
                        <output link="ParseB_1.Bvalue" id="Registration_1.Bvalue" name="B value" order="8" />
                        <input link="ParseB_1.Bvalues" id="Registration_1.Bvalues" name="B values" order="9" />
                        <input link="ParseB_1.Bvectors" id="Registration_1.Bvectors" name="B vectors" order="10" />
                        <module id="ExtractB0_1" name="Extract B0" package="m2g" icon="0" posX="308" posY="114" sourceCode="" location="pipeline://localhost//mnt/mrimages/src/m2g/packages/dtipreproc/extract_b0.py">
>>>>>>> de496177
                                <tag />
                                <metadata>
                                        <data key="__creationDateKey" value="Mon Apr 20 18:09:36 EDT 2015" />
                                </metadata>
                                <input id="ExtractB0_1.DTIVolumes" name="DTI Volumes" required="true" enabled="true" order="0">
                                        <format type="File" cardinality="1">
                                                <fileTypes>
                                                        <filetype name="nifti" extension="nii" description="" />
                                                        <filetype name="niftii2" extension="nii.gz" description="" />
                                                </fileTypes>
                                        </format>
                                </input>
                                <input id="ExtractB0_1.DTIB-values" name="DTI B-values" required="false" enabled="true" order="1">
                                        <format type="Number" cardinality="1" />
                                </input>
                                <output id="ExtractB0_1.B0Volume" name="B0 Volume" required="true" enabled="true" order="2">
                                        <format type="File" cardinality="1">
                                                <fileTypes>
                                                        <filetype name="nifti" extension="nii" description="" />
                                                        <filetype name="niftii2" extension="nii.gz" description="" />
                                                </fileTypes>
                                        </format>
                                </output>
<<<<<<< HEAD
                                <output id="ExtractB0_1.B0Index" name="B0 Index" required="false" enabled="true" order="3">
                                        <format type="Number" cardinality="1" />
                                        <stringExtract source="both" rule="stringMatch" startString="((" endString="##" caseSensitive="false" />
                                </output>
                                <output id="ExtractB0_1.Flow" name="Flow" required="false" enabled="true" order="5">
=======
                                <output id="ExtractB0_1.Flow" name="Flow" required="false" enabled="true" order="3">
>>>>>>> de496177
                                        <format type="Flow Control" cardinality="1" />
                                </output>
                                <output id="ExtractB0_1.BValue" name="B Value" required="false" enabled="true" order="4">
                                        <format type="Number" cardinality="1" />
                                        <stringExtract source="both" rule="stringMatch" startString="##" endString="))" caseSensitive="false" />
                                </output>
                        </module>
                        <module id="FLIRT_1" name="FLIRT" package="FSL" version="4.1.4" description="FLIRT (FMRIB's Linear Image Registration Tool) is a fully automated robust and accurate tool for linear (affine) intra- and inter-modal brain image registration. " icon="1" posX="639" posY="389" sourceCode="" location="pipeline://localhost/flirt" executableVersion="4.1.4">
                                <authors>
                                        <author fullName="D. Cornelius Hojatkashani" email="cornelius.hojatkashani@loni.ucla.edu " website="http://loni.ucla.edu " />
                                </authors>
                                <citations>
                                        <citation>S.M. Smith, M. Jenkinson, M.W. Woolrich, C.F. Beckmann, T.E.J. Behrens, H. Johansen-Berg, P.R. Bannister, M. De Luca, I. Drobnjak, D.E. Flitney, R. Niazy, J. Saunders, J. Vickers, Y. Zhang, N. De Stefano, J.M. Brady, and P.M. Matthews. Advances in functional and structural MR image analysis and implementation as FSL. NeuroImage, 23(S1):208-219, 2004

PMID: 15501092</citation>
                                </citations>
                                <tag>FMRI</tag>
                                <tag>registration</tag>
                                <tag>linear</tag>
                                <uri>http://www.fmrib.ox.ac.uk/fsl/flirt/index.html</uri>
                                <metadata>
                                        <data key="__creationDateKey" value="Mon Sep 18 19:45:14 PDT 2006" />
                                </metadata>
                                <input id="FLIRT_1.Input" name="Input" description="Specifies the input volume file path." required="true" enabled="true" order="0" prefix="-in" prefixSpaced="true" prefixAllArgs="false">
                                        <format type="File" cardinality="1">
                                                <fileTypes>
                                                        <filetype name="Nii Gz" extension="nii.gz" description="Compressed Nifti" />
                                                        <filetype name="Analyze Image" extension="img" description="Analyze Image file">
                                                                <need>hdr</need>
                                                        </filetype>
                                                        <filetype name="nifti" extension="nii" description="" />
                                                </fileTypes>
                                        </format>
                                </input>
                                <input id="FLIRT_1.Reference" name="Reference" description="Specifies the input reference image." required="true" enabled="true" order="1" prefix="-ref" prefixSpaced="true" prefixAllArgs="false">
                                        <format type="File" cardinality="1">
                                                <fileTypes>
                                                        <filetype name="Nii Gz" extension="nii.gz" description="Compressed Nifti" />
                                                        <filetype name="Analyze Image" extension="img" description="Analyze Image file">
                                                                <need>hdr</need>
                                                        </filetype>
                                                        <filetype name="nifti" extension="nii" description="" />
                                                </fileTypes>
                                        </format>
                                </input>
                                <output id="FLIRT_1.Output" name="Output" description="Specifies the output volume file path." required="true" enabled="true" order="2" prefix="-out" prefixSpaced="true" prefixAllArgs="false">
                                        <format type="File" cardinality="1">
                                                <fileTypes>
                                                        <filetype name="Nii Gz" extension="nii.gz" description="Compressed Nifti" />
                                                </fileTypes>
                                        </format>
                                </output>
                                <input id="FLIRT_1.InitialMatrixFile" name="Initial Matrix File" description="Specifies the Input 4x4 affine matrix - autodetects format ascii/medx.  Must specify &lt;matrix-filename&gt;." required="false" enabled="false" order="3" prefix="-init" prefixSpaced="true" prefixAllArgs="false">
                                        <format type="File" cardinality="1">
                                                <fileTypes>
                                                        <filetype name="XFM file" extension="xfm" description="MNC transformation" />
                                                        <filetype name="Matlab file" extension="mat" description="" />
                                                </fileTypes>
                                        </format>
                                        <dependencies>
                                                <dependent>Apply XFM</dependent>
                                                <dependsOn>Apply XFM</dependsOn>
                                        </dependencies>
                                </input>
                                <output id="FLIRT_1.OutputMatrixFile" name="Output Matrix File" description="Outputs the matrix in 4x4 ascii format.&#xA;Must specify &lt;matrix-filename&gt;." required="false" enabled="true" order="4" prefix="-omat" prefixSpaced="true" prefixAllArgs="false">
                                        <format type="File" cardinality="1">
                                                <fileTypes>
                                                        <filetype name="XFM file" extension="xfm" description="MNC transformation" />
                                                        <filetype name="Matlab file" extension="mat" description="" />
                                                </fileTypes>
                                        </format>
                                </output>
                                <input id="FLIRT_1.Datatype" name="Datatype" description="Forces the output to one of the following data types:  char, short, int, float, double." required="false" enabled="false" order="5" prefix="-datatype" prefixSpaced="true" prefixAllArgs="false">
                                        <format type="Enumerated" cardinality="1">
                                                <enumeration>char</enumeration>
                                                <enumeration>short</enumeration>
                                                <enumeration>int</enumeration>
                                                <enumeration>float</enumeration>
                                                <enumeration>double</enumeration>
                                        </format>
                                </input>
                                <input id="FLIRT_1.Cost" name="Cost" description="Specifies the intensity based cost function.  &#xA;Options are: mutualinfo, corratio, normcorr, normmi, leastsq. &#xA;(Default is corratio)" required="false" enabled="true" order="7" prefix="-cost" prefixSpaced="true" prefixAllArgs="false">
                                        <format type="Enumerated" cardinality="1">
                                                <enumeration>mutualinfo</enumeration>
                                                <enumeration>corratio</enumeration>
                                                <enumeration>normcorr</enumeration>
                                                <enumeration>normmi</enumeration>
                                                <enumeration>leastsq</enumeration>
                                        </format>
                                        <values>
                                                <value>normmi</value>
                                        </values>
                                </input>
                                <input id="FLIRT_1.SearchCost" name="Search Cost" description="Specifies the type of search cost.  &#xA;Options are:  mutualinfo, corratio, normcorr, normmi, leastsq.&#xA;(Default is corratio)" required="false" enabled="false" order="6" prefix="-searchcost" prefixSpaced="true" prefixAllArgs="false">
                                        <format type="Enumerated" cardinality="1">
                                                <enumeration>mutualinfo</enumeration>
                                                <enumeration>corratio</enumeration>
                                                <enumeration>normcorr</enumeration>
                                                <enumeration>normmi</enumeration>
                                                <enumeration>leastsq</enumeration>
                                        </format>
                                </input>
                                <input id="FLIRT_1.AngleRep" name="Angle Rep" description="Specifies the type of angle rep.&#xA;Options are: {quaternion,euler}   (default is euler)" required="false" enabled="false" order="8" prefix="-anglerep" prefixSpaced="true" prefixAllArgs="false">
                                        <format type="Enumerated" cardinality="1">
                                                <enumeration>quaternion</enumeration>
                                                <enumeration>euler</enumeration>
                                        </format>
                                </input>
                                <input id="FLIRT_1.Interpolation" name="Interpolation" description="Specifies the type of final interpolation.  &#xA;Options are: trilinear, nearestneighbour, sinc.  &#xA;(Default is trilinear)" required="false" enabled="false" order="9" prefix="-interp" prefixSpaced="true" prefixAllArgs="false">
                                        <format type="Enumerated" cardinality="1">
                                                <enumeration>trilinear</enumeration>
                                                <enumeration>nearestneighbour</enumeration>
                                                <enumeration>sinc</enumeration>
                                        </format>
                                </input>
                                <input id="FLIRT_1.SincWidth" name="Sinc Width" description="Specifies the full sinc width in voxels.&#xA;(Default is 7)" required="false" enabled="false" order="10" prefix="-sincwidth" prefixSpaced="true" prefixAllArgs="false">
                                        <format type="Number" cardinality="1" />
                                </input>
                                <input id="FLIRT_1.Bins" name="Bins" description="Specifies the number of histogram bins.  &#xA;(Default is 256)" required="false" enabled="false" order="12" prefix="-bins" prefixSpaced="true" prefixAllArgs="false">
                                        <format type="Number" cardinality="1" />
                                </input>
                                <input id="FLIRT_1.TransformDegreesofFreedom" name="Transform Degrees of Freedom" description="Specifies the number of degrees of freedom.  &#xA;(Default is 12)&#xA;&#xA;Note: Choose from 6,7,9 or 12 Degrees of Freedom (DOF) for full 3D registrations. Also includes a 3DOF 2D-to-2D registration mode which is selected using the -2D option. Note that it does not perform any search in 2D mode, and cannot deal with 2D to 3D registrations. More flexible DOF options are provided by the specific schedule files provided in $FSLDIR/etc/flirtsch." required="false" enabled="false" order="13" prefix="-dof" prefixSpaced="true" prefixAllArgs="false">
                                        <format type="Enumerated" cardinality="1">
                                                <enumeration>6</enumeration>
                                                <enumeration>7</enumeration>
                                                <enumeration>9</enumeration>
                                                <enumeration>12</enumeration>
                                        </format>
                                </input>
                                <input id="FLIRT_1.NoSampling" name="No Sampling" description="Do not change input sampling." required="false" enabled="false" order="14" prefix="-noresample" prefixSpaced="true" prefixAllArgs="false">
                                        <format type="String" cardinality="0" />
                                </input>
                                <input id="FLIRT_1.ForceScaling" name="Force Scaling" description="Forces rescaling even for low-res images." required="false" enabled="false" order="15" prefix="-forcescaling" prefixSpaced="true" prefixAllArgs="false">
                                        <format type="String" cardinality="0" />
                                </input>
                                <input id="FLIRT_1.MinSampling" name="Min Sampling" description="Sets minimum voxel dimension for sampling (in mm)." required="false" enabled="false" order="16" prefix="-minsampling" prefixSpaced="true" prefixAllArgs="false">
                                        <format type="Number" cardinality="1" />
                                </input>
                                <input id="FLIRT_1.ApplyXFM" name="Apply XFM" description="Applies transform (no optimization).&#xA;(Requires -init option)" required="false" enabled="false" order="17" prefix="-applyxfm" prefixSpaced="true" prefixAllArgs="false">
                                        <format type="String" cardinality="0" />
                                        <dependencies>
                                                <dependent>Padding Size</dependent>
                                                <dependent>Initial Matrix File</dependent>
                                                <dependsOn>Initial Matrix File</dependsOn>
                                        </dependencies>
                                </input>
                                <input id="FLIRT_1.ApplyXFMwithIsotropicResample" name="Apply XFM with Isotropic Resample" description="As applyxfm but forces isotropic resampling.  &#xA;Must specify &lt;scale&gt;." required="false" enabled="false" order="18" prefix="-applyisoxfm" prefixSpaced="true" prefixAllArgs="false">
                                        <format type="Number" cardinality="1" />
                                </input>
                                <input id="FLIRT_1.PaddingSize" name="Padding Size" description="Interpolates outside image by size (in voxels).&#xA;(Requires -applyxfm option)" required="false" enabled="false" order="19" prefix="-paddingsize" prefixSpaced="true" prefixAllArgs="false">
                                        <format type="Number" cardinality="1" />
                                        <dependencies>
                                                <dependsOn>Apply XFM</dependsOn>
                                        </dependencies>
                                </input>
                                <input id="FLIRT_1.SearchX" name="Search X" description="Specifies &lt;min_angle&gt; &amp; &lt;max_angle&gt; for x-dimension  angular search range (in degrees). &#xA;(Default is -90 90)" required="false" enabled="true" order="20" prefix="-searchrx" prefixSpaced="true" prefixAllArgs="false">
                                        <format type="Number" cardinality="2" />
                                        <values>
                                                <value>-180</value>
                                                <value>180</value>
                                        </values>
                                </input>
                                <input id="FLIRT_1.SearchY" name="Search Y" description="Specifies &lt;min_angle&gt; &amp; &lt;max_angle&gt; for y-dimension angular search range (in degrees). &#xA;(Default is -90 90)" required="false" enabled="true" order="21" prefix="-searchry" prefixSpaced="true" prefixAllArgs="false">
                                        <format type="Number" cardinality="2" />
                                        <values>
                                                <value>-180</value>
                                                <value>180</value>
                                        </values>
                                </input>
                                <input id="FLIRT_1.SearchZ" name="Search Z" description="Specifies &lt;min_angle&gt; &amp; &lt;max_angle&gt; for z-dimension angular search range (in degrees). &#xA;(Default is -90 90)" required="false" enabled="true" order="22" prefix="-searchrz" prefixSpaced="true" prefixAllArgs="false">
                                        <format type="Number" cardinality="2" />
                                        <values>
                                                <value>-180</value>
                                                <value>180</value>
                                        </values>
                                </input>
                                <input id="FLIRT_1.NoSearch" name="No Search" description="Sets all angular search ranges to 0 0.&#xA;(Sets 0 0 for -searchrx, -searchry and -searchrz)" required="false" enabled="false" order="23" prefix="-nosearch" prefixSpaced="true" prefixAllArgs="false">
                                        <format type="String" cardinality="0" />
                                </input>
                                <input id="FLIRT_1.CoarseSearch" name="Coarse Search" description="Specifies angular search range by specifying &lt;delta_angle&gt; (in degrees).  &#xA;(Default is 60)" required="false" enabled="false" order="24" prefix="-coarsesearch" prefixSpaced="true" prefixAllArgs="false">
                                        <format type="Number" cardinality="1" />
                                </input>
                                <input id="FLIRT_1.FineSearch" name="Fine Search" description="Specifies angular search range by specifying &lt;delta_angle&gt; (in degrees).&#xA;(Default is 18)" required="false" enabled="false" order="25" prefix="-finesearch " prefixSpaced="true" prefixAllArgs="false">
                                        <format type="Number" cardinality="1" />
                                </input>
                                <input id="FLIRT_1.Schedule" name="Schedule" description="Schedule file specifies what transformations/DOF are allowed and how the optimisation is performed.&#xA;Must specify &lt;schedule-file&gt;. &#xA;(Replaces default schedule)&#xA;&#xA;Note: Several other schedule files could be used - including 3D translation only schedules, etc. These are all stored in ${FSLDIR}/etc/flirtsch." required="false" enabled="false" order="26" prefix="-schedule" prefixSpaced="true" prefixAllArgs="false">
                                        <format type="File" cardinality="1">
                                                <fileTypes>
                                                        <filetype name="File" extension="" description="Any type of data file" />
                                                </fileTypes>
                                        </format>
                                </input>
                                <input id="FLIRT_1.ReferenceWeight" name="Reference Weight" description="Use weights for reference volume.  &#xA;Must specify input &lt;volume&gt; for weights." required="false" enabled="false" order="27" prefix="-refweight" prefixSpaced="true" prefixAllArgs="false">
                                        <format type="File" cardinality="1">
                                                <fileTypes>
                                                        <filetype name="Nii Gz" extension="nii.gz" description="Compressed Nifti" />
                                                        <filetype name="Analyze Image" extension="img" description="Analyze Image file">
                                                                <need>hdr</need>
                                                        </filetype>
                                                </fileTypes>
                                        </format>
                                </input>
                                <input id="FLIRT_1.InputWeight" name="Input Weight" description="Use weights for input volume.  &#xA;Must specify input &lt;volume&gt; for weights." required="false" enabled="false" order="28" prefix="-inweight" prefixSpaced="true" prefixAllArgs="false">
                                        <format type="File" cardinality="1">
                                                <fileTypes>
                                                        <filetype name="Nii Gz" extension="nii.gz" description="Compressed Nifti" />
                                                        <filetype name="Analyze Image" extension="img" description="Analyze Image file">
                                                                <need>hdr</need>
                                                        </filetype>
                                                </fileTypes>
                                        </format>
                                </input>
                                <input id="FLIRT_1.2D" name="2D" description="Use 2D rigid body mode.&#xA;(Ignores -dof option)" required="false" enabled="false" order="29" prefix="-2D" prefixSpaced="true" prefixAllArgs="false">
                                        <format type="String" cardinality="0" />
                                </input>
                                <input id="FLIRT_1.Verbose" name="Verbose" description="Specifies level of verboseness.  &#xA;(0 is least and default)" required="false" enabled="false" order="30" prefix="-verbose" prefixSpaced="true" prefixAllArgs="false">
                                        <format type="Number" cardinality="1" />
                                </input>
                                <input id="FLIRT_1.Pause" name="Pause" description="Enables pause at each stage of transformation." required="false" enabled="false" order="31" prefix="-i" prefixSpaced="true" prefixAllArgs="false">
                                        <format type="String" cardinality="0" />
                                </input>
                                <input id="FLIRT_1.SincWindow" name="Sinc Window" description="Specifies the type of sinc window.  &#xA;Options are: rectangular, hanning, blackman." required="false" enabled="false" order="11" prefix="-sincwindow" prefixSpaced="true" prefixAllArgs="false">
                                        <format type="Enumerated" cardinality="1">
                                                <enumeration>rectangular</enumeration>
                                                <enumeration>hanning</enumeration>
                                                <enumeration>blackman</enumeration>
                                        </format>
                                </input>
                                <input id="FLIRT_1.Version" name="Version" description="Prints the version information and exit" required="false" enabled="false" order="32" prefix="-version" prefixSpaced="true" prefixAllArgs="false">
                                        <format type="String" cardinality="0" />
                                </input>
                                <input id="FLIRT_1.Help" name="Help" description="Prints help information and exit." required="false" enabled="false" order="33" prefix="-help" prefixSpaced="true" prefixAllArgs="false">
                                        <format type="String" cardinality="0" />
                                </input>
                                <input id="FLIRT_1.Flow" name="Flow" required="false" enabled="true" order="34">
                                        <format type="Flow Control" cardinality="1" />
                                </input>
                                <executableAuthors>
                                        <author fullName="Steve Smith" email="steve@fmrib.ox.ac.uk" website="http://www.fmrib.ox.ac.uk/Members/steve " />
                                        <author fullName="Mark Jenkinson" email="mark@fmrib.ox.ac.uk" website="http://users.fmrib.ox.ac.uk/~mark/ " />
                                </executableAuthors>
                                <license>http://www.fmrib.ox.ac.uk/fsl/fsl/licence.html

LICENCE

FMRIB Software Library, Release 4.1 (c) 2008, The University of Oxford
(the "Software")

The Software remains the property of the University of Oxford ("the
University").

The Software is distributed "AS IS" under this Licence solely for
non-commercial use in the hope that it will be useful, but in order
that the University as a charitable foundation protects its assets for
the benefit of its educational and research purposes, the University
makes clear that no condition is made or to be implied, nor is any
warranty given or to be implied, as to the accuracy of the Software,
or that it will be suitable for any particular purpose or for use
under any specific conditions. Furthermore, the University disclaims
all responsibility for the use which is made of the Software. It
further disclaims any liability for the outcomes arising from using
the Software.

The Licensee agrees to indemnify the University and hold the
University harmless from and against any and all claims, damages and
liabilities asserted by third parties (including claims for
negligence) which arise directly or indirectly from the use of the
Software or the sale of any products based on the Software.

No part of the Software may be reproduced, modified, transmitted or
transferred in any form or by any means, electronic or mechanical,
without the express permission of the University. The permission of
the University is not required if the said reproduction, modification,
transmission or transference is done without financial return, the
conditions of this Licence are imposed upon the receiver of the
product, and all original and amended source code is included in any
transmitted product. You may be held legally responsible for any
copyright infringement that is caused or encouraged by your failure to
abide by these terms and conditions.

You are not permitted under this Licence to use this Software
commercially. Use for which any financial return is received shall be
defined as commercial use, and includes (1) integration of all or part
of the source code or the Software into a product for sale or license
by or on behalf of Licensee to third parties or (2) use of the
Software or any derivative of it for research with the final aim of
developing software products for sale or license to a third party or
(3) use of the Software or any derivative of it for research with the
final aim of developing non-software products for sale or license to a
third party, or (4) use of the Software to provide any service to an
external organisation for which payment is received. If you are
interested in using the Software commercially, please contact Isis
Innovation Limited ("Isis"), the technology transfer company of the
University, to negotiate a licence. Contact details are:
innovation@isis.ox.ac.uk quoting reference BS/3497.</license>
                        </module>
                        <module id="FLIRT_2" name="FLIRT" package="FSL" version="4.1.4" description="FLIRT (FMRIB's Linear Image Registration Tool) is a fully automated robust and accurate tool for linear (affine) intra- and inter-modal brain image registration. " icon="1" posX="304" posY="390" sourceCode="" location="pipeline://localhost/flirt" executableVersion="4.1.4">
                                <authors>
                                        <author fullName="D. Cornelius Hojatkashani" email="cornelius.hojatkashani@loni.ucla.edu " website="http://loni.ucla.edu " />
                                </authors>
                                <citations>
                                        <citation>S.M. Smith, M. Jenkinson, M.W. Woolrich, C.F. Beckmann, T.E.J. Behrens, H. Johansen-Berg, P.R. Bannister, M. De Luca, I. Drobnjak, D.E. Flitney, R. Niazy, J. Saunders, J. Vickers, Y. Zhang, N. De Stefano, J.M. Brady, and P.M. Matthews. Advances in functional and structural MR image analysis and implementation as FSL. NeuroImage, 23(S1):208-219, 2004

PMID: 15501092</citation>
                                </citations>
                                <tag>FMRI</tag>
                                <tag>registration</tag>
                                <tag>linear</tag>
                                <uri>http://www.fmrib.ox.ac.uk/fsl/flirt/index.html</uri>
                                <metadata>
                                        <data key="__creationDateKey" value="Mon Sep 18 19:45:14 PDT 2006" />
                                </metadata>
                                <input id="FLIRT_2.Input" name="Input" description="Specifies the input volume file path." required="true" enabled="true" order="0" prefix="-in" prefixSpaced="true" prefixAllArgs="false">
                                        <format type="File" cardinality="1">
                                                <fileTypes>
                                                        <filetype name="Nii Gz" extension="nii.gz" description="Compressed Nifti" />
                                                        <filetype name="Analyze Image" extension="img" description="Analyze Image file">
                                                                <need>hdr</need>
                                                        </filetype>
                                                        <filetype name="nifti" extension="nii" description="" />
                                                </fileTypes>
                                        </format>
                                </input>
                                <input id="FLIRT_2.Reference" name="Reference" description="Specifies the input reference image." required="true" enabled="true" order="1" prefix="-ref" prefixSpaced="true" prefixAllArgs="false">
                                        <format type="File" cardinality="1">
                                                <fileTypes>
                                                        <filetype name="Nii Gz" extension="nii.gz" description="Compressed Nifti" />
                                                        <filetype name="Analyze Image" extension="img" description="Analyze Image file">
                                                                <need>hdr</need>
                                                        </filetype>
                                                        <filetype name="nifti" extension="nii" description="" />
                                                </fileTypes>
                                        </format>
                                </input>
                                <output id="FLIRT_2.Output" name="Output" description="Specifies the output volume file path." required="true" enabled="true" order="2" prefix="-out" prefixSpaced="true" prefixAllArgs="false">
                                        <format type="File" cardinality="1">
                                                <fileTypes>
                                                        <filetype name="Nii Gz" extension="nii.gz" description="Compressed Nifti" />
                                                </fileTypes>
                                        </format>
                                </output>
                                <input id="FLIRT_2.InitialMatrixFile" name="Initial Matrix File" description="Specifies the Input 4x4 affine matrix - autodetects format ascii/medx.  Must specify &lt;matrix-filename&gt;." required="false" enabled="false" order="3" prefix="-init" prefixSpaced="true" prefixAllArgs="false">
                                        <format type="File" cardinality="1">
                                                <fileTypes>
                                                        <filetype name="XFM file" extension="xfm" description="MNC transformation" />
                                                        <filetype name="Matlab file" extension="mat" description="" />
                                                </fileTypes>
                                        </format>
                                        <dependencies>
                                                <dependent>Apply XFM</dependent>
                                                <dependsOn>Apply XFM</dependsOn>
                                        </dependencies>
                                </input>
                                <output id="FLIRT_2.OutputMatrixFile" name="Output Matrix File" description="Outputs the matrix in 4x4 ascii format.&#xA;Must specify &lt;matrix-filename&gt;." required="false" enabled="true" order="4" prefix="-omat" prefixSpaced="true" prefixAllArgs="false">
                                        <format type="File" cardinality="1">
                                                <fileTypes>
                                                        <filetype name="XFM file" extension="xfm" description="MNC transformation" />
                                                        <filetype name="Matlab file" extension="mat" description="" />
                                                </fileTypes>
                                        </format>
                                </output>
                                <input id="FLIRT_2.Datatype" name="Datatype" description="Forces the output to one of the following data types:  char, short, int, float, double." required="false" enabled="false" order="5" prefix="-datatype" prefixSpaced="true" prefixAllArgs="false">
                                        <format type="Enumerated" cardinality="1">
                                                <enumeration>char</enumeration>
                                                <enumeration>short</enumeration>
                                                <enumeration>int</enumeration>
                                                <enumeration>float</enumeration>
                                                <enumeration>double</enumeration>
                                        </format>
                                </input>
                                <input id="FLIRT_2.Cost" name="Cost" description="Specifies the intensity based cost function.  &#xA;Options are: mutualinfo, corratio, normcorr, normmi, leastsq. &#xA;(Default is corratio)" required="false" enabled="true" order="7" prefix="-cost" prefixSpaced="true" prefixAllArgs="false">
                                        <format type="Enumerated" cardinality="1">
                                                <enumeration>mutualinfo</enumeration>
                                                <enumeration>corratio</enumeration>
                                                <enumeration>normcorr</enumeration>
                                                <enumeration>normmi</enumeration>
                                                <enumeration>leastsq</enumeration>
                                        </format>
                                        <values>
                                                <value>normmi</value>
                                        </values>
                                </input>
                                <input id="FLIRT_2.SearchCost" name="Search Cost" description="Specifies the type of search cost.  &#xA;Options are:  mutualinfo, corratio, normcorr, normmi, leastsq.&#xA;(Default is corratio)" required="false" enabled="false" order="6" prefix="-searchcost" prefixSpaced="true" prefixAllArgs="false">
                                        <format type="Enumerated" cardinality="1">
                                                <enumeration>mutualinfo</enumeration>
                                                <enumeration>corratio</enumeration>
                                                <enumeration>normcorr</enumeration>
                                                <enumeration>normmi</enumeration>
                                                <enumeration>leastsq</enumeration>
                                        </format>
                                </input>
                                <input id="FLIRT_2.AngleRep" name="Angle Rep" description="Specifies the type of angle rep.&#xA;Options are: {quaternion,euler}   (default is euler)" required="false" enabled="false" order="8" prefix="-anglerep" prefixSpaced="true" prefixAllArgs="false">
                                        <format type="Enumerated" cardinality="1">
                                                <enumeration>quaternion</enumeration>
                                                <enumeration>euler</enumeration>
                                        </format>
                                </input>
                                <input id="FLIRT_2.Interpolation" name="Interpolation" description="Specifies the type of final interpolation.  &#xA;Options are: trilinear, nearestneighbour, sinc.  &#xA;(Default is trilinear)" required="false" enabled="false" order="9" prefix="-interp" prefixSpaced="true" prefixAllArgs="false">
                                        <format type="Enumerated" cardinality="1">
                                                <enumeration>trilinear</enumeration>
                                                <enumeration>nearestneighbour</enumeration>
                                                <enumeration>sinc</enumeration>
                                        </format>
                                </input>
                                <input id="FLIRT_2.SincWidth" name="Sinc Width" description="Specifies the full sinc width in voxels.&#xA;(Default is 7)" required="false" enabled="false" order="10" prefix="-sincwidth" prefixSpaced="true" prefixAllArgs="false">
                                        <format type="Number" cardinality="1" />
                                </input>
                                <input id="FLIRT_2.Bins" name="Bins" description="Specifies the number of histogram bins.  &#xA;(Default is 256)" required="false" enabled="false" order="12" prefix="-bins" prefixSpaced="true" prefixAllArgs="false">
                                        <format type="Number" cardinality="1" />
                                </input>
                                <input id="FLIRT_2.TransformDegreesofFreedom" name="Transform Degrees of Freedom" description="Specifies the number of degrees of freedom.  &#xA;(Default is 12)&#xA;&#xA;Note: Choose from 6,7,9 or 12 Degrees of Freedom (DOF) for full 3D registrations. Also includes a 3DOF 2D-to-2D registration mode which is selected using the -2D option. Note that it does not perform any search in 2D mode, and cannot deal with 2D to 3D registrations. More flexible DOF options are provided by the specific schedule files provided in $FSLDIR/etc/flirtsch." required="false" enabled="false" order="13" prefix="-dof" prefixSpaced="true" prefixAllArgs="false">
                                        <format type="Enumerated" cardinality="1">
                                                <enumeration>6</enumeration>
                                                <enumeration>7</enumeration>
                                                <enumeration>9</enumeration>
                                                <enumeration>12</enumeration>
                                        </format>
                                </input>
                                <input id="FLIRT_2.NoSampling" name="No Sampling" description="Do not change input sampling." required="false" enabled="false" order="14" prefix="-noresample" prefixSpaced="true" prefixAllArgs="false">
                                        <format type="String" cardinality="0" />
                                </input>
                                <input id="FLIRT_2.ForceScaling" name="Force Scaling" description="Forces rescaling even for low-res images." required="false" enabled="false" order="15" prefix="-forcescaling" prefixSpaced="true" prefixAllArgs="false">
                                        <format type="String" cardinality="0" />
                                </input>
                                <input id="FLIRT_2.MinSampling" name="Min Sampling" description="Sets minimum voxel dimension for sampling (in mm)." required="false" enabled="false" order="16" prefix="-minsampling" prefixSpaced="true" prefixAllArgs="false">
                                        <format type="Number" cardinality="1" />
                                </input>
                                <input id="FLIRT_2.ApplyXFM" name="Apply XFM" description="Applies transform (no optimization).&#xA;(Requires -init option)" required="false" enabled="false" order="17" prefix="-applyxfm" prefixSpaced="true" prefixAllArgs="false">
                                        <format type="String" cardinality="0" />
                                        <dependencies>
                                                <dependent>Padding Size</dependent>
                                                <dependent>Initial Matrix File</dependent>
                                                <dependsOn>Initial Matrix File</dependsOn>
                                        </dependencies>
                                </input>
                                <input id="FLIRT_2.ApplyXFMwithIsotropicResample" name="Apply XFM with Isotropic Resample" description="As applyxfm but forces isotropic resampling.  &#xA;Must specify &lt;scale&gt;." required="false" enabled="false" order="18" prefix="-applyisoxfm" prefixSpaced="true" prefixAllArgs="false">
                                        <format type="Number" cardinality="1" />
                                </input>
                                <input id="FLIRT_2.PaddingSize" name="Padding Size" description="Interpolates outside image by size (in voxels).&#xA;(Requires -applyxfm option)" required="false" enabled="false" order="19" prefix="-paddingsize" prefixSpaced="true" prefixAllArgs="false">
                                        <format type="Number" cardinality="1" />
                                        <dependencies>
                                                <dependsOn>Apply XFM</dependsOn>
                                        </dependencies>
                                </input>
                                <input id="FLIRT_2.SearchX" name="Search X" description="Specifies &lt;min_angle&gt; &amp; &lt;max_angle&gt; for x-dimension  angular search range (in degrees). &#xA;(Default is -90 90)" required="false" enabled="true" order="20" prefix="-searchrx" prefixSpaced="true" prefixAllArgs="false">
                                        <format type="Number" cardinality="2" />
                                        <values>
                                                <value>-180</value>
                                                <value>180</value>
                                        </values>
                                </input>
                                <input id="FLIRT_2.SearchY" name="Search Y" description="Specifies &lt;min_angle&gt; &amp; &lt;max_angle&gt; for y-dimension angular search range (in degrees). &#xA;(Default is -90 90)" required="false" enabled="true" order="21" prefix="-searchry" prefixSpaced="true" prefixAllArgs="false">
                                        <format type="Number" cardinality="2" />
                                        <values>
                                                <value>-180</value>
                                                <value>180</value>
                                        </values>
                                </input>
                                <input id="FLIRT_2.SearchZ" name="Search Z" description="Specifies &lt;min_angle&gt; &amp; &lt;max_angle&gt; for z-dimension angular search range (in degrees). &#xA;(Default is -90 90)" required="false" enabled="true" order="22" prefix="-searchrz" prefixSpaced="true" prefixAllArgs="false">
                                        <format type="Number" cardinality="2" />
                                        <values>
                                                <value>-180</value>
                                                <value>180</value>
                                        </values>
                                </input>
                                <input id="FLIRT_2.NoSearch" name="No Search" description="Sets all angular search ranges to 0 0.&#xA;(Sets 0 0 for -searchrx, -searchry and -searchrz)" required="false" enabled="false" order="23" prefix="-nosearch" prefixSpaced="true" prefixAllArgs="false">
                                        <format type="String" cardinality="0" />
                                </input>
                                <input id="FLIRT_2.CoarseSearch" name="Coarse Search" description="Specifies angular search range by specifying &lt;delta_angle&gt; (in degrees).  &#xA;(Default is 60)" required="false" enabled="false" order="24" prefix="-coarsesearch" prefixSpaced="true" prefixAllArgs="false">
                                        <format type="Number" cardinality="1" />
                                </input>
                                <input id="FLIRT_2.FineSearch" name="Fine Search" description="Specifies angular search range by specifying &lt;delta_angle&gt; (in degrees).&#xA;(Default is 18)" required="false" enabled="false" order="25" prefix="-finesearch " prefixSpaced="true" prefixAllArgs="false">
                                        <format type="Number" cardinality="1" />
                                </input>
                                <input id="FLIRT_2.Schedule" name="Schedule" description="Schedule file specifies what transformations/DOF are allowed and how the optimisation is performed.&#xA;Must specify &lt;schedule-file&gt;. &#xA;(Replaces default schedule)&#xA;&#xA;Note: Several other schedule files could be used - including 3D translation only schedules, etc. These are all stored in ${FSLDIR}/etc/flirtsch." required="false" enabled="false" order="26" prefix="-schedule" prefixSpaced="true" prefixAllArgs="false">
                                        <format type="File" cardinality="1">
                                                <fileTypes>
                                                        <filetype name="File" extension="" description="Any type of data file" />
                                                </fileTypes>
                                        </format>
                                </input>
                                <input id="FLIRT_2.ReferenceWeight" name="Reference Weight" description="Use weights for reference volume.  &#xA;Must specify input &lt;volume&gt; for weights." required="false" enabled="false" order="27" prefix="-refweight" prefixSpaced="true" prefixAllArgs="false">
                                        <format type="File" cardinality="1">
                                                <fileTypes>
                                                        <filetype name="Nii Gz" extension="nii.gz" description="Compressed Nifti" />
                                                        <filetype name="Analyze Image" extension="img" description="Analyze Image file">
                                                                <need>hdr</need>
                                                        </filetype>
                                                </fileTypes>
                                        </format>
                                </input>
                                <input id="FLIRT_2.InputWeight" name="Input Weight" description="Use weights for input volume.  &#xA;Must specify input &lt;volume&gt; for weights." required="false" enabled="false" order="28" prefix="-inweight" prefixSpaced="true" prefixAllArgs="false">
                                        <format type="File" cardinality="1">
                                                <fileTypes>
                                                        <filetype name="Nii Gz" extension="nii.gz" description="Compressed Nifti" />
                                                        <filetype name="Analyze Image" extension="img" description="Analyze Image file">
                                                                <need>hdr</need>
                                                        </filetype>
                                                </fileTypes>
                                        </format>
                                </input>
                                <input id="FLIRT_2.2D" name="2D" description="Use 2D rigid body mode.&#xA;(Ignores -dof option)" required="false" enabled="false" order="29" prefix="-2D" prefixSpaced="true" prefixAllArgs="false">
                                        <format type="String" cardinality="0" />
                                </input>
                                <input id="FLIRT_2.Verbose" name="Verbose" description="Specifies level of verboseness.  &#xA;(0 is least and default)" required="false" enabled="false" order="30" prefix="-verbose" prefixSpaced="true" prefixAllArgs="false">
                                        <format type="Number" cardinality="1" />
                                </input>
                                <input id="FLIRT_2.Pause" name="Pause" description="Enables pause at each stage of transformation." required="false" enabled="false" order="31" prefix="-i" prefixSpaced="true" prefixAllArgs="false">
                                        <format type="String" cardinality="0" />
                                </input>
                                <input id="FLIRT_2.SincWindow" name="Sinc Window" description="Specifies the type of sinc window.  &#xA;Options are: rectangular, hanning, blackman." required="false" enabled="false" order="11" prefix="-sincwindow" prefixSpaced="true" prefixAllArgs="false">
                                        <format type="Enumerated" cardinality="1">
                                                <enumeration>rectangular</enumeration>
                                                <enumeration>hanning</enumeration>
                                                <enumeration>blackman</enumeration>
                                        </format>
                                </input>
                                <input id="FLIRT_2.Version" name="Version" description="Prints the version information and exit" required="false" enabled="false" order="32" prefix="-version" prefixSpaced="true" prefixAllArgs="false">
                                        <format type="String" cardinality="0" />
                                </input>
                                <input id="FLIRT_2.Help" name="Help" description="Prints help information and exit." required="false" enabled="false" order="33" prefix="-help" prefixSpaced="true" prefixAllArgs="false">
                                        <format type="String" cardinality="0" />
                                </input>
                                <input id="FLIRT_2.Flow" name="Flow" required="false" enabled="true" order="34">
                                        <format type="Flow Control" cardinality="1" />
                                </input>
                                <executableAuthors>
                                        <author fullName="Steve Smith" email="steve@fmrib.ox.ac.uk" website="http://www.fmrib.ox.ac.uk/Members/steve " />
                                        <author fullName="Mark Jenkinson" email="mark@fmrib.ox.ac.uk" website="http://users.fmrib.ox.ac.uk/~mark/ " />
                                </executableAuthors>
                                <license>http://www.fmrib.ox.ac.uk/fsl/fsl/licence.html

LICENCE

FMRIB Software Library, Release 4.1 (c) 2008, The University of Oxford
(the "Software")

The Software remains the property of the University of Oxford ("the
University").

The Software is distributed "AS IS" under this Licence solely for
non-commercial use in the hope that it will be useful, but in order
that the University as a charitable foundation protects its assets for
the benefit of its educational and research purposes, the University
makes clear that no condition is made or to be implied, nor is any
warranty given or to be implied, as to the accuracy of the Software,
or that it will be suitable for any particular purpose or for use
under any specific conditions. Furthermore, the University disclaims
all responsibility for the use which is made of the Software. It
further disclaims any liability for the outcomes arising from using
the Software.

The Licensee agrees to indemnify the University and hold the
University harmless from and against any and all claims, damages and
liabilities asserted by third parties (including claims for
negligence) which arise directly or indirectly from the use of the
Software or the sale of any products based on the Software.

No part of the Software may be reproduced, modified, transmitted or
transferred in any form or by any means, electronic or mechanical,
without the express permission of the University. The permission of
the University is not required if the said reproduction, modification,
transmission or transference is done without financial return, the
conditions of this Licence are imposed upon the receiver of the
product, and all original and amended source code is included in any
transmitted product. You may be held legally responsible for any
copyright infringement that is caused or encouraged by your failure to
abide by these terms and conditions.

You are not permitted under this Licence to use this Software
commercially. Use for which any financial return is received shall be
defined as commercial use, and includes (1) integration of all or part
of the source code or the Software into a product for sale or license
by or on behalf of Licensee to third parties or (2) use of the
Software or any derivative of it for research with the final aim of
developing software products for sale or license to a third party or
(3) use of the Software or any derivative of it for research with the
final aim of developing non-software products for sale or license to a
third party, or (4) use of the Software to provide any service to an
external organisation for which payment is received. If you are
interested in using the Software commercially, please contact Isis
Innovation Limited ("Isis"), the technology transfer company of the
University, to negotiate a licence. Contact details are:
innovation@isis.ox.ac.uk quoting reference BS/3497.</license>
                        </module>
                        <module id="FLIRTApplyxfm_1" name="FLIRT Applyxfm" package="FSL" version="4.1.4" description="FLIRT (FMRIB's Linear Image Registration Tool) is a fully automated robust and accurate tool for linear (affine) intra- and inter-modal brain image registration. " icon="1" posX="800" posY="560" rotation="1" sourceCode="" location="pipeline://localhost/flirt" executableVersion="4.1.4">
                                <authors>
                                        <author fullName="D. Cornelius Hojatkashani" email="cornelius.hojatkashani@loni.ucla.edu " website="http://loni.ucla.edu " />
                                </authors>
                                <citations>
                                        <citation>S.M. Smith, M. Jenkinson, M.W. Woolrich, C.F. Beckmann, T.E.J. Behrens, H. Johansen-Berg, P.R. Bannister, M. De Luca, I. Drobnjak, D.E. Flitney, R. Niazy, J. Saunders, J. Vickers, Y. Zhang, N. De Stefano, J.M. Brady, and P.M. Matthews. Advances in functional and structural MR image analysis and implementation as FSL. NeuroImage, 23(S1):208-219, 2004

PMID: 15501092</citation>
                                </citations>
                                <tag>FMRI</tag>
                                <tag>registration</tag>
                                <tag>linear</tag>
                                <uri>http://www.fmrib.ox.ac.uk/fsl/flirt/index.html</uri>
                                <metadata>
                                        <data key="__creationDateKey" value="Mon Sep 18 19:45:14 PDT 2006" />
                                </metadata>
                                <input id="FLIRTApplyxfm_1.Input" name="Input" description="Specifies the input volume file path." required="true" enabled="true" order="0" prefix="-in" prefixSpaced="true" prefixAllArgs="false">
                                        <format type="File" cardinality="1">
                                                <fileTypes>
                                                        <filetype name="Nii Gz" extension="nii.gz" description="Compressed Nifti" />
                                                        <filetype name="Analyze Image" extension="img" description="Analyze Image file">
                                                                <need>hdr</need>
                                                        </filetype>
                                                </fileTypes>
                                        </format>
                                </input>
                                <input id="FLIRTApplyxfm_1.Reference" name="Reference" description="Specifies the input reference image." required="true" enabled="true" order="1" prefix="-ref" prefixSpaced="true" prefixAllArgs="false">
                                        <format type="File" cardinality="1">
                                                <fileTypes>
                                                        <filetype name="Nii Gz" extension="nii.gz" description="Compressed Nifti" />
                                                        <filetype name="Analyze Image" extension="img" description="Analyze Image file">
                                                                <need>hdr</need>
                                                        </filetype>
                                                </fileTypes>
                                        </format>
                                </input>
                                <output id="FLIRTApplyxfm_1.Output" name="Output" description="Specifies the output volume file path." required="true" enabled="true" order="2" prefix="-out" prefixSpaced="true" prefixAllArgs="false">
                                        <format type="File" cardinality="1">
                                                <fileTypes>
                                                        <filetype name="Nii Gz" extension="nii.gz" description="Compressed Nifti" />
                                                </fileTypes>
                                        </format>
                                </output>
                                <input id="FLIRTApplyxfm_1.InitialMatrixFile" name="Initial Matrix File" description="Specifies the Input 4x4 affine matrix - autodetects format ascii/medx.  Must specify &lt;matrix-filename&gt;." required="false" enabled="true" order="3" prefix="-init" prefixSpaced="true" prefixAllArgs="false">
                                        <format type="File" cardinality="1">
                                                <fileTypes>
                                                        <filetype name="XFM file" extension="xfm" description="MNC transformation" />
                                                        <filetype name="Matlab file" extension="mat" description="" />
                                                </fileTypes>
                                        </format>
                                        <dependencies>
                                                <dependent>Apply XFM</dependent>
                                                <dependsOn>Apply XFM</dependsOn>
                                        </dependencies>
                                </input>
                                <output id="FLIRTApplyxfm_1.OutputMatrixFile" name="Output Matrix File" description="Outputs the matrix in 4x4 ascii format.&#xA;Must specify &lt;matrix-filename&gt;." required="false" enabled="false" order="4" prefix="-omat" prefixSpaced="true" prefixAllArgs="false">
                                        <format type="File" cardinality="1">
                                                <fileTypes>
                                                        <filetype name="XFM file" extension="xfm" description="MNC transformation" />
                                                        <filetype name="Matlab file" extension="mat" description="" />
                                                </fileTypes>
                                        </format>
                                </output>
                                <input id="FLIRTApplyxfm_1.Datatype" name="Datatype" description="Forces the output to one of the following data types:  char, short, int, float, double." required="false" enabled="false" order="5" prefix="-datatype" prefixSpaced="true" prefixAllArgs="false">
                                        <format type="Enumerated" cardinality="1">
                                                <enumeration>char</enumeration>
                                                <enumeration>short</enumeration>
                                                <enumeration>int</enumeration>
                                                <enumeration>float</enumeration>
                                                <enumeration>double</enumeration>
                                        </format>
                                </input>
                                <input id="FLIRTApplyxfm_1.Cost" name="Cost" description="Specifies the intensity based cost function.  &#xA;Options are: mutualinfo, corratio, normcorr, normmi, leastsq. &#xA;(Default is corratio)" required="false" enabled="false" order="7" prefix="-cost" prefixSpaced="true" prefixAllArgs="false">
                                        <format type="Enumerated" cardinality="1">
                                                <enumeration>mutualinfo</enumeration>
                                                <enumeration>corratio</enumeration>
                                                <enumeration>normcorr</enumeration>
                                                <enumeration>normmi</enumeration>
                                                <enumeration>leastsq</enumeration>
                                        </format>
                                        <values>
                                                <value>normmi</value>
                                        </values>
                                </input>
                                <input id="FLIRTApplyxfm_1.SearchCost" name="Search Cost" description="Specifies the type of search cost.  &#xA;Options are:  mutualinfo, corratio, normcorr, normmi, leastsq.&#xA;(Default is corratio)" required="false" enabled="false" order="6" prefix="-searchcost" prefixSpaced="true" prefixAllArgs="false">
                                        <format type="Enumerated" cardinality="1">
                                                <enumeration>mutualinfo</enumeration>
                                                <enumeration>corratio</enumeration>
                                                <enumeration>normcorr</enumeration>
                                                <enumeration>normmi</enumeration>
                                                <enumeration>leastsq</enumeration>
                                        </format>
                                </input>
                                <input id="FLIRTApplyxfm_1.AngleRep" name="Angle Rep" description="Specifies the type of angle rep.&#xA;Options are: {quaternion,euler}   (default is euler)" required="false" enabled="false" order="8" prefix="-anglerep" prefixSpaced="true" prefixAllArgs="false">
                                        <format type="Enumerated" cardinality="1">
                                                <enumeration>quaternion</enumeration>
                                                <enumeration>euler</enumeration>
                                        </format>
                                </input>
                                <input id="FLIRTApplyxfm_1.Interpolation" name="Interpolation" description="Specifies the type of final interpolation.  &#xA;Options are: trilinear, nearestneighbour, sinc.  &#xA;(Default is trilinear)" required="false" enabled="false" order="9" prefix="-interp" prefixSpaced="true" prefixAllArgs="false">
                                        <format type="Enumerated" cardinality="1">
                                                <enumeration>trilinear</enumeration>
                                                <enumeration>nearestneighbour</enumeration>
                                                <enumeration>sinc</enumeration>
                                        </format>
                                </input>
                                <input id="FLIRTApplyxfm_1.SincWidth" name="Sinc Width" description="Specifies the full sinc width in voxels.&#xA;(Default is 7)" required="false" enabled="false" order="10" prefix="-sincwidth" prefixSpaced="true" prefixAllArgs="false">
                                        <format type="Number" cardinality="1" />
                                </input>
                                <input id="FLIRTApplyxfm_1.Bins" name="Bins" description="Specifies the number of histogram bins.  &#xA;(Default is 256)" required="false" enabled="false" order="12" prefix="-bins" prefixSpaced="true" prefixAllArgs="false">
                                        <format type="Number" cardinality="1" />
                                </input>
                                <input id="FLIRTApplyxfm_1.TransformDegreesofFreedom" name="Transform Degrees of Freedom" description="Specifies the number of degrees of freedom.  &#xA;(Default is 12)&#xA;&#xA;Note: Choose from 6,7,9 or 12 Degrees of Freedom (DOF) for full 3D registrations. Also includes a 3DOF 2D-to-2D registration mode which is selected using the -2D option. Note that it does not perform any search in 2D mode, and cannot deal with 2D to 3D registrations. More flexible DOF options are provided by the specific schedule files provided in $FSLDIR/etc/flirtsch." required="false" enabled="false" order="13" prefix="-dof" prefixSpaced="true" prefixAllArgs="false">
                                        <format type="Enumerated" cardinality="1">
                                                <enumeration>6</enumeration>
                                                <enumeration>7</enumeration>
                                                <enumeration>9</enumeration>
                                                <enumeration>12</enumeration>
                                        </format>
                                </input>
                                <input id="FLIRTApplyxfm_1.NoSampling" name="No Sampling" description="Do not change input sampling." required="false" enabled="false" order="14" prefix="-noresample" prefixSpaced="true" prefixAllArgs="false">
                                        <format type="String" cardinality="0" />
                                </input>
                                <input id="FLIRTApplyxfm_1.ForceScaling" name="Force Scaling" description="Forces rescaling even for low-res images." required="false" enabled="false" order="15" prefix="-forcescaling" prefixSpaced="true" prefixAllArgs="false">
                                        <format type="String" cardinality="0" />
                                </input>
                                <input id="FLIRTApplyxfm_1.MinSampling" name="Min Sampling" description="Sets minimum voxel dimension for sampling (in mm)." required="false" enabled="false" order="16" prefix="-minsampling" prefixSpaced="true" prefixAllArgs="false">
                                        <format type="Number" cardinality="1" />
                                </input>
                                <input id="FLIRTApplyxfm_1.ApplyXFM" name="Apply XFM" description="Applies transform (no optimization).&#xA;(Requires -init option)" required="false" enabled="true" order="17" prefix="-applyxfm" prefixSpaced="true" prefixAllArgs="false">
                                        <format type="String" cardinality="0" />
                                        <dependencies>
                                                <dependent>Padding Size</dependent>
                                                <dependent>Initial Matrix File</dependent>
                                                <dependsOn>Initial Matrix File</dependsOn>
                                        </dependencies>
                                </input>
                                <input id="FLIRTApplyxfm_1.ApplyXFMwithIsotropicResample" name="Apply XFM with Isotropic Resample" description="As applyxfm but forces isotropic resampling.  &#xA;Must specify &lt;scale&gt;." required="false" enabled="false" order="18" prefix="-applyisoxfm" prefixSpaced="true" prefixAllArgs="false">
                                        <format type="Number" cardinality="1" />
                                </input>
                                <input id="FLIRTApplyxfm_1.PaddingSize" name="Padding Size" description="Interpolates outside image by size (in voxels).&#xA;(Requires -applyxfm option)" required="false" enabled="true" order="19" prefix="-paddingsize" prefixSpaced="true" prefixAllArgs="false">
                                        <format type="Number" cardinality="1" />
                                        <dependencies>
                                                <dependsOn>Apply XFM</dependsOn>
                                        </dependencies>
                                        <values>
                                                <value>0.0</value>
                                        </values>
                                </input>
                                <input id="FLIRTApplyxfm_1.SearchX" name="Search X" description="Specifies &lt;min_angle&gt; &amp; &lt;max_angle&gt; for x-dimension  angular search range (in degrees). &#xA;(Default is -90 90)" required="false" enabled="false" order="20" prefix="-searchrx" prefixSpaced="true" prefixAllArgs="false">
                                        <format type="Number" cardinality="2" />
                                        <values>
                                                <value>-180</value>
                                                <value>180</value>
                                        </values>
                                </input>
                                <input id="FLIRTApplyxfm_1.SearchY" name="Search Y" description="Specifies &lt;min_angle&gt; &amp; &lt;max_angle&gt; for y-dimension angular search range (in degrees). &#xA;(Default is -90 90)" required="false" enabled="false" order="21" prefix="-searchry" prefixSpaced="true" prefixAllArgs="false">
                                        <format type="Number" cardinality="2" />
                                        <values>
                                                <value>-180</value>
                                                <value>180</value>
                                        </values>
                                </input>
                                <input id="FLIRTApplyxfm_1.SearchZ" name="Search Z" description="Specifies &lt;min_angle&gt; &amp; &lt;max_angle&gt; for z-dimension angular search range (in degrees). &#xA;(Default is -90 90)" required="false" enabled="false" order="22" prefix="-searchrz" prefixSpaced="true" prefixAllArgs="false">
                                        <format type="Number" cardinality="2" />
                                        <values>
                                                <value>-180</value>
                                                <value>180</value>
                                        </values>
                                </input>
                                <input id="FLIRTApplyxfm_1.NoSearch" name="No Search" description="Sets all angular search ranges to 0 0.&#xA;(Sets 0 0 for -searchrx, -searchry and -searchrz)" required="false" enabled="false" order="23" prefix="-nosearch" prefixSpaced="true" prefixAllArgs="false">
                                        <format type="String" cardinality="0" />
                                </input>
                                <input id="FLIRTApplyxfm_1.CoarseSearch" name="Coarse Search" description="Specifies angular search range by specifying &lt;delta_angle&gt; (in degrees).  &#xA;(Default is 60)" required="false" enabled="false" order="24" prefix="-coarsesearch" prefixSpaced="true" prefixAllArgs="false">
                                        <format type="Number" cardinality="1" />
                                </input>
                                <input id="FLIRTApplyxfm_1.FineSearch" name="Fine Search" description="Specifies angular search range by specifying &lt;delta_angle&gt; (in degrees).&#xA;(Default is 18)" required="false" enabled="false" order="25" prefix="-finesearch " prefixSpaced="true" prefixAllArgs="false">
                                        <format type="Number" cardinality="1" />
                                </input>
                                <input id="FLIRTApplyxfm_1.Schedule" name="Schedule" description="Schedule file specifies what transformations/DOF are allowed and how the optimisation is performed.&#xA;Must specify &lt;schedule-file&gt;. &#xA;(Replaces default schedule)&#xA;&#xA;Note: Several other schedule files could be used - including 3D translation only schedules, etc. These are all stored in ${FSLDIR}/etc/flirtsch." required="false" enabled="false" order="26" prefix="-schedule" prefixSpaced="true" prefixAllArgs="false">
                                        <format type="File" cardinality="1">
                                                <fileTypes>
                                                        <filetype name="File" extension="" description="Any type of data file" />
                                                </fileTypes>
                                        </format>
                                </input>
                                <input id="FLIRTApplyxfm_1.ReferenceWeight" name="Reference Weight" description="Use weights for reference volume.  &#xA;Must specify input &lt;volume&gt; for weights." required="false" enabled="false" order="27" prefix="-refweight" prefixSpaced="true" prefixAllArgs="false">
                                        <format type="File" cardinality="1">
                                                <fileTypes>
                                                        <filetype name="Nii Gz" extension="nii.gz" description="Compressed Nifti" />
                                                        <filetype name="Analyze Image" extension="img" description="Analyze Image file">
                                                                <need>hdr</need>
                                                        </filetype>
                                                </fileTypes>
                                        </format>
                                </input>
                                <input id="FLIRTApplyxfm_1.InputWeight" name="Input Weight" description="Use weights for input volume.  &#xA;Must specify input &lt;volume&gt; for weights." required="false" enabled="false" order="28" prefix="-inweight" prefixSpaced="true" prefixAllArgs="false">
                                        <format type="File" cardinality="1">
                                                <fileTypes>
                                                        <filetype name="Nii Gz" extension="nii.gz" description="Compressed Nifti" />
                                                        <filetype name="Analyze Image" extension="img" description="Analyze Image file">
                                                                <need>hdr</need>
                                                        </filetype>
                                                </fileTypes>
                                        </format>
                                </input>
                                <input id="FLIRTApplyxfm_1.2D" name="2D" description="Use 2D rigid body mode.&#xA;(Ignores -dof option)" required="false" enabled="false" order="29" prefix="-2D" prefixSpaced="true" prefixAllArgs="false">
                                        <format type="String" cardinality="0" />
                                </input>
                                <input id="FLIRTApplyxfm_1.Verbose" name="Verbose" description="Specifies level of verboseness.  &#xA;(0 is least and default)" required="false" enabled="false" order="30" prefix="-verbose" prefixSpaced="true" prefixAllArgs="false">
                                        <format type="Number" cardinality="1" />
                                </input>
                                <input id="FLIRTApplyxfm_1.Pause" name="Pause" description="Enables pause at each stage of transformation." required="false" enabled="false" order="31" prefix="-i" prefixSpaced="true" prefixAllArgs="false">
                                        <format type="String" cardinality="0" />
                                </input>
                                <input id="FLIRTApplyxfm_1.SincWindow" name="Sinc Window" description="Specifies the type of sinc window.  &#xA;Options are: rectangular, hanning, blackman." required="false" enabled="false" order="11" prefix="-sincwindow" prefixSpaced="true" prefixAllArgs="false">
                                        <format type="Enumerated" cardinality="1">
                                                <enumeration>rectangular</enumeration>
                                                <enumeration>hanning</enumeration>
                                                <enumeration>blackman</enumeration>
                                        </format>
                                </input>
                                <input id="FLIRTApplyxfm_1.Version" name="Version" description="Prints the version information and exit" required="false" enabled="false" order="32" prefix="-version" prefixSpaced="true" prefixAllArgs="false">
                                        <format type="String" cardinality="0" />
                                </input>
                                <input id="FLIRTApplyxfm_1.Help" name="Help" description="Prints help information and exit." required="false" enabled="false" order="33" prefix="-help" prefixSpaced="true" prefixAllArgs="false">
                                        <format type="String" cardinality="0" />
                                </input>
                                <executableAuthors>
                                        <author fullName="Steve Smith" email="steve@fmrib.ox.ac.uk" website="http://www.fmrib.ox.ac.uk/Members/steve " />
                                        <author fullName="Mark Jenkinson" email="mark@fmrib.ox.ac.uk" website="http://users.fmrib.ox.ac.uk/~mark/ " />
                                </executableAuthors>
                                <license>http://www.fmrib.ox.ac.uk/fsl/fsl/licence.html

LICENCE

FMRIB Software Library, Release 4.1 (c) 2008, The University of Oxford
(the "Software")

The Software remains the property of the University of Oxford ("the
University").

The Software is distributed "AS IS" under this Licence solely for
non-commercial use in the hope that it will be useful, but in order
that the University as a charitable foundation protects its assets for
the benefit of its educational and research purposes, the University
makes clear that no condition is made or to be implied, nor is any
warranty given or to be implied, as to the accuracy of the Software,
or that it will be suitable for any particular purpose or for use
under any specific conditions. Furthermore, the University disclaims
all responsibility for the use which is made of the Software. It
further disclaims any liability for the outcomes arising from using
the Software.

The Licensee agrees to indemnify the University and hold the
University harmless from and against any and all claims, damages and
liabilities asserted by third parties (including claims for
negligence) which arise directly or indirectly from the use of the
Software or the sale of any products based on the Software.

No part of the Software may be reproduced, modified, transmitted or
transferred in any form or by any means, electronic or mechanical,
without the express permission of the University. The permission of
the University is not required if the said reproduction, modification,
transmission or transference is done without financial return, the
conditions of this Licence are imposed upon the receiver of the
product, and all original and amended source code is included in any
transmitted product. You may be held legally responsible for any
copyright infringement that is caused or encouraged by your failure to
abide by these terms and conditions.

You are not permitted under this Licence to use this Software
commercially. Use for which any financial return is received shall be
defined as commercial use, and includes (1) integration of all or part
of the source code or the Software into a product for sale or license
by or on behalf of Licensee to third parties or (2) use of the
Software or any derivative of it for research with the final aim of
developing software products for sale or license to a third party or
(3) use of the Software or any derivative of it for research with the
final aim of developing non-software products for sale or license to a
third party, or (4) use of the Software to provide any service to an
external organisation for which payment is received. If you are
interested in using the Software commercially, please contact Isis
Innovation Limited ("Isis"), the technology transfer company of the
University, to negotiate a licence. Contact details are:
innovation@isis.ox.ac.uk quoting reference BS/3497.</license>
                        </module>
                        <module id="EddyCorrect_1" name="Eddy Correct" package="FSL" version="4.1.4" icon="1" posX="3" posY="314" sourceCode="" location="pipeline://localhost/eddy_correct" executableVersion="4.1.4">
                                <authors>
                                        <author fullName="D. Cornelius Hojatkashani" email="cornelius.hojatkashani@loni.ucla.edu " website="http://loni.ucla.edu " />
                                </authors>
                                <citations>
                                        <citation>S.M. Smith, M. Jenkinson, M.W. Woolrich, C.F. Beckmann, T.E.J. Behrens, H. Johansen-Berg, P.R. Bannister, M. De Luca, I. Drobnjak, D.E. Flitney, R. Niazy, J. Saunders, J. Vickers, Y. Zhang, N. De Stefano, J.M. Brady, and P.M. Matthews. Advances in functional and structural MR image analysis and implementation as FSL. NeuroImage, 23(S1):208-219, 2004

PMID: 15501092</citation>
                                </citations>
                                <tag>FMRI</tag>
                                <tag>registration</tag>
                                <tag>linear</tag>
                                <uri>http://www.fmrib.ox.ac.uk/fsl/flirt/index.html</uri>
                                <metadata>
                                        <data key="__creationDateKey" value="Mon Sep 18 19:45:14 PDT 2006" />
                                </metadata>
                                <input id="EddyCorrect_1.Input" name="Input" description="Specifies the input volume file path." required="true" enabled="true" order="0">
                                        <format type="File" cardinality="1">
                                                <fileTypes>
                                                        <filetype name="Nii Gz" extension="nii.gz" description="Compressed Nifti" />
                                                        <filetype name="Analyze Image" extension="img" description="Analyze Image file">
                                                                <need>hdr</need>
                                                        </filetype>
                                                        <filetype name="nifti" extension="nii" description="" />
                                                </fileTypes>
                                        </format>
                                </input>
                                <output id="EddyCorrect_1.Output" name="Output" description="Specifies the output volume file path." required="true" enabled="true" order="1">
                                        <format type="File" cardinality="1">
                                                <fileTypes>
                                                        <filetype name="Nii Gz" extension="nii.gz" description="Compressed Nifti" />
                                                </fileTypes>
                                        </format>
                                </output>
                                <input id="EddyCorrect_1.Referencevolume" name="Reference volume" description="Specifies the Input 4x4 affine matrix - autodetects format ascii/medx.  Must specify &lt;matrix-filename&gt;." required="false" enabled="true" order="2">
                                        <format type="Number" cardinality="1" />
                                </input>
                                <input id="EddyCorrect_1.Interpolation" name="Interpolation" required="false" enabled="false" order="3">
                                        <format type="Enumerated" cardinality="1">
                                                <enumeration>trilinear</enumeration>
                                                <enumeration>spline</enumeration>
                                        </format>
                                </input>
                                <executableAuthors>
                                        <author fullName="Steve Smith" email="steve@fmrib.ox.ac.uk" website="http://www.fmrib.ox.ac.uk/Members/steve " />
                                        <author fullName="Mark Jenkinson" email="mark@fmrib.ox.ac.uk" website="http://users.fmrib.ox.ac.uk/~mark/ " />
                                </executableAuthors>
                                <license>http://www.fmrib.ox.ac.uk/fsl/fsl/licence.html

LICENCE

FMRIB Software Library, Release 4.1 (c) 2008, The University of Oxford
(the "Software")

The Software remains the property of the University of Oxford ("the
University").

The Software is distributed "AS IS" under this Licence solely for
non-commercial use in the hope that it will be useful, but in order
that the University as a charitable foundation protects its assets for
the benefit of its educational and research purposes, the University
makes clear that no condition is made or to be implied, nor is any
warranty given or to be implied, as to the accuracy of the Software,
or that it will be suitable for any particular purpose or for use
under any specific conditions. Furthermore, the University disclaims
all responsibility for the use which is made of the Software. It
further disclaims any liability for the outcomes arising from using
the Software.

The Licensee agrees to indemnify the University and hold the
University harmless from and against any and all claims, damages and
liabilities asserted by third parties (including claims for
negligence) which arise directly or indirectly from the use of the
Software or the sale of any products based on the Software.

No part of the Software may be reproduced, modified, transmitted or
transferred in any form or by any means, electronic or mechanical,
without the express permission of the University. The permission of
the University is not required if the said reproduction, modification,
transmission or transference is done without financial return, the
conditions of this Licence are imposed upon the receiver of the
product, and all original and amended source code is included in any
transmitted product. You may be held legally responsible for any
copyright infringement that is caused or encouraged by your failure to
abide by these terms and conditions.

You are not permitted under this Licence to use this Software
commercially. Use for which any financial return is received shall be
defined as commercial use, and includes (1) integration of all or part
of the source code or the Software into a product for sale or license
by or on behalf of Licensee to third parties or (2) use of the
Software or any derivative of it for research with the final aim of
developing software products for sale or license to a third party or
(3) use of the Software or any derivative of it for research with the
final aim of developing non-software products for sale or license to a
third party, or (4) use of the Software to provide any service to an
external organisation for which payment is received. If you are
interested in using the Software commercially, please contact Isis
Innovation Limited ("Isis"), the technology transfer company of the
University, to negotiate a licence. Contact details are:
innovation@isis.ox.ac.uk quoting reference BS/3497.</license>
                        </module>
                        <module id="FLIRTApplyxfm_2" name="FLIRT Applyxfm" package="FSL" version="4.1.4" description="FLIRT (FMRIB's Linear Image Registration Tool) is a fully automated robust and accurate tool for linear (affine) intra- and inter-modal brain image registration. " icon="1" posX="509" posY="561" rotation="1" sourceCode="" location="pipeline://localhost/flirt" executableVersion="4.1.4">
                                <authors>
                                        <author fullName="D. Cornelius Hojatkashani" email="cornelius.hojatkashani@loni.ucla.edu " website="http://loni.ucla.edu " />
                                </authors>
                                <citations>
                                        <citation>S.M. Smith, M. Jenkinson, M.W. Woolrich, C.F. Beckmann, T.E.J. Behrens, H. Johansen-Berg, P.R. Bannister, M. De Luca, I. Drobnjak, D.E. Flitney, R. Niazy, J. Saunders, J. Vickers, Y. Zhang, N. De Stefano, J.M. Brady, and P.M. Matthews. Advances in functional and structural MR image analysis and implementation as FSL. NeuroImage, 23(S1):208-219, 2004

PMID: 15501092</citation>
                                </citations>
                                <tag>FMRI</tag>
                                <tag>registration</tag>
                                <tag>linear</tag>
                                <uri>http://www.fmrib.ox.ac.uk/fsl/flirt/index.html</uri>
                                <metadata>
                                        <data key="__creationDateKey" value="Mon Sep 18 19:45:14 PDT 2006" />
                                </metadata>
                                <input id="FLIRTApplyxfm_2.Input" name="Input" description="Specifies the input volume file path." required="true" enabled="true" order="0" prefix="-in" prefixSpaced="true" prefixAllArgs="false">
                                        <format type="File" cardinality="1">
                                                <fileTypes>
                                                        <filetype name="Nii Gz" extension="nii.gz" description="Compressed Nifti" />
                                                        <filetype name="Analyze Image" extension="img" description="Analyze Image file">
                                                                <need>hdr</need>
                                                        </filetype>
                                                </fileTypes>
                                        </format>
                                </input>
                                <input id="FLIRTApplyxfm_2.Reference" name="Reference" description="Specifies the input reference image." required="true" enabled="true" order="1" prefix="-ref" prefixSpaced="true" prefixAllArgs="false">
                                        <format type="File" cardinality="1">
                                                <fileTypes>
                                                        <filetype name="Nii Gz" extension="nii.gz" description="Compressed Nifti" />
                                                        <filetype name="Analyze Image" extension="img" description="Analyze Image file">
                                                                <need>hdr</need>
                                                        </filetype>
                                                </fileTypes>
                                        </format>
                                </input>
                                <output id="FLIRTApplyxfm_2.Output" name="Output" description="Specifies the output volume file path." required="true" enabled="true" order="2" prefix="-out" prefixSpaced="true" prefixAllArgs="false">
                                        <format type="File" cardinality="1">
                                                <fileTypes>
                                                        <filetype name="Nii Gz" extension="nii.gz" description="Compressed Nifti" />
                                                </fileTypes>
                                        </format>
                                </output>
                                <input id="FLIRTApplyxfm_2.InitialMatrixFile" name="Initial Matrix File" description="Specifies the Input 4x4 affine matrix - autodetects format ascii/medx.  Must specify &lt;matrix-filename&gt;." required="false" enabled="true" order="3" prefix="-init" prefixSpaced="true" prefixAllArgs="false">
                                        <format type="File" cardinality="1">
                                                <fileTypes>
                                                        <filetype name="XFM file" extension="xfm" description="MNC transformation" />
                                                        <filetype name="Matlab file" extension="mat" description="" />
                                                </fileTypes>
                                        </format>
                                        <dependencies>
                                                <dependent>Apply XFM</dependent>
                                                <dependsOn>Apply XFM</dependsOn>
                                        </dependencies>
                                </input>
                                <output id="FLIRTApplyxfm_2.OutputMatrixFile" name="Output Matrix File" description="Outputs the matrix in 4x4 ascii format.&#xA;Must specify &lt;matrix-filename&gt;." required="false" enabled="false" order="4" prefix="-omat" prefixSpaced="true" prefixAllArgs="false">
                                        <format type="File" cardinality="1">
                                                <fileTypes>
                                                        <filetype name="XFM file" extension="xfm" description="MNC transformation" />
                                                        <filetype name="Matlab file" extension="mat" description="" />
                                                </fileTypes>
                                        </format>
                                </output>
                                <input id="FLIRTApplyxfm_2.Datatype" name="Datatype" description="Forces the output to one of the following data types:  char, short, int, float, double." required="false" enabled="false" order="5" prefix="-datatype" prefixSpaced="true" prefixAllArgs="false">
                                        <format type="Enumerated" cardinality="1">
                                                <enumeration>char</enumeration>
                                                <enumeration>short</enumeration>
                                                <enumeration>int</enumeration>
                                                <enumeration>float</enumeration>
                                                <enumeration>double</enumeration>
                                        </format>
                                </input>
                                <input id="FLIRTApplyxfm_2.Cost" name="Cost" description="Specifies the intensity based cost function.  &#xA;Options are: mutualinfo, corratio, normcorr, normmi, leastsq. &#xA;(Default is corratio)" required="false" enabled="false" order="7" prefix="-cost" prefixSpaced="true" prefixAllArgs="false">
                                        <format type="Enumerated" cardinality="1">
                                                <enumeration>mutualinfo</enumeration>
                                                <enumeration>corratio</enumeration>
                                                <enumeration>normcorr</enumeration>
                                                <enumeration>normmi</enumeration>
                                                <enumeration>leastsq</enumeration>
                                        </format>
                                        <values>
                                                <value>normmi</value>
                                        </values>
                                </input>
                                <input id="FLIRTApplyxfm_2.SearchCost" name="Search Cost" description="Specifies the type of search cost.  &#xA;Options are:  mutualinfo, corratio, normcorr, normmi, leastsq.&#xA;(Default is corratio)" required="false" enabled="false" order="6" prefix="-searchcost" prefixSpaced="true" prefixAllArgs="false">
                                        <format type="Enumerated" cardinality="1">
                                                <enumeration>mutualinfo</enumeration>
                                                <enumeration>corratio</enumeration>
                                                <enumeration>normcorr</enumeration>
                                                <enumeration>normmi</enumeration>
                                                <enumeration>leastsq</enumeration>
                                        </format>
                                </input>
                                <input id="FLIRTApplyxfm_2.AngleRep" name="Angle Rep" description="Specifies the type of angle rep.&#xA;Options are: {quaternion,euler}   (default is euler)" required="false" enabled="false" order="8" prefix="-anglerep" prefixSpaced="true" prefixAllArgs="false">
                                        <format type="Enumerated" cardinality="1">
                                                <enumeration>quaternion</enumeration>
                                                <enumeration>euler</enumeration>
                                        </format>
                                </input>
                                <input id="FLIRTApplyxfm_2.Interpolation" name="Interpolation" description="Specifies the type of final interpolation.  &#xA;Options are: trilinear, nearestneighbour, sinc.  &#xA;(Default is trilinear)" required="false" enabled="false" order="9" prefix="-interp" prefixSpaced="true" prefixAllArgs="false">
                                        <format type="Enumerated" cardinality="1">
                                                <enumeration>trilinear</enumeration>
                                                <enumeration>nearestneighbour</enumeration>
                                                <enumeration>sinc</enumeration>
                                        </format>
                                </input>
                                <input id="FLIRTApplyxfm_2.SincWidth" name="Sinc Width" description="Specifies the full sinc width in voxels.&#xA;(Default is 7)" required="false" enabled="false" order="10" prefix="-sincwidth" prefixSpaced="true" prefixAllArgs="false">
                                        <format type="Number" cardinality="1" />
                                </input>
                                <input id="FLIRTApplyxfm_2.Bins" name="Bins" description="Specifies the number of histogram bins.  &#xA;(Default is 256)" required="false" enabled="false" order="12" prefix="-bins" prefixSpaced="true" prefixAllArgs="false">
                                        <format type="Number" cardinality="1" />
                                </input>
                                <input id="FLIRTApplyxfm_2.TransformDegreesofFreedom" name="Transform Degrees of Freedom" description="Specifies the number of degrees of freedom.  &#xA;(Default is 12)&#xA;&#xA;Note: Choose from 6,7,9 or 12 Degrees of Freedom (DOF) for full 3D registrations. Also includes a 3DOF 2D-to-2D registration mode which is selected using the -2D option. Note that it does not perform any search in 2D mode, and cannot deal with 2D to 3D registrations. More flexible DOF options are provided by the specific schedule files provided in $FSLDIR/etc/flirtsch." required="false" enabled="false" order="13" prefix="-dof" prefixSpaced="true" prefixAllArgs="false">
                                        <format type="Enumerated" cardinality="1">
                                                <enumeration>6</enumeration>
                                                <enumeration>7</enumeration>
                                                <enumeration>9</enumeration>
                                                <enumeration>12</enumeration>
                                        </format>
                                </input>
                                <input id="FLIRTApplyxfm_2.NoSampling" name="No Sampling" description="Do not change input sampling." required="false" enabled="false" order="14" prefix="-noresample" prefixSpaced="true" prefixAllArgs="false">
                                        <format type="String" cardinality="0" />
                                </input>
                                <input id="FLIRTApplyxfm_2.ForceScaling" name="Force Scaling" description="Forces rescaling even for low-res images." required="false" enabled="false" order="15" prefix="-forcescaling" prefixSpaced="true" prefixAllArgs="false">
                                        <format type="String" cardinality="0" />
                                </input>
                                <input id="FLIRTApplyxfm_2.MinSampling" name="Min Sampling" description="Sets minimum voxel dimension for sampling (in mm)." required="false" enabled="false" order="16" prefix="-minsampling" prefixSpaced="true" prefixAllArgs="false">
                                        <format type="Number" cardinality="1" />
                                </input>
                                <input id="FLIRTApplyxfm_2.ApplyXFM" name="Apply XFM" description="Applies transform (no optimization).&#xA;(Requires -init option)" required="false" enabled="true" order="17" prefix="-applyxfm" prefixSpaced="true" prefixAllArgs="false">
                                        <format type="String" cardinality="0" />
                                        <dependencies>
                                                <dependent>Padding Size</dependent>
                                                <dependent>Initial Matrix File</dependent>
                                                <dependsOn>Initial Matrix File</dependsOn>
                                        </dependencies>
                                </input>
                                <input id="FLIRTApplyxfm_2.ApplyXFMwithIsotropicResample" name="Apply XFM with Isotropic Resample" description="As applyxfm but forces isotropic resampling.  &#xA;Must specify &lt;scale&gt;." required="false" enabled="false" order="18" prefix="-applyisoxfm" prefixSpaced="true" prefixAllArgs="false">
                                        <format type="Number" cardinality="1" />
                                </input>
                                <input id="FLIRTApplyxfm_2.PaddingSize" name="Padding Size" description="Interpolates outside image by size (in voxels).&#xA;(Requires -applyxfm option)" required="false" enabled="true" order="19" prefix="-paddingsize" prefixSpaced="true" prefixAllArgs="false">
                                        <format type="Number" cardinality="1" />
                                        <dependencies>
                                                <dependsOn>Apply XFM</dependsOn>
                                        </dependencies>
                                        <values>
                                                <value>0.0</value>
                                        </values>
                                </input>
                                <input id="FLIRTApplyxfm_2.SearchX" name="Search X" description="Specifies &lt;min_angle&gt; &amp; &lt;max_angle&gt; for x-dimension  angular search range (in degrees). &#xA;(Default is -90 90)" required="false" enabled="false" order="20" prefix="-searchrx" prefixSpaced="true" prefixAllArgs="false">
                                        <format type="Number" cardinality="2" />
                                        <values>
                                                <value>-180</value>
                                                <value>180</value>
                                        </values>
                                </input>
                                <input id="FLIRTApplyxfm_2.SearchY" name="Search Y" description="Specifies &lt;min_angle&gt; &amp; &lt;max_angle&gt; for y-dimension angular search range (in degrees). &#xA;(Default is -90 90)" required="false" enabled="false" order="21" prefix="-searchry" prefixSpaced="true" prefixAllArgs="false">
                                        <format type="Number" cardinality="2" />
                                        <values>
                                                <value>-180</value>
                                                <value>180</value>
                                        </values>
                                </input>
                                <input id="FLIRTApplyxfm_2.SearchZ" name="Search Z" description="Specifies &lt;min_angle&gt; &amp; &lt;max_angle&gt; for z-dimension angular search range (in degrees). &#xA;(Default is -90 90)" required="false" enabled="false" order="22" prefix="-searchrz" prefixSpaced="true" prefixAllArgs="false">
                                        <format type="Number" cardinality="2" />
                                        <values>
                                                <value>-180</value>
                                                <value>180</value>
                                        </values>
                                </input>
                                <input id="FLIRTApplyxfm_2.NoSearch" name="No Search" description="Sets all angular search ranges to 0 0.&#xA;(Sets 0 0 for -searchrx, -searchry and -searchrz)" required="false" enabled="false" order="23" prefix="-nosearch" prefixSpaced="true" prefixAllArgs="false">
                                        <format type="String" cardinality="0" />
                                </input>
                                <input id="FLIRTApplyxfm_2.CoarseSearch" name="Coarse Search" description="Specifies angular search range by specifying &lt;delta_angle&gt; (in degrees).  &#xA;(Default is 60)" required="false" enabled="false" order="24" prefix="-coarsesearch" prefixSpaced="true" prefixAllArgs="false">
                                        <format type="Number" cardinality="1" />
                                </input>
                                <input id="FLIRTApplyxfm_2.FineSearch" name="Fine Search" description="Specifies angular search range by specifying &lt;delta_angle&gt; (in degrees).&#xA;(Default is 18)" required="false" enabled="false" order="25" prefix="-finesearch " prefixSpaced="true" prefixAllArgs="false">
                                        <format type="Number" cardinality="1" />
                                </input>
                                <input id="FLIRTApplyxfm_2.Schedule" name="Schedule" description="Schedule file specifies what transformations/DOF are allowed and how the optimisation is performed.&#xA;Must specify &lt;schedule-file&gt;. &#xA;(Replaces default schedule)&#xA;&#xA;Note: Several other schedule files could be used - including 3D translation only schedules, etc. These are all stored in ${FSLDIR}/etc/flirtsch." required="false" enabled="false" order="26" prefix="-schedule" prefixSpaced="true" prefixAllArgs="false">
                                        <format type="File" cardinality="1">
                                                <fileTypes>
                                                        <filetype name="File" extension="" description="Any type of data file" />
                                                </fileTypes>
                                        </format>
                                </input>
                                <input id="FLIRTApplyxfm_2.ReferenceWeight" name="Reference Weight" description="Use weights for reference volume.  &#xA;Must specify input &lt;volume&gt; for weights." required="false" enabled="false" order="27" prefix="-refweight" prefixSpaced="true" prefixAllArgs="false">
                                        <format type="File" cardinality="1">
                                                <fileTypes>
                                                        <filetype name="Nii Gz" extension="nii.gz" description="Compressed Nifti" />
                                                        <filetype name="Analyze Image" extension="img" description="Analyze Image file">
                                                                <need>hdr</need>
                                                        </filetype>
                                                </fileTypes>
                                        </format>
                                </input>
                                <input id="FLIRTApplyxfm_2.InputWeight" name="Input Weight" description="Use weights for input volume.  &#xA;Must specify input &lt;volume&gt; for weights." required="false" enabled="false" order="28" prefix="-inweight" prefixSpaced="true" prefixAllArgs="false">
                                        <format type="File" cardinality="1">
                                                <fileTypes>
                                                        <filetype name="Nii Gz" extension="nii.gz" description="Compressed Nifti" />
                                                        <filetype name="Analyze Image" extension="img" description="Analyze Image file">
                                                                <need>hdr</need>
                                                        </filetype>
                                                </fileTypes>
                                        </format>
                                </input>
                                <input id="FLIRTApplyxfm_2.2D" name="2D" description="Use 2D rigid body mode.&#xA;(Ignores -dof option)" required="false" enabled="false" order="29" prefix="-2D" prefixSpaced="true" prefixAllArgs="false">
                                        <format type="String" cardinality="0" />
                                </input>
                                <input id="FLIRTApplyxfm_2.Verbose" name="Verbose" description="Specifies level of verboseness.  &#xA;(0 is least and default)" required="false" enabled="false" order="30" prefix="-verbose" prefixSpaced="true" prefixAllArgs="false">
                                        <format type="Number" cardinality="1" />
                                </input>
                                <input id="FLIRTApplyxfm_2.Pause" name="Pause" description="Enables pause at each stage of transformation." required="false" enabled="false" order="31" prefix="-i" prefixSpaced="true" prefixAllArgs="false">
                                        <format type="String" cardinality="0" />
                                </input>
                                <input id="FLIRTApplyxfm_2.SincWindow" name="Sinc Window" description="Specifies the type of sinc window.  &#xA;Options are: rectangular, hanning, blackman." required="false" enabled="false" order="11" prefix="-sincwindow" prefixSpaced="true" prefixAllArgs="false">
                                        <format type="Enumerated" cardinality="1">
                                                <enumeration>rectangular</enumeration>
                                                <enumeration>hanning</enumeration>
                                                <enumeration>blackman</enumeration>
                                        </format>
                                </input>
                                <input id="FLIRTApplyxfm_2.Version" name="Version" description="Prints the version information and exit" required="false" enabled="false" order="32" prefix="-version" prefixSpaced="true" prefixAllArgs="false">
                                        <format type="String" cardinality="0" />
                                </input>
                                <input id="FLIRTApplyxfm_2.Help" name="Help" description="Prints help information and exit." required="false" enabled="false" order="33" prefix="-help" prefixSpaced="true" prefixAllArgs="false">
                                        <format type="String" cardinality="0" />
                                </input>
                                <executableAuthors>
                                        <author fullName="Steve Smith" email="steve@fmrib.ox.ac.uk" website="http://www.fmrib.ox.ac.uk/Members/steve " />
                                        <author fullName="Mark Jenkinson" email="mark@fmrib.ox.ac.uk" website="http://users.fmrib.ox.ac.uk/~mark/ " />
                                </executableAuthors>
                                <license>http://www.fmrib.ox.ac.uk/fsl/fsl/licence.html

LICENCE

FMRIB Software Library, Release 4.1 (c) 2008, The University of Oxford
(the "Software")

The Software remains the property of the University of Oxford ("the
University").

The Software is distributed "AS IS" under this Licence solely for
non-commercial use in the hope that it will be useful, but in order
that the University as a charitable foundation protects its assets for
the benefit of its educational and research purposes, the University
makes clear that no condition is made or to be implied, nor is any
warranty given or to be implied, as to the accuracy of the Software,
or that it will be suitable for any particular purpose or for use
under any specific conditions. Furthermore, the University disclaims
all responsibility for the use which is made of the Software. It
further disclaims any liability for the outcomes arising from using
the Software.

The Licensee agrees to indemnify the University and hold the
University harmless from and against any and all claims, damages and
liabilities asserted by third parties (including claims for
negligence) which arise directly or indirectly from the use of the
Software or the sale of any products based on the Software.

No part of the Software may be reproduced, modified, transmitted or
transferred in any form or by any means, electronic or mechanical,
without the express permission of the University. The permission of
the University is not required if the said reproduction, modification,
transmission or transference is done without financial return, the
conditions of this Licence are imposed upon the receiver of the
product, and all original and amended source code is included in any
transmitted product. You may be held legally responsible for any
copyright infringement that is caused or encouraged by your failure to
abide by these terms and conditions.

You are not permitted under this Licence to use this Software
commercially. Use for which any financial return is received shall be
defined as commercial use, and includes (1) integration of all or part
of the source code or the Software into a product for sale or license
by or on behalf of Licensee to third parties or (2) use of the
Software or any derivative of it for research with the final aim of
developing software products for sale or license to a third party or
(3) use of the Software or any derivative of it for research with the
final aim of developing non-software products for sale or license to a
third party, or (4) use of the Software to provide any service to an
external organisation for which payment is received. If you are
interested in using the Software commercially, please contact Isis
Innovation Limited ("Isis"), the technology transfer company of the
University, to negotiate a licence. Contact details are:
innovation@isis.ox.ac.uk quoting reference BS/3497.</license>
                        </module>
                        <module id="ParseB_1" name="Parse B" package="m2g" icon="0" posX="95" posY="21" rotation="1" sourceCode="" location="pipeline://localhost//mnt/mrimages/src/m2g/packages/dtipreproc/parse_b.py">
                                <tag />
                                <metadata>
                                        <data key="__creationDateKey" value="Fri May 08 09:13:39 EDT 2015" />
                                </metadata>
                                <input id="ParseB_1.Bvalues" name="B values" required="false" enabled="true" order="0">
                                        <format type="File" cardinality="1">
                                                <fileTypes>
                                                        <filetype name="B values" extension="b" description="" />
                                                        <filetype name="B values" extension="bval" description="" />
                                                </fileTypes>
                                        </format>
                                </input>
                                <input id="ParseB_1.Bvectors" name="B vectors" required="false" enabled="true" order="1">
                                        <format type="File" cardinality="1">
                                                <fileTypes>
                                                        <filetype name="gradients" extension="grad" description="" />
                                                        <filetype name="gradients" extension="bvec" description="" />
                                                </fileTypes>
                                        </format>
                                </input>
                                <output id="ParseB_1.FormattedBvectors" name="Formatted B vectors" required="false" enabled="true" order="2">
                                        <format type="File" cardinality="1">
                                                <fileTypes>
                                                        <filetype name="gradients" extension="grad" description="" />
                                                </fileTypes>
                                        </format>
                                </output>
                                <output id="ParseB_1.Bvalue" name="B value" required="false" enabled="true" order="4">
                                        <format type="Number" cardinality="1" />
                                        <stringExtract source="both" rule="stringMatch" startString="bvalue=(" endString=")" caseSensitive="false" />
                                </output>
                                <output id="ParseB_1.B0location" name="B0 location" required="false" enabled="true" order="3">
                                        <format type="Number" cardinality="1" />
                                        <stringExtract source="both" rule="stringMatch" startString="b0=(" endString=")" caseSensitive="false" />
                                </output>
                        </module>
                </moduleGroup>
<<<<<<< HEAD
                <dataModule id="MNIbrainmask_1" name="MNI brain mask" package="m2g" posX="683" posY="156" sourceCode="" type="File" source="true" loopIndex="false">
=======
                <dataModule id="MNIbrainmask_1" name="MNI brain mask" package="m2g" posX="683" posY="156" sourceCode="" type="File" source="true" loopIndex="false" serverAddress="localhost">
                        <tag />
>>>>>>> de496177
                        <metadata>
                                <data key="__creationDateKey" value="Thu Feb 26 16:02:11 EST 2015" />
                        </metadata>
                        <output id="MNIbrainmask_1.Output" name="Output" required="true" enabled="true" order="-1">
                                <format type="File" cardinality="1">
                                        <fileTypes>
                                                <filetype name="NIFTI GZ" extension="nii.gz" description="Gzipped NIFTI file." />
                                                <filetype name="nifti" extension="nii" description="" />
                                        </fileTypes>
                                </format>
                        </output>
                        <fileTypes>
                                <filetype name="NIFTI GZ" extension="nii.gz" description="Gzipped NIFTI file." />
                                <filetype name="nifti" extension="nii" description="" />
                        </fileTypes>
                        <values>
                                <value>pipeline://localhost//mnt/mrimages/src/m2g/data/Atlas/MNI152_T1_1mm_brain_mask.nii</value>
                        </values>
                </dataModule>
                <moduleGroup id="DiffusionProcessing_1" name="Diffusion Processing" package="m2g" icon="0" posX="241" posY="602" sourceCode="">
                        <metadata>
                                <data key="__creationDateKey" value="Wed Apr 22 09:19:06 EDT 2015" />
                        </metadata>
                        <input link="D2.TensorEstimation_1.DTIImage" id="DiffusionProcessing_1.DTIImage" name="DTI Image" order="0" />
                        <input link="D2.TensorEstimation_1.DTIGradients" id="DiffusionProcessing_1.DTIGradients" name="DTI Gradients" order="1" />
                        <input link="D2.TensorEstimation_1.BrainMask" id="DiffusionProcessing_1.BrainMask" name="Brain Mask" order="2" />
                        <input link="D3.FiberTractography_1.BrainMask" id="DiffusionProcessing_1.BrainMask_2" name="Brain Mask" order="3" />
                        <output link="D6.graphmltomat_1.matgraphfile" id="DiffusionProcessing_1.matgraphfile" name="mat graph file" order="4" />
                        <input link="D5.SmallGraphGeneration_1.atlas" id="DiffusionProcessing_1.atlas" name="atlas" order="5" />
                        <input link="D2.TensorEstimation_1.DTIBvalue" id="DiffusionProcessing_1.DTIBvalue" name="DTI Bvalue" order="6" />
<<<<<<< HEAD
                        <module id="D2.TensorEstimation_1" name="D2. Tensor Estimation" package="m2g" icon="0" posX="0" posY="20" sourceCode="" location="pipeline://localhost//mrimages/src/m2g/packages/tractography/tensor_gen.py">
=======
                        <output link="D4.FiberConverter_1.fiberoutfile" id="DiffusionProcessing_1.fiberoutfile" name="fiber outfile" order="7" />
                        <output link="D5.SmallGraphGeneration_1.graphfile" id="DiffusionProcessing_1.graphfile" name="graph file" order="8" />
                        <module id="D2.TensorEstimation_1" name="D2. Tensor Estimation" package="m2g" icon="0" posX="0" posY="20" sourceCode="" location="pipeline://localhost//mnt/mrimages/src/m2g/packages/tractography/tensor_gen.py">
>>>>>>> de496177
                                <tag />
                                <metadata>
                                        <data key="__creationDateKey" value="Fri Jan 09 11:38:39 EST 2015" />
                                </metadata>
                                <input id="D2.TensorEstimation_1.DTIImage" name="DTI Image" required="true" enabled="true" order="0">
                                        <format type="File" cardinality="1">
                                                <fileTypes>
                                                        <filetype name="nifti" extension="nii" description="" />
                                                        <filetype name="niftii2" extension="nii.gz" description="" />
                                                </fileTypes>
                                        </format>
                                </input>
                                <input id="D2.TensorEstimation_1.DTIGradients" name="DTI Gradients" required="true" enabled="true" order="1">
                                        <format type="File" cardinality="1">
                                                <fileTypes>
                                                        <filetype name="gradients" extension="grad" description="" />
                                                </fileTypes>
                                        </format>
                                </input>
                                <input id="D2.TensorEstimation_1.DTIBvalue" name="DTI Bvalue" required="false" enabled="true" order="2">
                                        <format type="Number" cardinality="1" />
                                </input>
                                <input id="D2.TensorEstimation_1.BrainMask" name="Brain Mask" required="false" enabled="true" order="3">
                                        <format type="File" cardinality="1">
                                                <fileTypes>
                                                        <filetype name="niftii2" extension="nii.gz" description="" />
                                                </fileTypes>
                                        </format>
                                </input>
                                <output id="D2.TensorEstimation_1.DTIscheme" name="DTI scheme" required="false" enabled="true" order="4">
                                        <format type="File" cardinality="1">
                                                <fileTypes>
                                                        <filetype name="scheme file" extension="scheme" description="" />
                                                </fileTypes>
                                        </format>
                                </output>
                                <output id="D2.TensorEstimation_1.DTIimageasBfloat" name="DTI image as Bfloat" required="false" enabled="true" order="5">
                                        <format type="File" cardinality="1">
                                                <fileTypes>
                                                        <filetype name="Camino Bfloat" extension="Bfloat" description="" />
                                                </fileTypes>
                                        </format>
                                </output>
                                <output id="D2.TensorEstimation_1.DTItensors" name="DTI tensors" required="true" enabled="true" order="6">
                                        <format type="File" cardinality="1">
                                                <fileTypes>
                                                        <filetype name="Camino Bdouble" extension="Bdouble" description="" />
                                                </fileTypes>
                                        </format>
                                </output>
                                <output id="D2.TensorEstimation_1.FractionalAnisotropy" name="Fractional Anisotropy" required="false" enabled="false" order="7">
                                        <format type="File" cardinality="1">
                                                <fileTypes>
                                                        <filetype name="nifti" extension="nii" description="" />
                                                        <filetype name="niftii2" extension="nii.gz" description="" />
                                                </fileTypes>
                                        </format>
                                </output>
                                <output id="D2.TensorEstimation_1.MeanDiffusivity" name="Mean Diffusivity" required="false" enabled="false" order="8">
                                        <format type="File" cardinality="1">
                                                <fileTypes>
                                                        <filetype name="nifti" extension="nii" description="" />
                                                        <filetype name="niftii2" extension="nii.gz" description="" />
                                                </fileTypes>
                                        </format>
                                </output>
                                <output id="D2.TensorEstimation_1.DTIEigenvalues" name="DTI Eigen values" required="false" enabled="false" order="9">
                                        <format type="File" cardinality="1">
                                                <fileTypes>
                                                        <filetype name="Camino Bdouble" extension="Bdouble" description="" />
                                                </fileTypes>
                                        </format>
                                </output>
                        </module>
                        <module id="D3.FiberTractography_1" name="D3. Fiber Tractography" package="m2g" icon="0" posX="167" posY="140" rotation="1" sourceCode="" location="pipeline://localhost//mnt/mrimages/src/m2g/packages/tractography/fiber_gen.py">
                                <tag />
                                <metadata>
                                        <data key="__creationDateKey" value="Fri Jan 09 13:07:20 EST 2015" />
                                </metadata>
                                <input id="D3.FiberTractography_1.DTITensors" name="DTI Tensors" required="true" enabled="true" order="0">
                                        <format type="File" cardinality="1">
                                                <fileTypes>
                                                        <filetype name="Camino Bdouble" extension="Bdouble" description="" />
                                                </fileTypes>
                                        </format>
                                </input>
                                <input id="D3.FiberTractography_1.BrainMask" name="Brain Mask" required="true" enabled="true" order="1">
                                        <format type="File" cardinality="1">
                                                <fileTypes>
                                                        <filetype name="niftii2" extension="nii.gz" description="" />
                                                        <filetype name="nifti" extension="nii" description="" />
                                                </fileTypes>
                                        </format>
                                </input>
                                <input id="D3.FiberTractography_1.Anisotropicvoxelthreshold" name="Anisotropic voxel threshold" required="false" enabled="true" order="2">
                                        <format type="Number" cardinality="1" />
                                        <values>
                                                <value>0.2</value>
                                        </values>
                                </input>
                                <input id="D3.FiberTractography_1.Curvaturethreshold" name="Curvature threshold" required="false" enabled="true" order="3">
                                        <format type="Number" cardinality="1" />
                                        <values>
                                                <value>70</value>
                                        </values>
                                </input>
                                <output id="D3.FiberTractography_1.DTIfibers" name="DTI fibers" required="true" enabled="true" order="4">
                                        <format type="File" cardinality="1">
                                                <fileTypes>
                                                        <filetype name="Camino Bfloat" extension="Bfloat" description="" />
                                                </fileTypes>
                                        </format>
                                </output>
                                <output id="D3.FiberTractography_1.VTKfibers" name="VTK fibers" required="false" enabled="true" order="5">
                                        <format type="File" cardinality="1">
                                                <fileTypes>
                                                        <filetype name="Visualizable fibers" extension="vtk" description="" />
                                                </fileTypes>
                                        </format>
                                </output>
                                <output id="D3.FiberTractography_1.log" name="log" required="false" enabled="true" order="6">
                                        <format type="File" cardinality="1">
                                                <fileTypes>
                                                        <filetype name="File" extension="" description="Any type of data file" />
                                                </fileTypes>
                                        </format>
                                </output>
                        </module>
                        <module id="D6.graphmltomat_1" name="D6. graphml to mat" package="m2g" description="This is designed for small graphs based on the desikan atlas (i.e. 70 regions labeled 1-35, 101-135)" icon="0" posX="1086" posY="135" rotation="1" sourceCode="" location="pipeline://localhost//mnt/mrimages/src/m2g/packages/utils/graphml2mat.py">
                                <tag />
                                <metadata>
                                        <data key="__creationDateKey" value="Tue Feb 10 10:04:52 EST 2015" />
                                </metadata>
                                <input id="D6.graphmltomat_1.graphmlfile" name="graphml file" required="false" enabled="true" order="0">
                                        <format type="File" cardinality="1">
                                                <fileTypes>
                                                        <filetype name="Graph1" extension="graphml" description="" />
                                                </fileTypes>
                                        </format>
                                </input>
                                <output id="D6.graphmltomat_1.matgraphfile" name="mat graph file" required="false" enabled="true" order="1">
                                        <format type="File" cardinality="1">
                                                <fileTypes>
                                                        <filetype name="Matlab file" extension="mat" description="" />
                                                </fileTypes>
                                        </format>
                                </output>
                        </module>
                        <module id="D4.FiberConverter_1" name="D4. Fiber Converter" package="m2g" icon="0" posX="456" posY="137" rotation="1" sourceCode="" location="pipeline://localhost//mnt/mrimages/src/m2g/packages/tractography/fiber_convert.py">
                                <tag />
                                <metadata>
                                        <data key="__creationDateKey" value="Sun Jan 11 21:38:32 EST 2015" />
                                </metadata>
                                <input id="D4.FiberConverter_1.fiberinfile" name="fiber infile" required="false" enabled="true" order="0">
                                        <format type="File" cardinality="1">
                                                <fileTypes>
                                                        <filetype name="Camino Bfloat" extension="Bfloat" description="" />
                                                </fileTypes>
                                        </format>
                                </input>
                                <output id="D4.FiberConverter_1.fiberoutfile" name="fiber outfile" required="false" enabled="true" order="1">
                                        <format type="File" cardinality="1">
                                                <fileTypes>
                                                        <filetype name="Matlab data" extension="dat" description="" />
                                                </fileTypes>
                                        </format>
                                </output>
                        </module>
                        <module id="D5.SmallGraphGeneration_1" name="D5. Small Graph Generation" package="m2g" icon="0" posX="756" posY="135" rotation="1" sourceCode="" location="pipeline://localhost//mnt/mrimages/src/m2g/MR-OCP/mrcap/gengraph.py">
                                <tag />
                                <metadata>
                                        <data key="__creationDateKey" value="Sun Jan 11 17:53:43 EST 2015" />
                                </metadata>
                                <input id="D5.SmallGraphGeneration_1.fiberfile" name="fiber file" required="true" enabled="true" order="0">
                                        <format type="File" cardinality="1">
                                                <fileTypes>
                                                        <filetype name="Matlab data" extension="dat" description="" />
                                                </fileTypes>
                                        </format>
                                </input>
                                <input id="D5.SmallGraphGeneration_1.atlas" name="atlas" required="true" enabled="true" order="1">
                                        <format type="File" cardinality="1">
                                                <fileTypes>
                                                        <filetype name="niftii2" extension="nii.gz" description="" />
                                                        <filetype name="nifti" extension="nii" description="" />
                                                </fileTypes>
                                        </format>
                                </input>
                                <output id="D5.SmallGraphGeneration_1.graphfile" name="graph file" required="true" enabled="true" order="2">
                                        <format type="File" cardinality="1">
                                                <fileTypes>
                                                        <filetype name="Graph1" extension="graphml" description="" />
                                                </fileTypes>
                                        </format>
                                </output>
                        </module>
                </moduleGroup>
<<<<<<< HEAD
                <dataModule id="DTIGradients_1" name="DTI Gradients" package="m2g" posX="0" posY="406" rotation="1" sourceCode="" type="File" source="true" loopIndex="false">
=======
                <dataModule id="DTIGradients_1" name="DTI Gradients" package="m2g" posX="0" posY="406" rotation="1" sourceCode="" type="File" source="true" loopIndex="false" serverAddress="localhost">
                        <tag />
>>>>>>> de496177
                        <metadata>
                                <data key="__creationDateKey" value="Thu Feb 26 16:01:30 EST 2015" />
                        </metadata>
                        <output id="DTIGradients_1.Output" name="Output" required="true" enabled="true" order="-1">
                                <format type="File" cardinality="1">
                                        <fileTypes>
                                                <filetype name="gradients" extension="grad" description="" />
                                        </fileTypes>
                                </format>
                        </output>
                        <fileTypes>
                                <filetype name="gradients" extension="grad" description="" />
                        </fileTypes>
                        <values>
                                <value>pipeline://localhost//mnt/mrimages/KKI2009/KKI2009-01/KKI2009-01-DTI.grad</value>
                        </values>
                </dataModule>
<<<<<<< HEAD
                <dataModule id="MNIlabels_1" name="MNI labels" package="m2g" posX="746" posY="230" sourceCode="" type="File" source="true" loopIndex="false">
=======
                <dataModule id="MNIlabels_1" name="MNI labels" package="m2g" posX="746" posY="230" sourceCode="" type="File" source="true" loopIndex="false" serverAddress="localhost">
                        <tag />
>>>>>>> de496177
                        <metadata>
                                <data key="__creationDateKey" value="Thu Feb 26 15:59:19 EST 2015" />
                        </metadata>
                        <output id="MNIlabels_1.Output" name="Output" required="true" enabled="true" order="-1">
                                <format type="File" cardinality="1">
                                        <fileTypes>
                                                <filetype name="nifti" extension="nii" description="" />
                                        </fileTypes>
                                </format>
                        </output>
                        <fileTypes>
                                <filetype name="nifti" extension="nii" description="" />
                        </fileTypes>
                        <values>
                                <value>pipeline://localhost//mnt/mrimages/src/m2g/data/Atlas/MNI152_T1_1mm_desikan_adjusted.nii</value>
                        </values>
                </dataModule>
<<<<<<< HEAD
                <dataModule id="Graphs_1" name="Graphs" package="m2g" posX="268" posY="744" sourceCode="" type="File" source="false" loopIndex="false" dirDump="false">
=======
                <dataModule id="Graphsmat_1" name="Graphs mat" package="m2g" posX="138" posY="763" sourceCode="" type="File" source="false" loopIndex="false" serverAddress="localhost" dirDump="false">
                        <tag />
>>>>>>> de496177
                        <metadata>
                                <data key="__creationDateKey" value="Thu Feb 26 16:00:53 EST 2015" />
                        </metadata>
                        <input id="Graphsmat_1.Input" name="Input" required="true" enabled="true" order="-1">
                                <format type="File" cardinality="1">
                                        <fileTypes>
                                                <filetype name="MAT File" extension="mat" description="Matrix describing transformation of image into standard space (found by first_flirt)." />
                                        </fileTypes>
                                </format>
                        </input>
                        <fileTypes>
                                <filetype name="MAT File" extension="mat" description="Matrix describing transformation of image into standard space (found by first_flirt)." />
                        </fileTypes>
                        <values>
                                <value>pipeline://localhost//mnt/mrimages/KKI2009_sgs/KKI2009-01-sg.mat</value>
                        </values>
                </dataModule>
                <dataModule id="DTIinMNIspace_1" name="DTI in MNI space" package="m2g" posX="564" posY="560" sourceCode="" type="File" source="false" loopIndex="false" serverAddress="localhost" dirDump="false">
                        <tag />
                        <metadata>
                                <data key="__creationDateKey" value="Mon May 25 14:51:00 EDT 2015" />
                        </metadata>
                        <input id="DTIinMNIspace_1.Input" name="Input" required="true" enabled="true" order="-1">
                                <format type="File" cardinality="1">
                                        <fileTypes>
                                                <filetype name="File" extension="" description="Any type of data file" />
                                                <filetype name="nifti" extension="nii" description="" />
                                                <filetype name="niftii2" extension="nii.gz" description="" />
                                        </fileTypes>
                                </format>
                        </input>
                        <fileTypes>
                                <filetype name="File" extension="" description="Any type of data file" />
                                <filetype name="nifti" extension="nii" description="" />
                                <filetype name="niftii2" extension="nii.gz" description="" />
                        </fileTypes>
                        <values>
                                <value>pipeline://localhost//mnt/mrimages/KKI2009/KKI2009-01/derivatives/KKI2009-01-DTI_in_MNI.nii.gz</value>
                        </values>
                </dataModule>
                <dataModule id="Fibers_1" name="Fibers" package="m2g" posX="311" posY="793" sourceCode="" type="File" source="false" loopIndex="false" serverAddress="localhost" dirDump="false">
                        <tag />
                        <metadata>
                                <data key="__creationDateKey" value="Mon May 25 14:53:04 EDT 2015" />
                        </metadata>
                        <input id="Fibers_1.Input" name="Input" required="true" enabled="true" order="-1">
                                <format type="File" cardinality="1">
                                        <fileTypes>
                                                <filetype name="File" extension="" description="Any type of data file" />
                                                <filetype name="Matlab Data" extension="dat" description="" />
                                        </fileTypes>
                                </format>
                        </input>
                        <fileTypes>
                                <filetype name="File" extension="" description="Any type of data file" />
                                <filetype name="Matlab Data" extension="dat" description="" />
                        </fileTypes>
                        <values>
                                <value>pipeline://localhost//mnt/mrimages/KKI2009/KKI2009-01/derivatives/KKI2009-01-fibers.dat</value>
                        </values>
                </dataModule>
                <dataModule id="Graphsgraphml_1" name="Graphs graphml" package="m2g" posX="481" posY="758" sourceCode="" type="File" source="false" loopIndex="false" serverAddress="localhost" dirDump="false">
                        <tag />
                        <metadata>
                                <data key="__creationDateKey" value="Mon May 25 14:53:36 EDT 2015" />
                        </metadata>
                        <input id="Graphsgraphml_1.Input" name="Input" required="true" enabled="true" order="-1">
                                <format type="File" cardinality="1">
                                        <fileTypes>
                                                <filetype name="File" extension="" description="Any type of data file" />
                                                <filetype name="Graph1" extension="graphml" description="" />
                                        </fileTypes>
                                </format>
                        </input>
                        <fileTypes>
                                <filetype name="File" extension="" description="Any type of data file" />
                                <filetype name="Graph1" extension="graphml" description="" />
                        </fileTypes>
                        <values>
                                <value>pipeline://localhost//mnt/mrimages/KKI2009/KKI2009-01/derivatives/KKI2009-01-sg.graphml</value>
                        </values>
                </dataModule>
        </moduleGroup>
</pipeline>
<|MERGE_RESOLUTION|>--- conflicted
+++ resolved
@@ -1,1866 +1,1815 @@
-<?xml version="1.0" encoding="UTF-8"?>
-<pipeline version=".2">
-        <connections>
-                <connection source="DTIImage_1.Output" sink="Registration_1.DTIVolumes" />
-                <connection source="MNIimage_1.Output" sink="Registration_1.Reference" />
-                <connection source="MPRAGEImage_1.Output" sink="Registration_1.Reference_2" />
-                <connection source="MNIimage_1.Output" sink="Registration_1.Reference_3" />
-                <connection source="DTIImage_1.Output" sink="Registration_1.Input" />
-                <connection source="MPRAGEImage_1.Output" sink="Registration_1.Reference_4" />
-                <connection source="MPRAGEImage_1.Output" sink="Registration_1.Input_2" />
-                <connection source="DTIbvals_1.Output" sink="Registration_1.Bvalues" />
-                <connection source="DTIGradients_1.Output" sink="Registration_1.Bvectors" />
-                <connection source="ParseB_1.B0location" sink="ExtractB0_1.DTIB-values" />
-                <connection source="ExtractB0_1.Flow" sink="FLIRT_1.Flow" />
-                <connection source="ExtractB0_1.B0Volume" sink="FLIRT_2.Input" />
-                <connection source="ExtractB0_1.Flow" sink="FLIRT_2.Flow" />
-                <connection source="FLIRTApplyxfm_2.Output" sink="FLIRTApplyxfm_1.Input" />
-                <connection source="FLIRT_1.OutputMatrixFile" sink="FLIRTApplyxfm_1.InitialMatrixFile" />
-                <connection source="ParseB_1.B0location" sink="EddyCorrect_1.Referencevolume" />
-                <connection source="EddyCorrect_1.Output" sink="FLIRTApplyxfm_2.Input" />
-                <connection source="FLIRT_2.OutputMatrixFile" sink="FLIRTApplyxfm_2.InitialMatrixFile" />
-                <connection source="Registration_1.Output" sink="DiffusionProcessing_1.DTIImage" />
-                <connection source="DTIGradients_1.Output" sink="DiffusionProcessing_1.DTIGradients" />
-                <connection source="MNIbrainmask_1.Output" sink="DiffusionProcessing_1.BrainMask" />
-                <connection source="MNIbrainmask_1.Output" sink="DiffusionProcessing_1.BrainMask_2" />
-                <connection source="MNIlabels_1.Output" sink="DiffusionProcessing_1.atlas" />
-                <connection source="Registration_1.BValue" sink="DiffusionProcessing_1.DTIBvalue" />
-                <connection source="D2.TensorEstimation_1.DTItensors" sink="D3.FiberTractography_1.DTITensors" />
-                <connection source="D5.SmallGraphGeneration_1.graphfile" sink="D6.graphmltomat_1.graphmlfile" />
-                <connection source="D3.FiberTractography_1.DTIfibers" sink="D4.FiberConverter_1.fiberinfile" />
-                <connection source="D4.FiberConverter_1.fiberoutfile" sink="D5.SmallGraphGeneration_1.fiberfile" />
-                <connection source="DiffusionProcessing_1.matgraphfile" sink="Graphsmat_1.Input" />
-                <connection source="Registration_1.Output" sink="DTIinMNIspace_1.Input" />
-                <connection source="DiffusionProcessing_1.fiberoutfile" sink="Fibers_1.Input" />
-                <connection source="DiffusionProcessing_1.graphfile" sink="Graphsgraphml_1.Input" />
-        </connections>
-        <icons>
-                <icon id="0" value="iVBORw0KGgoAAAANSUhEUgAAAFYAAABBCAYAAABLhVPUAAAg2klEQVR42u1cB1hU17aeCJpooqZq&#xA;bjRq1AAzDGVoQ4dhZmBo0qK5iTHRtGtiEluiubmJGo0pJpqEakGKIh2p0ntvgiBKGYoKMyIEu2CE&#xA;2evtfYYyFTD33Xfz3rvzfes7dU75z9r/+tfa+xwa7U/+c6cdmeOt6W/rPcPvY28Nf1/vmX6FXnMD&#xA;ruH5Ee/H/cHFOgTx3o28zV9/KtuNc/xXr9n+3/toYpvhv8tnRsBH3hp+q1bTArVX02I1aP/50Wje&#xA;Twbs9pobWMrdGHWfHZeOjGrzQF9cDIzhSmAnZyDOJ1FAx/M6UC1nVsdSEO+9SDDoKATGSCUyuFwE&#xA;5jFnwO7vcfcELuEV3jP9D2PQP3hF09dmNe3Q0/8nwVtH+/FxHw0/Hy+a/zOK2+gjFUFGVbnA+TwG&#xA;6aCqceBMs7IQb0s0XletBCoxxu+Vqtffq6CmrI58sIpPA8d1JwB7/SVspV4a/mF4+q7HLD+9/9WA&#xA;kqbp/WjAdoFL/E2jknZg3L+1UnEfbajeS4AwbC4A3keRoHujDNgZGcB/JRy4W6KQVXgymJVk4v9W&#xA;jIOn31sCZulZlIey8zOQVVgKuNgEg4vRcVi1JAi8FgSCk0Mi2K0vQA6vZALPDQPsmAx82yQksIgD&#xA;209KkQs7tsH7Ud/tGGgvH01fntdMXwMaDR75UwLpRQuge83w3+Sx/HgIf13aZcvAGjCq6QTLI7XA&#xA;+SwHHD5MeU3JY6GGSYeqEgKY7p1y0L1drtITjc7mAfejaPBYeQQwFxMvVGncNZmImdMPWvVDU5pe&#xA;Vi8I2FEjlgdKke32bPxQjqeSe/iTeOWeWaR5rVp8vI6zNRdYNV2gjQZBC4awF3aDq1UomBRkI91b&#xA;ZUn2UKBJA5ixEioXkyn21mhtqPnMGGpn4unbGMA+RUBNCrPB2TEMg+lHASewjUJmR2okRtGNYIyN&#xA;HVmPTCLqJOygamS3KQu5ax0Hj4XByOajUjQVsM52cWCYdRF02kSU6VW0gzvrRKPXDL+N/zbvJdEX&#xA;c5aH57LjbezIBkS/ewu0R+6B9vBdClSjPCFwP45FxAsxgLnLoOAxDOYjeP4YBmyYCZULdaCqkqIB&#xA;YcF57qZYC10of9o66cyvvI1Rw9x3IpGbcTAiYLqanQTDwmZEPJVZ2zEOhDozTmgAvudpxFmXDTo1&#xA;d1WCyjp1CdltzlL6r2F+832veUESF9OIilW0Xxb+D4F5aDaWNa8K3MKibPcnXDfJz0a2vomIfu8m&#xA;BabOg7tg2HgFzJIugN2BRBgNRhW6cOEJ8n88/xOJ8OaJ6cB799QHTj4n3vN8PhC8H/UHN62wYfst&#xA;2f56ly8/RfjOzfRkGeeddDCJrh+/afeVx8Ew5+KUwI6Z5YEScHRLBnrFbTlQdcpvg6PzacQ4f1np&#xA;P4wLV0DgGCNhNF0B7trkq6tpvs/9a2XRTF9z/oZTbUZ1eXJN1TogCdix5zCQuRSY9vtiwe67+LHt&#xA;5/Sg5CkKVEnVbpufE2HV0iPIa3YgcraJKly9/Mh87F1DjCa5G+ylC8XrCFXQW8Xv4uX+sW281Ulg&#xA;FNc4bWCJmQVXY97NQFp1g6CNzTS0GVxZp8Aksl7tf7gfnEFkSm/tAc6m9H5vzQDOv8BLf13iYnE8&#xA;HHOdRBZQ5kAZcHbFgkVYGtIXFY+vtz2UgEbnW1ZA2QJyDIfPYz8SOIWB1+wA4L6aBHqlQnIDEt0O&#xA;8RKdNnGc6hvsKdQVXmXoNPc8o90qCib7GxS2gPU3BQ8FLDHrr7DiWI2VRfF1cLaOQfpFbUjt/hhM&#xA;h7eSQb+4bXwd5/0zQ0Qu/reB6jPL7w33lSED2EuRLKiWJ1OBtxlLo1vyEZxO9COWTXi+iwnVL1JK&#xA;QcP/ryR7IlFXr1qeH+lC0U566xVPk6g6ZL8xA6z2lyCTqHrEPNsBdOk+D7TbRN/rN/Q+rtMussTN&#xA;9JyjV4JS08VTDJT4Jp7eVQUWHQdRuy1Z4GYQAbw1SVM/DAwueYCGuRfHlwW8mGFvjYD1/7x0muG/&#xA;0yK0Dum3iSUmlbmj+rEY+G9HIPPoNJWSaNSu0qHyZerBaAS4r/rLsd8tDpYqXbxRYiMJMI3OK30f&#xA;5b6WMmD5bTGwQ2qAHVyDlcQpxNmeKbv/ZUwLnvYFoOnoHrMVL98aXf8778PU77RauxdRF42DI729&#xA;l0lvFcWo9Ny9BeCmHYaY1VMHQGZJG/J84Rjm9Gbpw8Gc62IWMexKC3zqn+BT/3V2XxRKSECy/yIP&#xA;MW+WAet8Pria4hM15KNJQO3ThUoGdYxnAziYEweJhJG9YPaxahDwo8F2Rw6w0s6DVmuPAfa2w7L7&#xA;cL7KV9NUxWnaLb0vESDxcqR2u1ig7h7obT1fqTqG/cdZiFDDVMAS2nG2igTTE1hfN12SKgYMsvf8&#xA;wHf/EKieTwZ+aR7ZINGWDGJQ88HaNxFnOZngahkMhi2Faj3VtDBrgJ2crE+OYVR50dwo78Jto/hG&#xA;ZL2nEEgzd1ibKuG7xYMbPUwi6zG4yR+gt4lt5TzrUInaG9a9cGWQ937KP1YKhY9OeiPEe9tEJcpR&#xA;vxvxXlemAxKo6C3d48usXMznOwqUHjDm24SHb/5P+H9imoZdf+gO8N5LBXZaBlicSAVnp3CJIp+O&#xA;mUFXEXB2xN5ePdPXjDqG1mEDzEfXOe+lg83f88Dq2xIwx1Rg+U0x2H+QgTwWHwPdc5dkL7Ybg6Ch&#xA;0yq6NK5DUxom9SarA0XIsL5r2VT3g/d9XdX/HVfHqzwuAXecCuq7gPtOmtI+tp/m1D0cqJr+B/iv&#xA;p0p0e38DpzVxwGrMp0AV8MMl9EHVBQ+93lLwWHJ48BVNP3vqRpp7tOjNPb3qACFBxP3lEDANr5Vb&#xA;r93ew9ER9nyr7n/mJ2vkRXx28+B07kmnXWys8sHsxQ8mu1nJG01i6oB+ccJrdRsuKf3XnRE2MK2s&#xA;jFSc3AyPxdn8gjOVzdnIWXAK6XWXIFIUcWMdA3WeSoz7XtR9Hw1/F3IcqXQSXZ6Ku6z2FYL5r+Xy&#xA;wGI5xRBe1VX3H867qfI8HVT1gHj5VPfG7Ly2EO8fhe227P/Jg7X/W7py1pV1ATgbM9Bk189bmww+&#xA;M/3ZU4AatMDFKLhBv7sYzKPS8NPAQPaWUKDx10YAOylDbaCyiEgb8Znlv4YCtavveXzStuloSsJj&#xA;Vj8rqgTxzWVdXY/h+Tql6NzajakoVj66HyjCQa/bbLqtkTq2UOSO/xuKbYBINGe7SJUAOjtGyWdv&#xA;B0skzJoOzO3SJEavsgORWu8kwv/IfBfD4w3M3jJEvNLVOhgIwFSV6VYZbuJBQH+gmgJYWBl4Lgx4&#xA;hwL1QvfT+IQNDyPYjTOaVEV8Hzz9VClY4QfhZhMpn01F1nQQ2pkMTO2W/rkYzFLttp6fGa1iG5LJ&#xA;kfXGtbUzmec7+W6cqEDM61cVz8f3TpToVwgngh2mA/ttWcBdl4wVQi2laZ2cY7vUnthj6eHT+p3F&#xA;lEfy38YpXlnOOHDshHTSDaK6kHy/Ehw3nvpk/OLbRJUPmwmpDhyipFEZNSIHbGs3cuXIeFGrqGyl&#xA;8Oqk+ftK4cA8vG+2vOgXXcXqIwgrBT4Bd1Q5zCCgE/DHgiff/bSElaycNjMaL4HNF3ng6BMPLqYR&#xA;iDimckal6csjTZ8AZR53BpwdQuXA422IRCZF2aoD1o3SveQYi7u7Z2MvK1Df5HvwxVx+GHDvE+/H&#xA;mVauHCfvygdzXyknawtF0aRZywUoodiJ1BRs9uZbmWxMtde8LdrhbB7RM9m58bUNuJhHhBJ6GD8e&#xA;qby1iE1c9E98a5h9sXWM+8nxR9VFgzQAXwG2XznCNKirDOw8/1S6RNoN4mYUjMxS0yeAu1qKnF1D&#xA;FQGNwuatDTUe5ALIEydifaq0kLPpjFy9c2rr+Ru29WPLdl/kgt3HGVTKir3tG3JuuSRAKPoQbxsm&#xA;wQhneLA0thpo8BswvsGehTUzebjqzuXMG6cXEtiitIU9a0jqPHZsEoyVqAV7NZFkJifPkmK7rXJm&#xA;peF/2uxMJkUDAvdwxBjlUr2eEuT5fBDYb4mWAbXqsHJWIwqcVvPG0oW3NglM8YVME9yi5R0d8/F0&#xA;yGZ7NtbARVTair14g4L4x7pXfEivrB3xvU6D6xIMaowUVGIzHlwDe4co4L6RLKdNx5t102VwcopR&#xA;Wu+wPm3Qwrc8Ef/nzXG6kAW3TfQ92c/i1wpSdJfPwOxpezS95wTG2++Pp3Qo7/3I8X6kVdpHEPfj&#xA;KOTw0QSw2lCpr+4E01MBPcB9Mxlsvsyfzv5Ip/nqMv6q0zGkwM1KPX+daFzZcxOvYgdXJTqsSwW3&#xA;ZcHA+L4AZt69Og7qmM26JQYOJxIHo9PArOmUOw/rTBNY/FQmL7VwuuroHjeuFEiqraSLheKDozoY&#xA;PJ87cm7CU2lH/uL1VGCsWU425a32u2KBnZIxUVs9mgikLuD4RgTZ3ojta2OonaMC2B8eNjjZfp4L&#xA;fI/TiFmlvgBimHEBeK8mfb44scbHYl1yh7txpI7seVfR/F7wecy/1okZCi8HloLmPWVAZW3Ggz4w&#xA;+jgdXI1PyCccvhVgcUheSwv4MVT3j5teOFjvKsAPtTFMhSbulWZfucjicO2Il2agHY1U5XF2dcs8&#xA;/sw4kG7mwbK9nwTMCtIHxdsTu4QdkT6PDjXrGMMV2+Rk2rxDT5sePutt8Ut5vf3GdHDYnAG2/8gG&#xA;i28LwQp7j93WbCDVd1XAYUpAq144JiHdJvabMsF6ax6QKXdNEqkhIJflwbAo41wHDTDXwcBi2fOy&#xA;dqYasD7NvLKgpAloqH9SQGVtrrCdPCz5DCu6Xi6tJsUgUk7UL20FZm07mEScJb0H4OwSE0LOTZSD&#xA;bMptvzETmLeuI9zyMzCv+qXx/iYvodw5x4dIfxS2D7Sh7gWpVW3E23LMcjKHDC4Xgot9CHjNCNj6&#xA;Pu3IzFWLjm50WJ/aahZcc4ve1L1T/6xwCz7RddmLtviuFBGPUOeVDm+lSQyTusEksAU47+VTPa7W&#xA;7nGwOLmO4kYMaBrm0FnynDqwGoM0OF0wZW3ZySpkEn1u0mzK9tNs0KtqV1ovcIlKkNYc5Ktv3HdS&#xA;Ean8uepG3KWRNIxVlW2iAzVp2CsTcVB6y2pH8lwtqFlOh6odGMwybBLZOoAb4yjVM+q56Oh6o/xm&#xA;Y4XiCbELWH/+FcugY6TCT2VKtZ0Sm68L1d6Exc/lwDrVBZa7a4FregKePtsiC4SfYqrqyAj9mP1m&#xA;0sijAz1qwVuSUgOzbopUbuM6RU6qDihgd+epBN6NGbp7tJhTLrveySeB6uMTWMbK1yyYdyv1Pef6&#xA;7eC/HVmlSqvSh6vAxSaE8iaLb0uQVqtYZ1TaqA5QbeJYaebUU02WbX4qVnsTpifrwP2lUDB9Jxk0&#xA;7l8bA2AEe+Vm5dJf/8FZt3BT3ZYBri8eg+cqLqoET+N+L5hsSoUnm4Ry6+dfFFKya/LEpAdsd2ar&#xA;3LZ6qb8XSSLw/B1ZReFsH015rItpdP34tZLOPWZfSYh5fFqow/aoSHZ6Rg0G83dZYG1/PE15Ksk0&#xA;cKC6QR1cKA6fIkDdxRnMl5iLPjIsbO5Xt5/N9lxkvDFNlifvYADd5QG98SQNrhng9YfGQFpY0Ag8&#xA;6/iRhaUXkSpwZ94Rgz0/Chan1I2v0/mxECx+lI/+FoFlchKMcb4L7LbnKEuylivgM//n5Yz27pXy&#xA;FbB64LsmSXSG7iDP+UGnqCoWHcqWYuDiZUAc0h0qr2HeKD2J58OIMX6vPO75bGCKwC7qkrQvSZRJ&#xA;adeW7haDgtbpKIA2baF4Lc5aAhTS0yLs1e+76IYKZt3swZzZfwx7KQ5U/UbyoN58CYNyAW+LokEf&#xA;Sy4QdXYC3+wkmt8iVOm5hC54JifgxcSz8MhIP1i/Gq9U+rP5Rz6YhsmXLXnrkpBuXZc8sM2Xb++h&#xA;7cHeKvZWkI/IxfqUxHZP8Qhu0ftJp95xPXHJZN0qQB+pAie3cOQ1L+gS1n4pOOXz02q96kzEMqaC&#xA;YwLn6Aosl+5MN/cnF0Wq+IRGFLOmsVxddnFJ4lljDNC1UaBwsBqYJwVZhk9xIvBiYi1Sx7fzhJ1J&#xA;bs8Gvq63K3uTxcGydqVqWU07qWyBrsyYAlbKebA6VCLPxa2iMopfW0VfKx5Dv7odXJnhQ6tpAc/T&#xA;SGS325egFlSTohxwsQqhRp5w3pyonBNgMcCOeP4eTlOrcSoYYlDc6ouXfQnwOHAlYm7tGPVuRYAH&#xA;tVt6HKZV24OBV14Krxh8rL9bFqg3sX0h1+RxMrA8vEJdIAuRE/TNPc/gaxDJdWJmNIGTVxwyPV4z&#xA;uWPg7JLS7NT9qaC0HbnXJ0axzPEPJV3XVNQfKAX2mQwqIbDfFQf8DRFgtzueAtY4pl4mE+p5RrZj&#xA;ziCvBQl4MWi025lw8BWqbiAU+VNgSwE/Sp44EdSk0jQ1qL+txyZ5proZXsg4JwtUDuba5WSbLIBz&#xA;xJfG5oex9WFrwVaGaUVbRfp9QKlY/Woi6SGeFFgcLzZKFQHlNMqdkpsyr8jewSMYuDJ2pjTbsvkh&#xA;ETnzQ8CwTdpJaLs/AdwMwmUP0DIqN1Ll5Mn2HGS3DScCpPjbOhFdGXUdYz2aQ9jOkgcyTW/dgoEZ&#xA;mCfsEC4PqSAApePlCGnwwvILfnsDz7+O9xPgeVMM9gppgMNUcr1jvnS534Rap5iGtoq+U2rKRa3g&#xA;8cJRuUEZStYushwtP0oUt7EympDHgqNZsmMFPlmldWS8gM28I9/tInAOw09CZqAYVgKEG/F8nxxP&#xA;1XaC19NBoEcq65irzI7WSDwWHwVnrePAtYwAB9co4KxLxGlsXuH0gMX8C/1zMTBLLdedZmLwuBjE&#xA;NXj6AV5vj4OYIZ4Pw5aCrRxbM/FUHKwe6PxSJMu3gbKHXR5bO9/oTJPK7iKzkBqcYieoSxwkpJpl&#xA;mnTeUtV2J6c40rKTJ2oFmv7NNj8lqg5ckioMVgCpoE80B2HPB1pt15arLLtZRSLbz7KRKxb5htsz&#xA;0ROXuhQDStfSuOrt0/TYn8b+Z+seA89UNcse6ywNbj+Dpw9U8arZ20kShXUf0eC6FaGX53Mbmkzi&#xA;zqnPAt9OA/OgSlW6vJ0aCjA/6AOHN1PBOF56DFLncHSJA4c1eSMYWGkvAklJyVAfQ6H6sQGuZseR&#xA;wDYaTQwBEhuRzErlU+PEIJP1yTD7mlywuSGVUX22KlWASlBJXeC3q2PHeLz7EvBNwuGJri6Z4w4w&#xA;8DRZVWLA/C5XAWwq/R16BP0G7I/SEOkZnqzX2OHDM6q2nSaXZrmvLtAgWUSl3+zAJrD8qhrYv16Q&#xA;jq01jx8eDV5BizxeDJpsaBBwN5wC71n+MDp65R4Z0kN1WygO1fm6ELE+zpSMivzfsSWRqE4Dmeo+&#xA;wEwMshu2YMWCimxdVcql8oDNuXoZmW1MG5ZJU/ePUoPcfqxP0wG3FNl1+AH1v0fmVx4tw819Qq/q&#xA;lQtV1matvikEJfCFIiqVtd9SVq520LJ57BiwASs9ng8CZl+pWmBd7EOpjMtV7wQyC6wqVsyTyQXw&#xA;1yQCa1PGCA2RJkqCzu1nFdJQI2nOT0XrsRvu0Rjpf82Z5vuozH5Es2ar06OPXbsCrB3pOEMjy/2d&#xA;NBDPwetvjm3X/SYfMfbnK/7vV2y5czs6MVVFKOjXThxws5Q41eqHQhUaXOxFkgOzX5rujAFpHNEB&#xA;zIxr48C6rwiTUsF6Wuhj3jP8zjs7hsq9nSJr/LciwOuJQHB0jAVHbvQB3T0XZtl+kz84VrDmv5bY&#xA;6jkv6KtZd64yFDhyMb6hndgaJ6s0OTFC772YU48D4sDu6VSmnj7bgpYk1Iwu99nMGOkLXVh4Htjr&#xA;k5A+zu8fGelT/I8XbkUjFtvOgKq6r+3fc0H3nHyGZXaiWmm/lcIrKwyiO7S0z96T81Lzn89RU3r5&#xA;LYxTUJTMYLcAU6/HA5BRda4SqKTr22teAJgdo050jdHawx0dSdJHEgFGQzdbbgSINCsi+jNPUWeq&#xA;Mxzk4PHeyzXYAz+dbtmPvSEZYb5FOj8W+XksPWrpidWIo14YaPmVUHwss68QX9O2pVFYRu7JU93t&#xA;HtuAjCcJZmN9YFTHYv3QWqXh9Sc7weRwK5gdagIfDT9PpaFEHksPA/NamVx6K3AJA0fXeKpSRXpg&#xA;KY7BHCs7+GzPnj0zSNV8+cnKqD9SHyWFEmmzHtgwnf2fK7uACOfzXklErLQmMeFkzJPtRsnnqXFh&#xA;vNWJYLchCRl/liVZFlm9a0FRU6XAlOhw1WVCVuYFsPxB/YA7VnoTWO8rolLZl+vv/6CKW10NIpH7&#xA;itBCQhWKEeMRTAk7Vi0L6iPdMnRMC+anz1Dcarsjb8iwq0tJZJOyITW2qlV0ycK3HNyXBYOtYwxa&#xA;ElcDmkO9D1t8JjzpMZ77J1bDIxLlHoGZg73guiQYsf0rkUxQccQPfp9yj7AIsfIu2rrpn5A4m0QO&#xA;qx3ziunB2fLU2GDl8ZE5ZqE1wPkgE5kGXCTghVL3fG4oQxWwfF4KmvSVJW8Nv3c8nzkMroZh4K4X&#xA;hjwWHiX5b5fqUXs9hYrDhEiFiLsuFVwZIcDanA6L0upgdu9l9AhM2W2CNWo/Z2x5QTH2klWxis0a&#xA;XsZN3W5ztkKwEYdpt4i0VeT1pNCz0+h0IxKYRQ1P1tQF9tHY604g6x0FmHOLEGdDFrB/Og/jfHpu&#xA;cCsFbP2QaAxMesWtcWB5grQRuSCsBKxmAMdhbcpEcSLpPPDdE0ZU9qcrdL8oakHCy9Y78sDy21LE&#xA;fT0RrN84TQGmHlySTU0svxReATzTk+PBaE7PZcR3iJIb+TfGf8Zi8RzsuTUKQ+5JEb6BBFhHbqT6&#xA;wcT5rYjnngr6qWK1735pNww5rKy789zYsn6yGMwPNYxvd7JJaJtUl1MJw5NHhIYpTUiapnaA11NB&#xA;oF/YWkG6oMk+K9p7FyjWCaZjzLou4L6ZAqwt6TC7r3tKYImZvJ8KJhvTqH4vB9tThFPVlSNf1W4T&#xA;b5ZZ94AaBjpWHJEfYi8/LgunsKwTnaperLuoVTf4V93qu89TL/hVwjyL/fWHHN7MGua8hQN9tfRd&#xA;Mf0kMfJ6PPDg1C9v0Px0vOYGXbD5PI/iHat9RYjvGo9GCw+k3CbXrJiVHaQjDQwLmqcFMHnPQID1&#xA;5IpjZfD4FdmmTlEBkh8HIAK3RUcpajI/VDbZcVNNqy88r9PaMyytQonPyI6t1S9RXYw3C63GGVSr&#xA;MqiYS5cVwGMqB9Zh78Xq4B7Zj5nVB26MU62kSjitjJIawKHh97qbbmghKUw4cWOQ7ZYciY5MlqKP&#xA;sxYybp/ctF5l+7RAJQMgmHWdYHGwGJm8mypxXXoM9L/IhlnXSadgvzsG85aStHorFZHh9VMc+wEO&#xA;ps8y2kSZ0nqG+A087VK3P+mKt9+aBSZBzRSQBok9oJ/dOwZsv17jzUlf1ni5fvAzsq/APBa8NPxW&#xA;/7H3DxYcPqJf2gZOgjhww7LFxTESPFih4L48mHrRgbzAxl2fMmWvJ5X27ioAtyVH4anGtvEC9crD&#xA;ZWC5OgFZrE16XSq7FOjgPdwacpun0zuxiQxWI73DlN6eZACIgBsLhjFXpG8k4iBkubdm3FuJpJoK&#xA;kxdqYQ721kGcEFz8w2/LvKLpz8W0IJnspsjrQrzXEkG3vmvSm2cHVCLmlzlK/Dq79wp4zQnciOdr&#xA;FbeRUSukdUzN4cJ35MZxtfUcUUpVvy3G+Xw0MHN/GweSNGeH17NH8LwE262X6wan9VKc+/LwcwSb&#xA;f+6luUcDNtt+moPoF7oVImoLOApiwTy0BhkWNQPvjSSwIFwo472kTkv40dE5HlwtI8F6baJS3xT9&#xA;x0Jg7czYp6pOYPZ2CtJt6JoK2GbVg4yJzhb/nXiz2amaNz3nB/no5/evIjypVX/PVLvhvjaWUotI&#xA;mk6LBY2HczjpOxb//HuzmHM9/nKsyckhmtQNhl1ZYdneM/3eId9dsfyuWO6dLc62zHFqsN+UgVxM&#xA;oyTGRULQHr4HVmE18GJCrXzlSnyZlPYOS3thZSRXRBVY7S+cDn9nqbpm/tZkEzLul/NhvrdW/f0P&#xA;tc8N7sReuR9PfyWiHzf7OByIsnivZuRr1Q82MNOvXmBmXdv9b3p13u+ltTTfebJZ26qFR8+ZRE28&#xA;4EuKGuzASpION3s/Gliqd/kaNUpkzKz3FsLc9g7FmukBbFvJQI05V68gg39kIe6aZKRf0jYlsBYH&#xA;y24qfuPFJFjIstlcBkYnOqkXkdVpVMOYy2C1s1Jm3f0bKxruLPiTfPiBvFrvf8pnfmC915OBpdiT&#xA;o7w1Al6hdPHsAD+t0Y9AjJnO73exV2cjW884WBFcDo93XjowdizbNfFrOOtTQa9MOC2lQYBftSgY&#xA;WBGdpTqNv+sZ18JMnfohewxSx5Rf1MCAc1eng07lHbn1Di6JhdotMPdP/Q0YL01/vlFpO5IFdswY&#xA;N2+ARWgd2O0ttBjbXzoyfPqJB+f9dCLwp/VZElnTTxQBb006fiBdcuvpxTfBbXn4iOWes13ecwL+&#xA;pupjQH+a36olx3ezE86DKnCJacPgjomg0+Mw7Y86/FAMZr80yQFDNCn7QCNw1uWCq3EkCASJ4PhK&#xA;GnJYh3WrXzNi5vXhFDcRbLaWIUbZLfmPQVTcBoEF1d3fTr5jg0HV+tN+bGei7uv3MX9t6gizu08J&#xA;WMsjNSOGmRcjqbEHMoPNJn/prnjEcpdUf9Irb4N+hhhsNpdI2PsbECvyEugW/CbHrWTeIKEbzL85&#xA;h7BHIrOD5+XrqthzXXRPjeBgHP6n9lLV4AaYej53+Fvbr4sHyfdixoC131uIpuulpO+N8+4ZsP20&#xA;fMJLk3qw7MM6Oue3adGA8bE2cF8SCtZbKpDlF2fBbkMByffbvGf6G/2v/vaWt6aflbt2WIjjqyk9&#xA;3DdSR5ydYoB9uEopNWZc7AbbbdngxgwbcHSLv4o1s8Rd5zjYbq+Y4MSq2+BiFYM9dEAJQEbJTWAU&#xA;31DiVoFZbL/3jIDdROB7zQpikg/okA+s0f4v/Yhy8KQFLaO+uqHpv8/NIDyPuzZlwGZb9i033bBq&#xA;H42A18Yq86PfOsyjl95EspFdsR9qzKy3VYD1ZxUY4BuI/V0DcnI43YJbzYfkOLT//BSywBn+jVZf&#xA;VE/Z3JmZ18DjheBo3Dr2YGVykHz9bdJi9P97YDX8fDznHxnUT+hRC6pudj9y1Tl505Pmu+I/iD0M&#xA;uLMC9T0WhVw031tHUcG4XKq6A5Zf1iCPF0NDyWtK/0Hqj5QzaT8/6TPDb7MT5/Qlm23lv3PW5tR7&#xA;LA75ngSjf/e1/Rf5hElOQYwAXQAAAABJRU5ErkJggg==" />
-                <icon id="1" value="iVBORw0KGgoAAAANSUhEUgAAADIAAAAyCAYAAAAeP4ixAAAVK0lEQVR42u1ZaXBTV5YW2JD0dE8l&#xA;k9RMpbvT3dmJDSQdAgkESFhDIBAImLAZjPd9k2VJtqSnfbMW25J3jCzbIH3viX3fl5AAnZCFhJC1&#xA;O5VJ9aQm87N/zfyZ+e41kKV70jU1f7pmItep+9699+md7yzfOVfW6X78/Pj58fPj5//ZZ/zfiPxf&#xA;AXLHHXdIdZ588smslpaWcc3NzeNycnKynnjiiSyTyTTufwJk3LisH7yfOPH276x9f33ChNt0WVkT&#xA;flDh7z/HZ+66/fa/0+lcLldvU1PTYCQSGfJ6vYlgMLjd4/EMhcPhoVgstj0QCCTa2toSXJcirrlH&#xA;irj2eHwJu92ZUBRHwuFwJZxO93fuo9GOhNfrl+L3B+VaS4tFitFoTnR2xhM+X0BeNzY2yecikXZ+&#xA;fyhhsdjkfpfLI98jRFyLd9yc4/OdPT19Zh09MFJQUJCuqanRtmzZolZWVkJc19fXaxUVFeC6Rk9p&#xA;iqJodrtds1qt8l5Ia2urRgW0+romraa6QWuoN2hNepOmbzRKMTSZNbPJqjU2NMs9Yk6s37yvq9Vr&#xA;tTWNWnVVvXy2xWzTTEaLvC8vq5ZrYl7MWS0OKeLa2NyqtbZQH8WtOR3ekbZg1Kej9YepfIreUNvb&#xA;29Hb25sW1/SE2tPTk45Go+nOzs50d3d3emBgIL19+/b04OBgur+/Py3W+/u2p+Ox3nRHe1e6PRpP&#xA;R8Kd6WAgIiUc6pBz0UgszZfJsa93UIp4RsjoSDo90J9Ixzp75F7xzM1nxbqY64r3yfeIfTfHocRo&#xA;esco0orNtYN7Pbrq6uqR4uLitM1mE14Aw0x6QdxbLBY4nU44HA4QMBhaoPIgCHR1dcl7Kg4qCb8v&#xA;BLfLD1oKtDxoddByoNXgcQfkfLOhBTarU46lJZUoKa4APYnOjm6kdmro6R4ALSxFfJ/XEwS9IEU8&#xA;57B75Jx4H40CGk9873Cord2mo+LJsrKynUJpAkkzZFLimmGDurq6FBNeFcI51efzqfSOSu/IMRyO&#xA;qi6nT+WL5UiFVb5M5YuliPmAP6xSQZUvk3vEPUNI3VpQom7ZXKTOmT1PXbN6ndyf2D4ixedtUxmS&#xA;KpVUGUoqw1FliKk0kJyncVQaTSUoOc9rt47KD+Xl5e2k0jAajSkm/069Xp8W942NjSnhJYPBAOaG&#xA;9AqTHCQCMOQoHdJCDrtXSsAfoaXiUtqC7QgGovI6ndqFnTs0DCdT2LP7oBzFXrEuZG3eRsya+Szy&#xA;NxWiu2tA7u/s6IHZZJPSbGhFQ30zamv0qKttQpPeDEurQ75T32hK+31hh66qqmo4Pz8/LcKJYYba&#xA;2to0k1yjp2RoEZRKEKrf71dDoZBKppKj8Ehf34DKeFcZo9I6wuqMa5VxLS0mLM+EVRkGcr67q19F&#xA;epfK+JaeEc9p6h51z+4Dqt8TUvPWrFerqxrU3bsOqPv3HaHlPfSAjV6x0itmtaa6US0rrVYrK+pU&#xA;Q1OLarO61NKSqpTV4lQIpCa5cWN+qqmpWSsrq0BFRRVDqkElG6m8TjU06BlmVubFNqRSwJkz5/DG&#xA;G1fw+edfyPHKlbdx/vwFDAwMgnTJ8GwE6ZS55UYikcTx4yfx8cef4o9//AoffPAhRkZ2YHh4lHnn&#xA;ktLT1YvjR0/g5JFTeP/qNezZtR8VZdUY2j6CvbsPSM9RaTkKr7S2upjD4j0mtLTamWtVgrlsOiqd&#xA;3Ly5gLnQogkQQqqra1UCUAsLi1MFBYUgtyMQaIMAevTocXz11b/i1KkzUqFkMinziR7Fxo0bQQ/L&#xA;azIbzp07h3fffReapoFMCNYlAh7AmjVr5DOCSEK+NsSjMSmff/IHNDUaMOPJp1Bfq0cnk1mEoRCv&#xA;p02GWGNjC0wmO2w2L1wkEXpHYzTYdHq9ISkUptW1mpo6CaS8vFKlp9T8/C0pgqRiJmnh0tJyXL78&#xA;Bg4dOoLZs+di06bN2LBhA2bOnIkVK1aAIcqXmGA2m8HQ475Dcn358uVYtmwZ1q9fL9fFftYqiJpV&#xA;UlCMiuJy2MxWXL/6ATZtyMf0aTNAMsDiRUtlrom8stpc0gPCE8IriuKDyWxDRXmtRpL5BojVqmgi&#xA;LOgNCUR4ZcuWranVq/Owdu06CM/U1tbLMBFh9sADD5EczCDLCXbDqlWrIApoQ0MDmEcgaeDChQuY&#xA;Nm0aFi5cyO8sl3sEoBdeeEGCZv6hsZ4JXFkLr8ODE4ePY0t+AWbPmgMyF4qLyknfHgmki9TsFnRs&#xA;JQV7I/z+NlhIybc8wrYgSSUlEOYJboCRoUVAKYaezBGDwShF5EVHRwz33/8gnn56Fr1UKsNm9erV&#xA;eOmll+ilTRAkQdLAm2++KZUVSgsPkOblPDsIlJSUyPDauqUQVRXVUKx2vHruAkqLy/Dg/Q+RoRpl&#xA;jfKyniSGdiDD3DGzFjUZyWQWF0ytTjhZt5g3mqwjVE56hD2NxjyBACOSneEkwKS2bi2SoUWgcu30&#xA;6bOM+V1UpAwiFAsLC2UYCYWff/55CWTz5s0yD3bu3ImDBw8SeIcMI+EVkTtiryimYt+CeQvR3GSE&#xA;vqEJb195B4UFRZg+/Sm8tGK1LKqtLIZ2Fkgts0+OBpOCRoNFArKyQJJ+NbKiTWexOpJl5dUptyeg&#xA;tVrsMDQzVOqbVKOJhchgFvNQ7G4EghFwH/bsPYijx07Bprj45bsxOjqK3bt3yxrDnk0KOwWZFyLp&#xA;33jjDbLVB2S8lOwa2DGI+iQ7AwG6uLAE0XC7BHP29Dnk5b2CF19cwZCpBd8vw8nh9GF7cicSwym4&#xA;fRFYFC+C4TilU9QUjXRv07nc/mRNbWPKHwhrQrlmYytq6/QqRwlE32SCkM5YDwq2luDY8dO4dPkK&#xA;5j67AAsXvcC4Xy3jnm2/BCCUEy3N7NmzwaOBDCGR9B999JEEXFRUJMNLeFLkVP7Gzagsr4LZ2CKJ&#xA;hNGBnJzJKCwqk0C2J0YRJXs5CSg5CtTrW1BTb0S0sw+haFwkvMZeTHjEmSwuqUwF29o14UYhCtsM&#xA;jqqhuTUl7j1MvO6ebaisqsep06+ip3cQj/92Bp56ejbuvffXTPwH8Pjjj2PSpEkysRcsWIDFixcz&#xA;h56mUjmYNWuWzIfr169jaGiIVs/DnDlzsGjRIobjC6TtfLDFx7FjJ7Bu3Qbcx/ybM3c+Xli6AoXs&#xA;yRqazCirrMMAa4uelb6ovBadPYMIE2ADO2rmkk1HRZOlZdWpSDSuiRi0scljEqkcVdJdSri1hpwu&#xA;wAi6u3jpCr1mwZPTZ8HnD0HQs6BT4YElS5bIPHn22WelkmL+qaeekiDvu+8+CebKlSvSG3feeafc&#xA;M2/eArz88hqZgxcuvI5q5t29v/oNpj42je+YiTnPLcKiJcvpCZP0gM0VQDPbkwBbHzeJwMhjArsG&#xA;m67ZbEsWE0i0s0dzsMCIBFLY3FkEEKszxWuyhEOiryKgYyfPSevMmDkXbaF2Kr8UM2bMkAo/99xz&#xA;0hOi0PEYwFh/kdS9VoaX8IrInw8//FD2bvfccw/mzp1LzzxLYliLRr0Bx0+cQimL7oSJt2PqE9Px&#xA;4srVmP70HEyl91sY9g3M34ZmC0xWF+y+MOJ9g98AaTS0JOm+W0BaWXgoqqnVrhpblJRetOKkuZ7+&#xA;hARy5vxF6eqcKU9g8dLlLHibZDUXhU+ElAAjWIznFllfBHsJWhaJf+nSJVnpxdzUqVMZRutYSFfK&#xA;jsFIxjxz9jziXT1Yumw5nN4AhncCg6TeOh4LPCSbqvomVIim0aygjoD84Y5vQot0liwpr0t1xAc0&#xA;pydEEB4hBMEcMSkpcS8SzBfsgMcfxfvXfy8pcPJjM7Bk2Uqy00uyYoswEUwllBTVW9DsZ599hq+/&#xA;/hrvvPMOvvzyS/zpT38CT5l45plnZFEUHltPQ5Szm6hhsT3C9uetq+8hpWVw7rVLOHbqLPYcPApD&#xA;iw0vrWFRLqlAeZ0BBosTFey7hIdqedLkQYzJrniTFdX6VLxnuyYUtbtId+421ebwqwSRqq5rxuq1&#xA;+Xg5bxOWr3xFAl34/ArkTp2OVzZswbr1G7Fy5UrJWvPnz5eJPG/ePOkZUSjPnj3LRvMM4vG4LIx3&#xA;3323ZDlRS5YuXYp58xcyqV/EosVLUMIWyBMIoqKmFlV1jdhSVIqVeevx4qo8TJ81F6VVdRJINdv4&#xA;Bia9zeVjqTCMFUTFHUxW1hlSZAHNw77GzfOBPxxTea06vKGUk7EoEkzE5tqNW7GluBJbS6slczCH&#xA;sCl/iwwRYeGbQAQjCSa7//77JUjBZIK9RNKLXBIAxDOCHJ6YNh3TnpxBFpwm2eq302fgn37xS/z8&#xA;V/fx+mmsWrsBdaT/BrMFLU4Patk4FlXWS69426LfeERxhZLlNfpUNLZNEyC8bR0IdfSowWiXAJOy&#xA;OHxyLtzZK0VcC8Yw29ysrhbGNpOP8e12e5krNbIOiIIm6suiRc+TuZ6h8jPlKGQZ438+vSD6t4UL&#xA;F0uymM2Enz9vMcFMx8urX5H1af6C5yXdi/yM8Cgs3l1a1YBaeqO6wQiLPQBGDSoq6zSPl72W0eZP&#xA;Nls9qc6+Ec3hb4c33IW2zn61vSeh8jrlpuKCITyhTjm62iLwt8dgVJwyRv2BiGgTeMYOy3ODOMWJ&#xA;09uG9Vvw8ipW6WWr5Olv1cq1WPlSHpa/+LI8ES6YvwTznlssx1Ur87DgueexaOFSdrzLxBlDfo/T&#xA;EWDzGEFXfBt6u5Ow20hGZjeMBjv7s2Z2wAFBQIykMOnX6iMQXyo+sEPzhnsIYhsiXYO3gIRiAwjy&#xA;2CkAecMx+KKdcIeicAbDMkZFSx0OxeFxh9hyd8oXu9mZhtpiVMYAlzMoRzPPECajQiVr2NVW3ZKq&#xA;8jo01BqQv2Er5j+7GOvyNsNidiIa6kI4GINTCSLWPoCdI7vRE0/A62yHxeSFUc+S0NaN8poGzRkM&#xA;2XQ1eiVZ3WhLReJDmifUjY7eYfQnNXUYB9TB0UyqPwkMpfYg1j+EUW0fRtS9aGdVHRhOo3sgSXba&#xA;ge0Uvy+K/r6klGCgAztGMzyn75JABNCRYRW7Mgd5Jh+Ue/btPSqfG+b3iz0lxdXIW7NJru/ZfRgZ&#xA;9RACvk6MDu+RcvrkZRw7cgGDA4DfG0cLwTgcYZGrmsXtGwNSUdea8kf6NYcvRiWp3OhuNXPglJDU&#xA;gePncf7yuzh86jVc+/QLXP3oD9jLY+nZi1dw5OR5Hnm/wuVL7+AE9wnlVezDae69+Ppb+PKfv8bo&#xA;iIbXLryJa+9/ireuXENq525o6n75THIojQP7j7ObPoBDB0/yRHkZn336Jav/Nbz15nU2m5/j04//&#xA;Ba+99i4++eiPfNe/4dLr72P3rhPoiA7eAmL1+EVl9yfr9U4me0LzBrsR6dyOjq6k2rstpXb370iN&#xA;pPbjwJGz5PaDeP137+H8629jaHQX9hMMMgdw+Xdv4913PsDJE+do6QSV3Iur717H9Q8+xUcf/h7n&#xA;z12U61fevIqzZ15DPNYnz98q9qCXngWBHz52Fq++egUffvIl3nrrQ5w8cwmHD5/HO1d/j4sX38Oe&#xA;fadw6eI1vHftCxrlKvbuJ53HRuB0d6C82qC5/GStukZHsqrWKoEEI/0SiK+tR3X5OtVWJZiy2Nvg&#xA;9sdgtnoRCHfDy7htMjkkTYsCKrrTowQVI6ucOH5WKn/m9AV8cO0TeuA9HDxwTJ7wDuw/ilfPX8Le&#xA;PYeYvP3y56HjJ87i0NEzOHX2IjvbXaziYCvUh96BUdidEdjsIYSjAwi09WBkx35AO4rBRAYdsSGu&#xA;d8DhakdppV5jibDpKqpbWdmNqUC4TyMAhNq3UfG46vC0SyBmqx8tZAtjq1tKc4sLBiajoF9RHAfZ&#xA;kR45fBJ9vdsZFl/gP/79P6XC77/3ET5mGAoPCesLsK9d+B0te0WCGUrswMlT53Hg8ClcuPw2Dh9/&#xA;Fd39I7A528ao1Rmm0bpAgyIYIbhtacR7R6UwYmjEOMIdgyipaNLsbgLRN3uSFTXmlD/Uqzk8ZCaG&#xA;lwBBLwivSCDCGw5PhIB8UuyeNtm4sR/jWYVnhsERDJAMBJj9+45IERYfISG4WUzFj20i7MQvIeIH&#xA;uG0kCYWG6Iz1skaM1SYf6V18d4geEUDE+zyBOHsurpGdhJEVVxSxHr4rocl7ET2VtUamBE+IViU0&#xA;3KBXRk0t3p1+kSPt29R2boh2DKa9gc4URWXrorq8YZXty43WxaWyI5aNJVt6+bOm+ClT/CBn4Zz4&#xA;+dNmdUoRP3sKEWtij9hrbG6VwtOoyqZVZS+lttrdKkNEJSCVBXdMwt2qP9SlUlFpWAJT6R21szup&#xA;DiRUNbljr1pZ07xDcQZiujVrC3dUVBtS5ZVswpqs2ppXCjKNBlumus6ksZlUi8tqM0WlVZnCkupM&#xA;QVF5ZvPW0symgqLMhvzCzMZNBZn16/K/IxvWb/6LcnN93SubMq+s3ZhZm7chk7d2Q2b5qjWZFavX&#xA;ZthTZdas53r+1szGguJMfmF5hu2QHDcVVEjZXFiVKSqrz1TVmTJ6ozNjsngy+mbrKI8aMV1391CL&#xA;3e5v9XrbrZFIt9LTk7BHoz32eHybwsOWjcdMjjElHIkpoXCHwjOIEmwLKzzDK/5AmxK4ITzhKT5f&#xA;QPF6/YrH41PYskgR8zfXvr0u91Dsbo+iuNyK1TEmisuruHzcH4wqPJMrPDxRIlK8gXYlEIopDEcl&#xA;1p1QuvuGFB749NSrVKfTTdBNmPhTXVb2T3Tjs26X9zpdtm7c+IlyHJPv/QtM/EPupvxv//f37e8a&#xA;d3Puxph1Q4dxN/WY8Gdy2+0/+yn3jtctWLgk69e/eTD7kUmTs+/91f0T2LhNuOvuf5zwwIMPT/jl&#xA;vb+ekDt5anbulMnfk5xbMnnyZMrUP5Pc3ClSpk59/JZMmfLYLRnbJ5698V25j2bnTM7NZpec/Whu&#xA;ztiYM3ls781npvw2e3Lu49k5uY9lPzppSvakR3Oz2T1n3XnXP+h0P/v7O75lnaxbVppw20Rd9sQJ&#xA;Y5b6q/8V/u//afl9+Yv/Uh435gQpP/Dv1z//Hp2O4LOo53jdAw89mN3b35dlNJuyXB73eAIY7wt4&#xA;s+oaarPMraasnMmP0kIPj8nkh74Zb1xPmjSJQuvROjclh5a8Kd+e//6asHpuzsO08sPZUyY/ckMm&#xA;8f4ROZ/z6CO0/NiYmzMpO/dRRkBO7i3Jzc3NvucXPx8z9sTbbxunG/v7TrxmT8ySohv3w39jn6xb&#xA;Qkv9Vflm/zjhgB+UbG7LooOFjB/33TWh6cyZT42/7SdC0R8/f1uf/wJm63Xm8Uo4+AAAAABJRU5E&#xA;rkJggg==" />
-        </icons>
-        <moduleGroup id="m2g_1" name="m2g" package="m2g" version="1.1.0" posX="0" posY="0" sourceCode="">
-                <metadata>
-                        <data key="__creationDateKey" value="Wed Apr 22 10:36:20 EDT 2015" />
-                </metadata>
-<<<<<<< HEAD
-                <dataModule id="DTIbvals_1" name="DTI bvals" package="m2g" posX="0" posY="100" rotation="1" sourceCode="" type="File" source="true" loopIndex="false">
-=======
-                <dataModule id="DTIbvals_1" name="DTI bvals" package="m2g" posX="0" posY="99" rotation="1" sourceCode="" type="File" source="true" loopIndex="false" serverAddress="localhost">
-                        <tag />
->>>>>>> de496177
-                        <metadata>
-                                <data key="__creationDateKey" value="Mon Apr 20 19:08:15 EDT 2015" />
-                        </metadata>
-                        <output id="DTIbvals_1.Output" name="Output" required="true" enabled="true" order="-1">
-                                <format type="File" cardinality="1">
-                                        <fileTypes>
-                                                <filetype name="B values" extension="b" description="" />
-                                        </fileTypes>
-                                </format>
-                        </output>
-                        <fileTypes>
-                                <filetype name="B values" extension="b" description="" />
-                        </fileTypes>
-                        <values>
-                                <value>pipeline://localhost//mnt/mrimages/KKI2009/KKI2009-01/KKI2009-01-DTI.b</value>
-                        </values>
-                </dataModule>
-<<<<<<< HEAD
-                <dataModule id="MNIimage_1" name="MNI image" package="m2g" posX="562" posY="105" sourceCode="" type="File" source="true" loopIndex="false">
-=======
-                <dataModule id="MNIimage_1" name="MNI image" package="m2g" posX="496" posY="152" sourceCode="" type="File" source="true" loopIndex="false" serverAddress="localhost">
-                        <tag />
->>>>>>> de496177
-                        <metadata>
-                                <data key="__creationDateKey" value="Mon Apr 20 19:08:15 EDT 2015" />
-                        </metadata>
-                        <output id="MNIimage_1.Output" name="Output" required="true" enabled="true" order="-1">
-                                <format type="File" cardinality="1">
-                                        <fileTypes>
-                                                <filetype name="nifti" extension="nii" description="" />
-                                                <filetype name="niftii2" extension="nii.gz" description="" />
-                                        </fileTypes>
-                                </format>
-                        </output>
-                        <fileTypes>
-                                <filetype name="nifti" extension="nii" description="" />
-                                <filetype name="niftii2" extension="nii.gz" description="" />
-                        </fileTypes>
-                        <values>
-                                <value>pipeline://localhost//mnt/mrimages/src/m2g/data/Atlas/MNI152_T1_1mm.nii.gz</value>
-                        </values>
-                </dataModule>
-<<<<<<< HEAD
-                <dataModule id="MPRAGEImage_1" name="MPRAGE Image" package="m2g" posX="0" posY="0" rotation="1" sourceCode="" type="File" source="true" loopIndex="false">
-=======
-                <dataModule id="MPRAGEImage_1" name="MPRAGE Image" package="m2g" posX="0" posY="0" rotation="1" sourceCode="" type="File" source="true" loopIndex="false" serverAddress="localhost">
-                        <tag />
->>>>>>> de496177
-                        <metadata>
-                                <data key="__creationDateKey" value="Mon Apr 20 19:08:15 EDT 2015" />
-                        </metadata>
-                        <output id="MPRAGEImage_1.Output" name="Output" required="true" enabled="true" order="-1">
-                                <format type="File" cardinality="1">
-                                        <fileTypes>
-                                                <filetype name="nifti" extension="nii" description="" />
-                                        </fileTypes>
-                                </format>
-                        </output>
-                        <fileTypes>
-                                <filetype name="nifti" extension="nii" description="" />
-                        </fileTypes>
-                        <values>
-                                <value>pipeline://localhost//mnt/mrimages/KKI2009/KKI2009-01/KKI2009-01-MPRAGE.nii</value>
-                        </values>
-                </dataModule>
-<<<<<<< HEAD
-                <dataModule id="DTIImage_1" name="DTI Image" package="m2g" posX="0" posY="207" rotation="1" sourceCode="" type="File" source="true" loopIndex="false">
-=======
-                <dataModule id="DTIImage_1" name="DTI Image" package="m2g" posX="0" posY="207" rotation="1" sourceCode="" type="File" source="true" loopIndex="false" serverAddress="localhost">
-                        <tag />
->>>>>>> de496177
-                        <metadata>
-                                <data key="__creationDateKey" value="Mon Apr 20 19:08:15 EDT 2015" />
-                        </metadata>
-                        <output id="DTIImage_1.Output" name="Output" required="true" enabled="true" order="-1">
-                                <format type="File" cardinality="1">
-                                        <fileTypes>
-                                                <filetype name="nifti" extension="nii" description="" />
-                                        </fileTypes>
-                                </format>
-                        </output>
-                        <fileTypes>
-                                <filetype name="nifti" extension="nii" description="" />
-                        </fileTypes>
-                        <values>
-                                <value>pipeline://localhost//mnt/mrimages/KKI2009/KKI2009-01/KKI2009-01-DTI.nii</value>
-                        </values>
-                </dataModule>
-                <moduleGroup id="Registration_1" name="Registration" package="m2g" icon="0" posX="221" posY="304" sourceCode="">
-                        <metadata>
-                                <data key="__creationDateKey" value="Mon Apr 20 19:29:15 EDT 2015" />
-                        </metadata>
-                        <input link="ExtractB0_1.DTIVolumes" id="Registration_1.DTIVolumes" name="DTI Volumes" order="0" />
-                        <input description="Specifies the input reference image." link="FLIRT_1.Reference" id="Registration_1.Reference" name="Reference" order="2" />
-                        <input description="Specifies the input reference image." link="FLIRT_2.Reference" id="Registration_1.Reference_2" name="Reference" order="3" />
-                        <input description="Specifies the input reference image." link="FLIRTApplyxfm_1.Reference" id="Registration_1.Reference_3" name="Reference" order="4" />
-                        <output description="Specifies the output volume file path." link="FLIRTApplyxfm_1.Output" id="Registration_1.Output" name="Output" order="5" />
-                        <input description="Specifies the input volume file path." link="EddyCorrect_1.Input" id="Registration_1.Input" name="Input" order="6" />
-                        <input description="Specifies the input reference image." link="FLIRTApplyxfm_2.Reference" id="Registration_1.Reference_4" name="Reference" order="7" />
-                        <input description="Specifies the input volume file path." link="FLIRT_1.Input" id="Registration_1.Input_2" name="Input" order="8" />
-<<<<<<< HEAD
-                        <output link="ExtractB0_1.BValue" id="Registration_1.BValue" name="B Value" order="9" />
-                        <module id="ExtractB0_1" name="Extract B0" package="m2g" icon="0" posX="308" posY="30" sourceCode="" location="pipeline://localhost//mrimages/src/m2g/packages/dtipreproc/extract_b0.py">
-=======
-                        <output link="ParseB_1.Bvalue" id="Registration_1.Bvalue" name="B value" order="8" />
-                        <input link="ParseB_1.Bvalues" id="Registration_1.Bvalues" name="B values" order="9" />
-                        <input link="ParseB_1.Bvectors" id="Registration_1.Bvectors" name="B vectors" order="10" />
-                        <module id="ExtractB0_1" name="Extract B0" package="m2g" icon="0" posX="308" posY="114" sourceCode="" location="pipeline://localhost//mnt/mrimages/src/m2g/packages/dtipreproc/extract_b0.py">
->>>>>>> de496177
-                                <tag />
-                                <metadata>
-                                        <data key="__creationDateKey" value="Mon Apr 20 18:09:36 EDT 2015" />
-                                </metadata>
-                                <input id="ExtractB0_1.DTIVolumes" name="DTI Volumes" required="true" enabled="true" order="0">
-                                        <format type="File" cardinality="1">
-                                                <fileTypes>
-                                                        <filetype name="nifti" extension="nii" description="" />
-                                                        <filetype name="niftii2" extension="nii.gz" description="" />
-                                                </fileTypes>
-                                        </format>
-                                </input>
-                                <input id="ExtractB0_1.DTIB-values" name="DTI B-values" required="false" enabled="true" order="1">
-                                        <format type="Number" cardinality="1" />
-                                </input>
-                                <output id="ExtractB0_1.B0Volume" name="B0 Volume" required="true" enabled="true" order="2">
-                                        <format type="File" cardinality="1">
-                                                <fileTypes>
-                                                        <filetype name="nifti" extension="nii" description="" />
-                                                        <filetype name="niftii2" extension="nii.gz" description="" />
-                                                </fileTypes>
-                                        </format>
-                                </output>
-<<<<<<< HEAD
-                                <output id="ExtractB0_1.B0Index" name="B0 Index" required="false" enabled="true" order="3">
-                                        <format type="Number" cardinality="1" />
-                                        <stringExtract source="both" rule="stringMatch" startString="((" endString="##" caseSensitive="false" />
-                                </output>
-                                <output id="ExtractB0_1.Flow" name="Flow" required="false" enabled="true" order="5">
-=======
-                                <output id="ExtractB0_1.Flow" name="Flow" required="false" enabled="true" order="3">
->>>>>>> de496177
-                                        <format type="Flow Control" cardinality="1" />
-                                </output>
-                                <output id="ExtractB0_1.BValue" name="B Value" required="false" enabled="true" order="4">
-                                        <format type="Number" cardinality="1" />
-                                        <stringExtract source="both" rule="stringMatch" startString="##" endString="))" caseSensitive="false" />
-                                </output>
-                        </module>
-                        <module id="FLIRT_1" name="FLIRT" package="FSL" version="4.1.4" description="FLIRT (FMRIB's Linear Image Registration Tool) is a fully automated robust and accurate tool for linear (affine) intra- and inter-modal brain image registration. " icon="1" posX="639" posY="389" sourceCode="" location="pipeline://localhost/flirt" executableVersion="4.1.4">
-                                <authors>
-                                        <author fullName="D. Cornelius Hojatkashani" email="cornelius.hojatkashani@loni.ucla.edu " website="http://loni.ucla.edu " />
-                                </authors>
-                                <citations>
-                                        <citation>S.M. Smith, M. Jenkinson, M.W. Woolrich, C.F. Beckmann, T.E.J. Behrens, H. Johansen-Berg, P.R. Bannister, M. De Luca, I. Drobnjak, D.E. Flitney, R. Niazy, J. Saunders, J. Vickers, Y. Zhang, N. De Stefano, J.M. Brady, and P.M. Matthews. Advances in functional and structural MR image analysis and implementation as FSL. NeuroImage, 23(S1):208-219, 2004
-
-PMID: 15501092</citation>
-                                </citations>
-                                <tag>FMRI</tag>
-                                <tag>registration</tag>
-                                <tag>linear</tag>
-                                <uri>http://www.fmrib.ox.ac.uk/fsl/flirt/index.html</uri>
-                                <metadata>
-                                        <data key="__creationDateKey" value="Mon Sep 18 19:45:14 PDT 2006" />
-                                </metadata>
-                                <input id="FLIRT_1.Input" name="Input" description="Specifies the input volume file path." required="true" enabled="true" order="0" prefix="-in" prefixSpaced="true" prefixAllArgs="false">
-                                        <format type="File" cardinality="1">
-                                                <fileTypes>
-                                                        <filetype name="Nii Gz" extension="nii.gz" description="Compressed Nifti" />
-                                                        <filetype name="Analyze Image" extension="img" description="Analyze Image file">
-                                                                <need>hdr</need>
-                                                        </filetype>
-                                                        <filetype name="nifti" extension="nii" description="" />
-                                                </fileTypes>
-                                        </format>
-                                </input>
-                                <input id="FLIRT_1.Reference" name="Reference" description="Specifies the input reference image." required="true" enabled="true" order="1" prefix="-ref" prefixSpaced="true" prefixAllArgs="false">
-                                        <format type="File" cardinality="1">
-                                                <fileTypes>
-                                                        <filetype name="Nii Gz" extension="nii.gz" description="Compressed Nifti" />
-                                                        <filetype name="Analyze Image" extension="img" description="Analyze Image file">
-                                                                <need>hdr</need>
-                                                        </filetype>
-                                                        <filetype name="nifti" extension="nii" description="" />
-                                                </fileTypes>
-                                        </format>
-                                </input>
-                                <output id="FLIRT_1.Output" name="Output" description="Specifies the output volume file path." required="true" enabled="true" order="2" prefix="-out" prefixSpaced="true" prefixAllArgs="false">
-                                        <format type="File" cardinality="1">
-                                                <fileTypes>
-                                                        <filetype name="Nii Gz" extension="nii.gz" description="Compressed Nifti" />
-                                                </fileTypes>
-                                        </format>
-                                </output>
-                                <input id="FLIRT_1.InitialMatrixFile" name="Initial Matrix File" description="Specifies the Input 4x4 affine matrix - autodetects format ascii/medx.  Must specify &lt;matrix-filename&gt;." required="false" enabled="false" order="3" prefix="-init" prefixSpaced="true" prefixAllArgs="false">
-                                        <format type="File" cardinality="1">
-                                                <fileTypes>
-                                                        <filetype name="XFM file" extension="xfm" description="MNC transformation" />
-                                                        <filetype name="Matlab file" extension="mat" description="" />
-                                                </fileTypes>
-                                        </format>
-                                        <dependencies>
-                                                <dependent>Apply XFM</dependent>
-                                                <dependsOn>Apply XFM</dependsOn>
-                                        </dependencies>
-                                </input>
-                                <output id="FLIRT_1.OutputMatrixFile" name="Output Matrix File" description="Outputs the matrix in 4x4 ascii format.&#xA;Must specify &lt;matrix-filename&gt;." required="false" enabled="true" order="4" prefix="-omat" prefixSpaced="true" prefixAllArgs="false">
-                                        <format type="File" cardinality="1">
-                                                <fileTypes>
-                                                        <filetype name="XFM file" extension="xfm" description="MNC transformation" />
-                                                        <filetype name="Matlab file" extension="mat" description="" />
-                                                </fileTypes>
-                                        </format>
-                                </output>
-                                <input id="FLIRT_1.Datatype" name="Datatype" description="Forces the output to one of the following data types:  char, short, int, float, double." required="false" enabled="false" order="5" prefix="-datatype" prefixSpaced="true" prefixAllArgs="false">
-                                        <format type="Enumerated" cardinality="1">
-                                                <enumeration>char</enumeration>
-                                                <enumeration>short</enumeration>
-                                                <enumeration>int</enumeration>
-                                                <enumeration>float</enumeration>
-                                                <enumeration>double</enumeration>
-                                        </format>
-                                </input>
-                                <input id="FLIRT_1.Cost" name="Cost" description="Specifies the intensity based cost function.  &#xA;Options are: mutualinfo, corratio, normcorr, normmi, leastsq. &#xA;(Default is corratio)" required="false" enabled="true" order="7" prefix="-cost" prefixSpaced="true" prefixAllArgs="false">
-                                        <format type="Enumerated" cardinality="1">
-                                                <enumeration>mutualinfo</enumeration>
-                                                <enumeration>corratio</enumeration>
-                                                <enumeration>normcorr</enumeration>
-                                                <enumeration>normmi</enumeration>
-                                                <enumeration>leastsq</enumeration>
-                                        </format>
-                                        <values>
-                                                <value>normmi</value>
-                                        </values>
-                                </input>
-                                <input id="FLIRT_1.SearchCost" name="Search Cost" description="Specifies the type of search cost.  &#xA;Options are:  mutualinfo, corratio, normcorr, normmi, leastsq.&#xA;(Default is corratio)" required="false" enabled="false" order="6" prefix="-searchcost" prefixSpaced="true" prefixAllArgs="false">
-                                        <format type="Enumerated" cardinality="1">
-                                                <enumeration>mutualinfo</enumeration>
-                                                <enumeration>corratio</enumeration>
-                                                <enumeration>normcorr</enumeration>
-                                                <enumeration>normmi</enumeration>
-                                                <enumeration>leastsq</enumeration>
-                                        </format>
-                                </input>
-                                <input id="FLIRT_1.AngleRep" name="Angle Rep" description="Specifies the type of angle rep.&#xA;Options are: {quaternion,euler}   (default is euler)" required="false" enabled="false" order="8" prefix="-anglerep" prefixSpaced="true" prefixAllArgs="false">
-                                        <format type="Enumerated" cardinality="1">
-                                                <enumeration>quaternion</enumeration>
-                                                <enumeration>euler</enumeration>
-                                        </format>
-                                </input>
-                                <input id="FLIRT_1.Interpolation" name="Interpolation" description="Specifies the type of final interpolation.  &#xA;Options are: trilinear, nearestneighbour, sinc.  &#xA;(Default is trilinear)" required="false" enabled="false" order="9" prefix="-interp" prefixSpaced="true" prefixAllArgs="false">
-                                        <format type="Enumerated" cardinality="1">
-                                                <enumeration>trilinear</enumeration>
-                                                <enumeration>nearestneighbour</enumeration>
-                                                <enumeration>sinc</enumeration>
-                                        </format>
-                                </input>
-                                <input id="FLIRT_1.SincWidth" name="Sinc Width" description="Specifies the full sinc width in voxels.&#xA;(Default is 7)" required="false" enabled="false" order="10" prefix="-sincwidth" prefixSpaced="true" prefixAllArgs="false">
-                                        <format type="Number" cardinality="1" />
-                                </input>
-                                <input id="FLIRT_1.Bins" name="Bins" description="Specifies the number of histogram bins.  &#xA;(Default is 256)" required="false" enabled="false" order="12" prefix="-bins" prefixSpaced="true" prefixAllArgs="false">
-                                        <format type="Number" cardinality="1" />
-                                </input>
-                                <input id="FLIRT_1.TransformDegreesofFreedom" name="Transform Degrees of Freedom" description="Specifies the number of degrees of freedom.  &#xA;(Default is 12)&#xA;&#xA;Note: Choose from 6,7,9 or 12 Degrees of Freedom (DOF) for full 3D registrations. Also includes a 3DOF 2D-to-2D registration mode which is selected using the -2D option. Note that it does not perform any search in 2D mode, and cannot deal with 2D to 3D registrations. More flexible DOF options are provided by the specific schedule files provided in $FSLDIR/etc/flirtsch." required="false" enabled="false" order="13" prefix="-dof" prefixSpaced="true" prefixAllArgs="false">
-                                        <format type="Enumerated" cardinality="1">
-                                                <enumeration>6</enumeration>
-                                                <enumeration>7</enumeration>
-                                                <enumeration>9</enumeration>
-                                                <enumeration>12</enumeration>
-                                        </format>
-                                </input>
-                                <input id="FLIRT_1.NoSampling" name="No Sampling" description="Do not change input sampling." required="false" enabled="false" order="14" prefix="-noresample" prefixSpaced="true" prefixAllArgs="false">
-                                        <format type="String" cardinality="0" />
-                                </input>
-                                <input id="FLIRT_1.ForceScaling" name="Force Scaling" description="Forces rescaling even for low-res images." required="false" enabled="false" order="15" prefix="-forcescaling" prefixSpaced="true" prefixAllArgs="false">
-                                        <format type="String" cardinality="0" />
-                                </input>
-                                <input id="FLIRT_1.MinSampling" name="Min Sampling" description="Sets minimum voxel dimension for sampling (in mm)." required="false" enabled="false" order="16" prefix="-minsampling" prefixSpaced="true" prefixAllArgs="false">
-                                        <format type="Number" cardinality="1" />
-                                </input>
-                                <input id="FLIRT_1.ApplyXFM" name="Apply XFM" description="Applies transform (no optimization).&#xA;(Requires -init option)" required="false" enabled="false" order="17" prefix="-applyxfm" prefixSpaced="true" prefixAllArgs="false">
-                                        <format type="String" cardinality="0" />
-                                        <dependencies>
-                                                <dependent>Padding Size</dependent>
-                                                <dependent>Initial Matrix File</dependent>
-                                                <dependsOn>Initial Matrix File</dependsOn>
-                                        </dependencies>
-                                </input>
-                                <input id="FLIRT_1.ApplyXFMwithIsotropicResample" name="Apply XFM with Isotropic Resample" description="As applyxfm but forces isotropic resampling.  &#xA;Must specify &lt;scale&gt;." required="false" enabled="false" order="18" prefix="-applyisoxfm" prefixSpaced="true" prefixAllArgs="false">
-                                        <format type="Number" cardinality="1" />
-                                </input>
-                                <input id="FLIRT_1.PaddingSize" name="Padding Size" description="Interpolates outside image by size (in voxels).&#xA;(Requires -applyxfm option)" required="false" enabled="false" order="19" prefix="-paddingsize" prefixSpaced="true" prefixAllArgs="false">
-                                        <format type="Number" cardinality="1" />
-                                        <dependencies>
-                                                <dependsOn>Apply XFM</dependsOn>
-                                        </dependencies>
-                                </input>
-                                <input id="FLIRT_1.SearchX" name="Search X" description="Specifies &lt;min_angle&gt; &amp; &lt;max_angle&gt; for x-dimension  angular search range (in degrees). &#xA;(Default is -90 90)" required="false" enabled="true" order="20" prefix="-searchrx" prefixSpaced="true" prefixAllArgs="false">
-                                        <format type="Number" cardinality="2" />
-                                        <values>
-                                                <value>-180</value>
-                                                <value>180</value>
-                                        </values>
-                                </input>
-                                <input id="FLIRT_1.SearchY" name="Search Y" description="Specifies &lt;min_angle&gt; &amp; &lt;max_angle&gt; for y-dimension angular search range (in degrees). &#xA;(Default is -90 90)" required="false" enabled="true" order="21" prefix="-searchry" prefixSpaced="true" prefixAllArgs="false">
-                                        <format type="Number" cardinality="2" />
-                                        <values>
-                                                <value>-180</value>
-                                                <value>180</value>
-                                        </values>
-                                </input>
-                                <input id="FLIRT_1.SearchZ" name="Search Z" description="Specifies &lt;min_angle&gt; &amp; &lt;max_angle&gt; for z-dimension angular search range (in degrees). &#xA;(Default is -90 90)" required="false" enabled="true" order="22" prefix="-searchrz" prefixSpaced="true" prefixAllArgs="false">
-                                        <format type="Number" cardinality="2" />
-                                        <values>
-                                                <value>-180</value>
-                                                <value>180</value>
-                                        </values>
-                                </input>
-                                <input id="FLIRT_1.NoSearch" name="No Search" description="Sets all angular search ranges to 0 0.&#xA;(Sets 0 0 for -searchrx, -searchry and -searchrz)" required="false" enabled="false" order="23" prefix="-nosearch" prefixSpaced="true" prefixAllArgs="false">
-                                        <format type="String" cardinality="0" />
-                                </input>
-                                <input id="FLIRT_1.CoarseSearch" name="Coarse Search" description="Specifies angular search range by specifying &lt;delta_angle&gt; (in degrees).  &#xA;(Default is 60)" required="false" enabled="false" order="24" prefix="-coarsesearch" prefixSpaced="true" prefixAllArgs="false">
-                                        <format type="Number" cardinality="1" />
-                                </input>
-                                <input id="FLIRT_1.FineSearch" name="Fine Search" description="Specifies angular search range by specifying &lt;delta_angle&gt; (in degrees).&#xA;(Default is 18)" required="false" enabled="false" order="25" prefix="-finesearch " prefixSpaced="true" prefixAllArgs="false">
-                                        <format type="Number" cardinality="1" />
-                                </input>
-                                <input id="FLIRT_1.Schedule" name="Schedule" description="Schedule file specifies what transformations/DOF are allowed and how the optimisation is performed.&#xA;Must specify &lt;schedule-file&gt;. &#xA;(Replaces default schedule)&#xA;&#xA;Note: Several other schedule files could be used - including 3D translation only schedules, etc. These are all stored in ${FSLDIR}/etc/flirtsch." required="false" enabled="false" order="26" prefix="-schedule" prefixSpaced="true" prefixAllArgs="false">
-                                        <format type="File" cardinality="1">
-                                                <fileTypes>
-                                                        <filetype name="File" extension="" description="Any type of data file" />
-                                                </fileTypes>
-                                        </format>
-                                </input>
-                                <input id="FLIRT_1.ReferenceWeight" name="Reference Weight" description="Use weights for reference volume.  &#xA;Must specify input &lt;volume&gt; for weights." required="false" enabled="false" order="27" prefix="-refweight" prefixSpaced="true" prefixAllArgs="false">
-                                        <format type="File" cardinality="1">
-                                                <fileTypes>
-                                                        <filetype name="Nii Gz" extension="nii.gz" description="Compressed Nifti" />
-                                                        <filetype name="Analyze Image" extension="img" description="Analyze Image file">
-                                                                <need>hdr</need>
-                                                        </filetype>
-                                                </fileTypes>
-                                        </format>
-                                </input>
-                                <input id="FLIRT_1.InputWeight" name="Input Weight" description="Use weights for input volume.  &#xA;Must specify input &lt;volume&gt; for weights." required="false" enabled="false" order="28" prefix="-inweight" prefixSpaced="true" prefixAllArgs="false">
-                                        <format type="File" cardinality="1">
-                                                <fileTypes>
-                                                        <filetype name="Nii Gz" extension="nii.gz" description="Compressed Nifti" />
-                                                        <filetype name="Analyze Image" extension="img" description="Analyze Image file">
-                                                                <need>hdr</need>
-                                                        </filetype>
-                                                </fileTypes>
-                                        </format>
-                                </input>
-                                <input id="FLIRT_1.2D" name="2D" description="Use 2D rigid body mode.&#xA;(Ignores -dof option)" required="false" enabled="false" order="29" prefix="-2D" prefixSpaced="true" prefixAllArgs="false">
-                                        <format type="String" cardinality="0" />
-                                </input>
-                                <input id="FLIRT_1.Verbose" name="Verbose" description="Specifies level of verboseness.  &#xA;(0 is least and default)" required="false" enabled="false" order="30" prefix="-verbose" prefixSpaced="true" prefixAllArgs="false">
-                                        <format type="Number" cardinality="1" />
-                                </input>
-                                <input id="FLIRT_1.Pause" name="Pause" description="Enables pause at each stage of transformation." required="false" enabled="false" order="31" prefix="-i" prefixSpaced="true" prefixAllArgs="false">
-                                        <format type="String" cardinality="0" />
-                                </input>
-                                <input id="FLIRT_1.SincWindow" name="Sinc Window" description="Specifies the type of sinc window.  &#xA;Options are: rectangular, hanning, blackman." required="false" enabled="false" order="11" prefix="-sincwindow" prefixSpaced="true" prefixAllArgs="false">
-                                        <format type="Enumerated" cardinality="1">
-                                                <enumeration>rectangular</enumeration>
-                                                <enumeration>hanning</enumeration>
-                                                <enumeration>blackman</enumeration>
-                                        </format>
-                                </input>
-                                <input id="FLIRT_1.Version" name="Version" description="Prints the version information and exit" required="false" enabled="false" order="32" prefix="-version" prefixSpaced="true" prefixAllArgs="false">
-                                        <format type="String" cardinality="0" />
-                                </input>
-                                <input id="FLIRT_1.Help" name="Help" description="Prints help information and exit." required="false" enabled="false" order="33" prefix="-help" prefixSpaced="true" prefixAllArgs="false">
-                                        <format type="String" cardinality="0" />
-                                </input>
-                                <input id="FLIRT_1.Flow" name="Flow" required="false" enabled="true" order="34">
-                                        <format type="Flow Control" cardinality="1" />
-                                </input>
-                                <executableAuthors>
-                                        <author fullName="Steve Smith" email="steve@fmrib.ox.ac.uk" website="http://www.fmrib.ox.ac.uk/Members/steve " />
-                                        <author fullName="Mark Jenkinson" email="mark@fmrib.ox.ac.uk" website="http://users.fmrib.ox.ac.uk/~mark/ " />
-                                </executableAuthors>
-                                <license>http://www.fmrib.ox.ac.uk/fsl/fsl/licence.html
-
-LICENCE
-
-FMRIB Software Library, Release 4.1 (c) 2008, The University of Oxford
-(the "Software")
-
-The Software remains the property of the University of Oxford ("the
-University").
-
-The Software is distributed "AS IS" under this Licence solely for
-non-commercial use in the hope that it will be useful, but in order
-that the University as a charitable foundation protects its assets for
-the benefit of its educational and research purposes, the University
-makes clear that no condition is made or to be implied, nor is any
-warranty given or to be implied, as to the accuracy of the Software,
-or that it will be suitable for any particular purpose or for use
-under any specific conditions. Furthermore, the University disclaims
-all responsibility for the use which is made of the Software. It
-further disclaims any liability for the outcomes arising from using
-the Software.
-
-The Licensee agrees to indemnify the University and hold the
-University harmless from and against any and all claims, damages and
-liabilities asserted by third parties (including claims for
-negligence) which arise directly or indirectly from the use of the
-Software or the sale of any products based on the Software.
-
-No part of the Software may be reproduced, modified, transmitted or
-transferred in any form or by any means, electronic or mechanical,
-without the express permission of the University. The permission of
-the University is not required if the said reproduction, modification,
-transmission or transference is done without financial return, the
-conditions of this Licence are imposed upon the receiver of the
-product, and all original and amended source code is included in any
-transmitted product. You may be held legally responsible for any
-copyright infringement that is caused or encouraged by your failure to
-abide by these terms and conditions.
-
-You are not permitted under this Licence to use this Software
-commercially. Use for which any financial return is received shall be
-defined as commercial use, and includes (1) integration of all or part
-of the source code or the Software into a product for sale or license
-by or on behalf of Licensee to third parties or (2) use of the
-Software or any derivative of it for research with the final aim of
-developing software products for sale or license to a third party or
-(3) use of the Software or any derivative of it for research with the
-final aim of developing non-software products for sale or license to a
-third party, or (4) use of the Software to provide any service to an
-external organisation for which payment is received. If you are
-interested in using the Software commercially, please contact Isis
-Innovation Limited ("Isis"), the technology transfer company of the
-University, to negotiate a licence. Contact details are:
-innovation@isis.ox.ac.uk quoting reference BS/3497.</license>
-                        </module>
-                        <module id="FLIRT_2" name="FLIRT" package="FSL" version="4.1.4" description="FLIRT (FMRIB's Linear Image Registration Tool) is a fully automated robust and accurate tool for linear (affine) intra- and inter-modal brain image registration. " icon="1" posX="304" posY="390" sourceCode="" location="pipeline://localhost/flirt" executableVersion="4.1.4">
-                                <authors>
-                                        <author fullName="D. Cornelius Hojatkashani" email="cornelius.hojatkashani@loni.ucla.edu " website="http://loni.ucla.edu " />
-                                </authors>
-                                <citations>
-                                        <citation>S.M. Smith, M. Jenkinson, M.W. Woolrich, C.F. Beckmann, T.E.J. Behrens, H. Johansen-Berg, P.R. Bannister, M. De Luca, I. Drobnjak, D.E. Flitney, R. Niazy, J. Saunders, J. Vickers, Y. Zhang, N. De Stefano, J.M. Brady, and P.M. Matthews. Advances in functional and structural MR image analysis and implementation as FSL. NeuroImage, 23(S1):208-219, 2004
-
-PMID: 15501092</citation>
-                                </citations>
-                                <tag>FMRI</tag>
-                                <tag>registration</tag>
-                                <tag>linear</tag>
-                                <uri>http://www.fmrib.ox.ac.uk/fsl/flirt/index.html</uri>
-                                <metadata>
-                                        <data key="__creationDateKey" value="Mon Sep 18 19:45:14 PDT 2006" />
-                                </metadata>
-                                <input id="FLIRT_2.Input" name="Input" description="Specifies the input volume file path." required="true" enabled="true" order="0" prefix="-in" prefixSpaced="true" prefixAllArgs="false">
-                                        <format type="File" cardinality="1">
-                                                <fileTypes>
-                                                        <filetype name="Nii Gz" extension="nii.gz" description="Compressed Nifti" />
-                                                        <filetype name="Analyze Image" extension="img" description="Analyze Image file">
-                                                                <need>hdr</need>
-                                                        </filetype>
-                                                        <filetype name="nifti" extension="nii" description="" />
-                                                </fileTypes>
-                                        </format>
-                                </input>
-                                <input id="FLIRT_2.Reference" name="Reference" description="Specifies the input reference image." required="true" enabled="true" order="1" prefix="-ref" prefixSpaced="true" prefixAllArgs="false">
-                                        <format type="File" cardinality="1">
-                                                <fileTypes>
-                                                        <filetype name="Nii Gz" extension="nii.gz" description="Compressed Nifti" />
-                                                        <filetype name="Analyze Image" extension="img" description="Analyze Image file">
-                                                                <need>hdr</need>
-                                                        </filetype>
-                                                        <filetype name="nifti" extension="nii" description="" />
-                                                </fileTypes>
-                                        </format>
-                                </input>
-                                <output id="FLIRT_2.Output" name="Output" description="Specifies the output volume file path." required="true" enabled="true" order="2" prefix="-out" prefixSpaced="true" prefixAllArgs="false">
-                                        <format type="File" cardinality="1">
-                                                <fileTypes>
-                                                        <filetype name="Nii Gz" extension="nii.gz" description="Compressed Nifti" />
-                                                </fileTypes>
-                                        </format>
-                                </output>
-                                <input id="FLIRT_2.InitialMatrixFile" name="Initial Matrix File" description="Specifies the Input 4x4 affine matrix - autodetects format ascii/medx.  Must specify &lt;matrix-filename&gt;." required="false" enabled="false" order="3" prefix="-init" prefixSpaced="true" prefixAllArgs="false">
-                                        <format type="File" cardinality="1">
-                                                <fileTypes>
-                                                        <filetype name="XFM file" extension="xfm" description="MNC transformation" />
-                                                        <filetype name="Matlab file" extension="mat" description="" />
-                                                </fileTypes>
-                                        </format>
-                                        <dependencies>
-                                                <dependent>Apply XFM</dependent>
-                                                <dependsOn>Apply XFM</dependsOn>
-                                        </dependencies>
-                                </input>
-                                <output id="FLIRT_2.OutputMatrixFile" name="Output Matrix File" description="Outputs the matrix in 4x4 ascii format.&#xA;Must specify &lt;matrix-filename&gt;." required="false" enabled="true" order="4" prefix="-omat" prefixSpaced="true" prefixAllArgs="false">
-                                        <format type="File" cardinality="1">
-                                                <fileTypes>
-                                                        <filetype name="XFM file" extension="xfm" description="MNC transformation" />
-                                                        <filetype name="Matlab file" extension="mat" description="" />
-                                                </fileTypes>
-                                        </format>
-                                </output>
-                                <input id="FLIRT_2.Datatype" name="Datatype" description="Forces the output to one of the following data types:  char, short, int, float, double." required="false" enabled="false" order="5" prefix="-datatype" prefixSpaced="true" prefixAllArgs="false">
-                                        <format type="Enumerated" cardinality="1">
-                                                <enumeration>char</enumeration>
-                                                <enumeration>short</enumeration>
-                                                <enumeration>int</enumeration>
-                                                <enumeration>float</enumeration>
-                                                <enumeration>double</enumeration>
-                                        </format>
-                                </input>
-                                <input id="FLIRT_2.Cost" name="Cost" description="Specifies the intensity based cost function.  &#xA;Options are: mutualinfo, corratio, normcorr, normmi, leastsq. &#xA;(Default is corratio)" required="false" enabled="true" order="7" prefix="-cost" prefixSpaced="true" prefixAllArgs="false">
-                                        <format type="Enumerated" cardinality="1">
-                                                <enumeration>mutualinfo</enumeration>
-                                                <enumeration>corratio</enumeration>
-                                                <enumeration>normcorr</enumeration>
-                                                <enumeration>normmi</enumeration>
-                                                <enumeration>leastsq</enumeration>
-                                        </format>
-                                        <values>
-                                                <value>normmi</value>
-                                        </values>
-                                </input>
-                                <input id="FLIRT_2.SearchCost" name="Search Cost" description="Specifies the type of search cost.  &#xA;Options are:  mutualinfo, corratio, normcorr, normmi, leastsq.&#xA;(Default is corratio)" required="false" enabled="false" order="6" prefix="-searchcost" prefixSpaced="true" prefixAllArgs="false">
-                                        <format type="Enumerated" cardinality="1">
-                                                <enumeration>mutualinfo</enumeration>
-                                                <enumeration>corratio</enumeration>
-                                                <enumeration>normcorr</enumeration>
-                                                <enumeration>normmi</enumeration>
-                                                <enumeration>leastsq</enumeration>
-                                        </format>
-                                </input>
-                                <input id="FLIRT_2.AngleRep" name="Angle Rep" description="Specifies the type of angle rep.&#xA;Options are: {quaternion,euler}   (default is euler)" required="false" enabled="false" order="8" prefix="-anglerep" prefixSpaced="true" prefixAllArgs="false">
-                                        <format type="Enumerated" cardinality="1">
-                                                <enumeration>quaternion</enumeration>
-                                                <enumeration>euler</enumeration>
-                                        </format>
-                                </input>
-                                <input id="FLIRT_2.Interpolation" name="Interpolation" description="Specifies the type of final interpolation.  &#xA;Options are: trilinear, nearestneighbour, sinc.  &#xA;(Default is trilinear)" required="false" enabled="false" order="9" prefix="-interp" prefixSpaced="true" prefixAllArgs="false">
-                                        <format type="Enumerated" cardinality="1">
-                                                <enumeration>trilinear</enumeration>
-                                                <enumeration>nearestneighbour</enumeration>
-                                                <enumeration>sinc</enumeration>
-                                        </format>
-                                </input>
-                                <input id="FLIRT_2.SincWidth" name="Sinc Width" description="Specifies the full sinc width in voxels.&#xA;(Default is 7)" required="false" enabled="false" order="10" prefix="-sincwidth" prefixSpaced="true" prefixAllArgs="false">
-                                        <format type="Number" cardinality="1" />
-                                </input>
-                                <input id="FLIRT_2.Bins" name="Bins" description="Specifies the number of histogram bins.  &#xA;(Default is 256)" required="false" enabled="false" order="12" prefix="-bins" prefixSpaced="true" prefixAllArgs="false">
-                                        <format type="Number" cardinality="1" />
-                                </input>
-                                <input id="FLIRT_2.TransformDegreesofFreedom" name="Transform Degrees of Freedom" description="Specifies the number of degrees of freedom.  &#xA;(Default is 12)&#xA;&#xA;Note: Choose from 6,7,9 or 12 Degrees of Freedom (DOF) for full 3D registrations. Also includes a 3DOF 2D-to-2D registration mode which is selected using the -2D option. Note that it does not perform any search in 2D mode, and cannot deal with 2D to 3D registrations. More flexible DOF options are provided by the specific schedule files provided in $FSLDIR/etc/flirtsch." required="false" enabled="false" order="13" prefix="-dof" prefixSpaced="true" prefixAllArgs="false">
-                                        <format type="Enumerated" cardinality="1">
-                                                <enumeration>6</enumeration>
-                                                <enumeration>7</enumeration>
-                                                <enumeration>9</enumeration>
-                                                <enumeration>12</enumeration>
-                                        </format>
-                                </input>
-                                <input id="FLIRT_2.NoSampling" name="No Sampling" description="Do not change input sampling." required="false" enabled="false" order="14" prefix="-noresample" prefixSpaced="true" prefixAllArgs="false">
-                                        <format type="String" cardinality="0" />
-                                </input>
-                                <input id="FLIRT_2.ForceScaling" name="Force Scaling" description="Forces rescaling even for low-res images." required="false" enabled="false" order="15" prefix="-forcescaling" prefixSpaced="true" prefixAllArgs="false">
-                                        <format type="String" cardinality="0" />
-                                </input>
-                                <input id="FLIRT_2.MinSampling" name="Min Sampling" description="Sets minimum voxel dimension for sampling (in mm)." required="false" enabled="false" order="16" prefix="-minsampling" prefixSpaced="true" prefixAllArgs="false">
-                                        <format type="Number" cardinality="1" />
-                                </input>
-                                <input id="FLIRT_2.ApplyXFM" name="Apply XFM" description="Applies transform (no optimization).&#xA;(Requires -init option)" required="false" enabled="false" order="17" prefix="-applyxfm" prefixSpaced="true" prefixAllArgs="false">
-                                        <format type="String" cardinality="0" />
-                                        <dependencies>
-                                                <dependent>Padding Size</dependent>
-                                                <dependent>Initial Matrix File</dependent>
-                                                <dependsOn>Initial Matrix File</dependsOn>
-                                        </dependencies>
-                                </input>
-                                <input id="FLIRT_2.ApplyXFMwithIsotropicResample" name="Apply XFM with Isotropic Resample" description="As applyxfm but forces isotropic resampling.  &#xA;Must specify &lt;scale&gt;." required="false" enabled="false" order="18" prefix="-applyisoxfm" prefixSpaced="true" prefixAllArgs="false">
-                                        <format type="Number" cardinality="1" />
-                                </input>
-                                <input id="FLIRT_2.PaddingSize" name="Padding Size" description="Interpolates outside image by size (in voxels).&#xA;(Requires -applyxfm option)" required="false" enabled="false" order="19" prefix="-paddingsize" prefixSpaced="true" prefixAllArgs="false">
-                                        <format type="Number" cardinality="1" />
-                                        <dependencies>
-                                                <dependsOn>Apply XFM</dependsOn>
-                                        </dependencies>
-                                </input>
-                                <input id="FLIRT_2.SearchX" name="Search X" description="Specifies &lt;min_angle&gt; &amp; &lt;max_angle&gt; for x-dimension  angular search range (in degrees). &#xA;(Default is -90 90)" required="false" enabled="true" order="20" prefix="-searchrx" prefixSpaced="true" prefixAllArgs="false">
-                                        <format type="Number" cardinality="2" />
-                                        <values>
-                                                <value>-180</value>
-                                                <value>180</value>
-                                        </values>
-                                </input>
-                                <input id="FLIRT_2.SearchY" name="Search Y" description="Specifies &lt;min_angle&gt; &amp; &lt;max_angle&gt; for y-dimension angular search range (in degrees). &#xA;(Default is -90 90)" required="false" enabled="true" order="21" prefix="-searchry" prefixSpaced="true" prefixAllArgs="false">
-                                        <format type="Number" cardinality="2" />
-                                        <values>
-                                                <value>-180</value>
-                                                <value>180</value>
-                                        </values>
-                                </input>
-                                <input id="FLIRT_2.SearchZ" name="Search Z" description="Specifies &lt;min_angle&gt; &amp; &lt;max_angle&gt; for z-dimension angular search range (in degrees). &#xA;(Default is -90 90)" required="false" enabled="true" order="22" prefix="-searchrz" prefixSpaced="true" prefixAllArgs="false">
-                                        <format type="Number" cardinality="2" />
-                                        <values>
-                                                <value>-180</value>
-                                                <value>180</value>
-                                        </values>
-                                </input>
-                                <input id="FLIRT_2.NoSearch" name="No Search" description="Sets all angular search ranges to 0 0.&#xA;(Sets 0 0 for -searchrx, -searchry and -searchrz)" required="false" enabled="false" order="23" prefix="-nosearch" prefixSpaced="true" prefixAllArgs="false">
-                                        <format type="String" cardinality="0" />
-                                </input>
-                                <input id="FLIRT_2.CoarseSearch" name="Coarse Search" description="Specifies angular search range by specifying &lt;delta_angle&gt; (in degrees).  &#xA;(Default is 60)" required="false" enabled="false" order="24" prefix="-coarsesearch" prefixSpaced="true" prefixAllArgs="false">
-                                        <format type="Number" cardinality="1" />
-                                </input>
-                                <input id="FLIRT_2.FineSearch" name="Fine Search" description="Specifies angular search range by specifying &lt;delta_angle&gt; (in degrees).&#xA;(Default is 18)" required="false" enabled="false" order="25" prefix="-finesearch " prefixSpaced="true" prefixAllArgs="false">
-                                        <format type="Number" cardinality="1" />
-                                </input>
-                                <input id="FLIRT_2.Schedule" name="Schedule" description="Schedule file specifies what transformations/DOF are allowed and how the optimisation is performed.&#xA;Must specify &lt;schedule-file&gt;. &#xA;(Replaces default schedule)&#xA;&#xA;Note: Several other schedule files could be used - including 3D translation only schedules, etc. These are all stored in ${FSLDIR}/etc/flirtsch." required="false" enabled="false" order="26" prefix="-schedule" prefixSpaced="true" prefixAllArgs="false">
-                                        <format type="File" cardinality="1">
-                                                <fileTypes>
-                                                        <filetype name="File" extension="" description="Any type of data file" />
-                                                </fileTypes>
-                                        </format>
-                                </input>
-                                <input id="FLIRT_2.ReferenceWeight" name="Reference Weight" description="Use weights for reference volume.  &#xA;Must specify input &lt;volume&gt; for weights." required="false" enabled="false" order="27" prefix="-refweight" prefixSpaced="true" prefixAllArgs="false">
-                                        <format type="File" cardinality="1">
-                                                <fileTypes>
-                                                        <filetype name="Nii Gz" extension="nii.gz" description="Compressed Nifti" />
-                                                        <filetype name="Analyze Image" extension="img" description="Analyze Image file">
-                                                                <need>hdr</need>
-                                                        </filetype>
-                                                </fileTypes>
-                                        </format>
-                                </input>
-                                <input id="FLIRT_2.InputWeight" name="Input Weight" description="Use weights for input volume.  &#xA;Must specify input &lt;volume&gt; for weights." required="false" enabled="false" order="28" prefix="-inweight" prefixSpaced="true" prefixAllArgs="false">
-                                        <format type="File" cardinality="1">
-                                                <fileTypes>
-                                                        <filetype name="Nii Gz" extension="nii.gz" description="Compressed Nifti" />
-                                                        <filetype name="Analyze Image" extension="img" description="Analyze Image file">
-                                                                <need>hdr</need>
-                                                        </filetype>
-                                                </fileTypes>
-                                        </format>
-                                </input>
-                                <input id="FLIRT_2.2D" name="2D" description="Use 2D rigid body mode.&#xA;(Ignores -dof option)" required="false" enabled="false" order="29" prefix="-2D" prefixSpaced="true" prefixAllArgs="false">
-                                        <format type="String" cardinality="0" />
-                                </input>
-                                <input id="FLIRT_2.Verbose" name="Verbose" description="Specifies level of verboseness.  &#xA;(0 is least and default)" required="false" enabled="false" order="30" prefix="-verbose" prefixSpaced="true" prefixAllArgs="false">
-                                        <format type="Number" cardinality="1" />
-                                </input>
-                                <input id="FLIRT_2.Pause" name="Pause" description="Enables pause at each stage of transformation." required="false" enabled="false" order="31" prefix="-i" prefixSpaced="true" prefixAllArgs="false">
-                                        <format type="String" cardinality="0" />
-                                </input>
-                                <input id="FLIRT_2.SincWindow" name="Sinc Window" description="Specifies the type of sinc window.  &#xA;Options are: rectangular, hanning, blackman." required="false" enabled="false" order="11" prefix="-sincwindow" prefixSpaced="true" prefixAllArgs="false">
-                                        <format type="Enumerated" cardinality="1">
-                                                <enumeration>rectangular</enumeration>
-                                                <enumeration>hanning</enumeration>
-                                                <enumeration>blackman</enumeration>
-                                        </format>
-                                </input>
-                                <input id="FLIRT_2.Version" name="Version" description="Prints the version information and exit" required="false" enabled="false" order="32" prefix="-version" prefixSpaced="true" prefixAllArgs="false">
-                                        <format type="String" cardinality="0" />
-                                </input>
-                                <input id="FLIRT_2.Help" name="Help" description="Prints help information and exit." required="false" enabled="false" order="33" prefix="-help" prefixSpaced="true" prefixAllArgs="false">
-                                        <format type="String" cardinality="0" />
-                                </input>
-                                <input id="FLIRT_2.Flow" name="Flow" required="false" enabled="true" order="34">
-                                        <format type="Flow Control" cardinality="1" />
-                                </input>
-                                <executableAuthors>
-                                        <author fullName="Steve Smith" email="steve@fmrib.ox.ac.uk" website="http://www.fmrib.ox.ac.uk/Members/steve " />
-                                        <author fullName="Mark Jenkinson" email="mark@fmrib.ox.ac.uk" website="http://users.fmrib.ox.ac.uk/~mark/ " />
-                                </executableAuthors>
-                                <license>http://www.fmrib.ox.ac.uk/fsl/fsl/licence.html
-
-LICENCE
-
-FMRIB Software Library, Release 4.1 (c) 2008, The University of Oxford
-(the "Software")
-
-The Software remains the property of the University of Oxford ("the
-University").
-
-The Software is distributed "AS IS" under this Licence solely for
-non-commercial use in the hope that it will be useful, but in order
-that the University as a charitable foundation protects its assets for
-the benefit of its educational and research purposes, the University
-makes clear that no condition is made or to be implied, nor is any
-warranty given or to be implied, as to the accuracy of the Software,
-or that it will be suitable for any particular purpose or for use
-under any specific conditions. Furthermore, the University disclaims
-all responsibility for the use which is made of the Software. It
-further disclaims any liability for the outcomes arising from using
-the Software.
-
-The Licensee agrees to indemnify the University and hold the
-University harmless from and against any and all claims, damages and
-liabilities asserted by third parties (including claims for
-negligence) which arise directly or indirectly from the use of the
-Software or the sale of any products based on the Software.
-
-No part of the Software may be reproduced, modified, transmitted or
-transferred in any form or by any means, electronic or mechanical,
-without the express permission of the University. The permission of
-the University is not required if the said reproduction, modification,
-transmission or transference is done without financial return, the
-conditions of this Licence are imposed upon the receiver of the
-product, and all original and amended source code is included in any
-transmitted product. You may be held legally responsible for any
-copyright infringement that is caused or encouraged by your failure to
-abide by these terms and conditions.
-
-You are not permitted under this Licence to use this Software
-commercially. Use for which any financial return is received shall be
-defined as commercial use, and includes (1) integration of all or part
-of the source code or the Software into a product for sale or license
-by or on behalf of Licensee to third parties or (2) use of the
-Software or any derivative of it for research with the final aim of
-developing software products for sale or license to a third party or
-(3) use of the Software or any derivative of it for research with the
-final aim of developing non-software products for sale or license to a
-third party, or (4) use of the Software to provide any service to an
-external organisation for which payment is received. If you are
-interested in using the Software commercially, please contact Isis
-Innovation Limited ("Isis"), the technology transfer company of the
-University, to negotiate a licence. Contact details are:
-innovation@isis.ox.ac.uk quoting reference BS/3497.</license>
-                        </module>
-                        <module id="FLIRTApplyxfm_1" name="FLIRT Applyxfm" package="FSL" version="4.1.4" description="FLIRT (FMRIB's Linear Image Registration Tool) is a fully automated robust and accurate tool for linear (affine) intra- and inter-modal brain image registration. " icon="1" posX="800" posY="560" rotation="1" sourceCode="" location="pipeline://localhost/flirt" executableVersion="4.1.4">
-                                <authors>
-                                        <author fullName="D. Cornelius Hojatkashani" email="cornelius.hojatkashani@loni.ucla.edu " website="http://loni.ucla.edu " />
-                                </authors>
-                                <citations>
-                                        <citation>S.M. Smith, M. Jenkinson, M.W. Woolrich, C.F. Beckmann, T.E.J. Behrens, H. Johansen-Berg, P.R. Bannister, M. De Luca, I. Drobnjak, D.E. Flitney, R. Niazy, J. Saunders, J. Vickers, Y. Zhang, N. De Stefano, J.M. Brady, and P.M. Matthews. Advances in functional and structural MR image analysis and implementation as FSL. NeuroImage, 23(S1):208-219, 2004
-
-PMID: 15501092</citation>
-                                </citations>
-                                <tag>FMRI</tag>
-                                <tag>registration</tag>
-                                <tag>linear</tag>
-                                <uri>http://www.fmrib.ox.ac.uk/fsl/flirt/index.html</uri>
-                                <metadata>
-                                        <data key="__creationDateKey" value="Mon Sep 18 19:45:14 PDT 2006" />
-                                </metadata>
-                                <input id="FLIRTApplyxfm_1.Input" name="Input" description="Specifies the input volume file path." required="true" enabled="true" order="0" prefix="-in" prefixSpaced="true" prefixAllArgs="false">
-                                        <format type="File" cardinality="1">
-                                                <fileTypes>
-                                                        <filetype name="Nii Gz" extension="nii.gz" description="Compressed Nifti" />
-                                                        <filetype name="Analyze Image" extension="img" description="Analyze Image file">
-                                                                <need>hdr</need>
-                                                        </filetype>
-                                                </fileTypes>
-                                        </format>
-                                </input>
-                                <input id="FLIRTApplyxfm_1.Reference" name="Reference" description="Specifies the input reference image." required="true" enabled="true" order="1" prefix="-ref" prefixSpaced="true" prefixAllArgs="false">
-                                        <format type="File" cardinality="1">
-                                                <fileTypes>
-                                                        <filetype name="Nii Gz" extension="nii.gz" description="Compressed Nifti" />
-                                                        <filetype name="Analyze Image" extension="img" description="Analyze Image file">
-                                                                <need>hdr</need>
-                                                        </filetype>
-                                                </fileTypes>
-                                        </format>
-                                </input>
-                                <output id="FLIRTApplyxfm_1.Output" name="Output" description="Specifies the output volume file path." required="true" enabled="true" order="2" prefix="-out" prefixSpaced="true" prefixAllArgs="false">
-                                        <format type="File" cardinality="1">
-                                                <fileTypes>
-                                                        <filetype name="Nii Gz" extension="nii.gz" description="Compressed Nifti" />
-                                                </fileTypes>
-                                        </format>
-                                </output>
-                                <input id="FLIRTApplyxfm_1.InitialMatrixFile" name="Initial Matrix File" description="Specifies the Input 4x4 affine matrix - autodetects format ascii/medx.  Must specify &lt;matrix-filename&gt;." required="false" enabled="true" order="3" prefix="-init" prefixSpaced="true" prefixAllArgs="false">
-                                        <format type="File" cardinality="1">
-                                                <fileTypes>
-                                                        <filetype name="XFM file" extension="xfm" description="MNC transformation" />
-                                                        <filetype name="Matlab file" extension="mat" description="" />
-                                                </fileTypes>
-                                        </format>
-                                        <dependencies>
-                                                <dependent>Apply XFM</dependent>
-                                                <dependsOn>Apply XFM</dependsOn>
-                                        </dependencies>
-                                </input>
-                                <output id="FLIRTApplyxfm_1.OutputMatrixFile" name="Output Matrix File" description="Outputs the matrix in 4x4 ascii format.&#xA;Must specify &lt;matrix-filename&gt;." required="false" enabled="false" order="4" prefix="-omat" prefixSpaced="true" prefixAllArgs="false">
-                                        <format type="File" cardinality="1">
-                                                <fileTypes>
-                                                        <filetype name="XFM file" extension="xfm" description="MNC transformation" />
-                                                        <filetype name="Matlab file" extension="mat" description="" />
-                                                </fileTypes>
-                                        </format>
-                                </output>
-                                <input id="FLIRTApplyxfm_1.Datatype" name="Datatype" description="Forces the output to one of the following data types:  char, short, int, float, double." required="false" enabled="false" order="5" prefix="-datatype" prefixSpaced="true" prefixAllArgs="false">
-                                        <format type="Enumerated" cardinality="1">
-                                                <enumeration>char</enumeration>
-                                                <enumeration>short</enumeration>
-                                                <enumeration>int</enumeration>
-                                                <enumeration>float</enumeration>
-                                                <enumeration>double</enumeration>
-                                        </format>
-                                </input>
-                                <input id="FLIRTApplyxfm_1.Cost" name="Cost" description="Specifies the intensity based cost function.  &#xA;Options are: mutualinfo, corratio, normcorr, normmi, leastsq. &#xA;(Default is corratio)" required="false" enabled="false" order="7" prefix="-cost" prefixSpaced="true" prefixAllArgs="false">
-                                        <format type="Enumerated" cardinality="1">
-                                                <enumeration>mutualinfo</enumeration>
-                                                <enumeration>corratio</enumeration>
-                                                <enumeration>normcorr</enumeration>
-                                                <enumeration>normmi</enumeration>
-                                                <enumeration>leastsq</enumeration>
-                                        </format>
-                                        <values>
-                                                <value>normmi</value>
-                                        </values>
-                                </input>
-                                <input id="FLIRTApplyxfm_1.SearchCost" name="Search Cost" description="Specifies the type of search cost.  &#xA;Options are:  mutualinfo, corratio, normcorr, normmi, leastsq.&#xA;(Default is corratio)" required="false" enabled="false" order="6" prefix="-searchcost" prefixSpaced="true" prefixAllArgs="false">
-                                        <format type="Enumerated" cardinality="1">
-                                                <enumeration>mutualinfo</enumeration>
-                                                <enumeration>corratio</enumeration>
-                                                <enumeration>normcorr</enumeration>
-                                                <enumeration>normmi</enumeration>
-                                                <enumeration>leastsq</enumeration>
-                                        </format>
-                                </input>
-                                <input id="FLIRTApplyxfm_1.AngleRep" name="Angle Rep" description="Specifies the type of angle rep.&#xA;Options are: {quaternion,euler}   (default is euler)" required="false" enabled="false" order="8" prefix="-anglerep" prefixSpaced="true" prefixAllArgs="false">
-                                        <format type="Enumerated" cardinality="1">
-                                                <enumeration>quaternion</enumeration>
-                                                <enumeration>euler</enumeration>
-                                        </format>
-                                </input>
-                                <input id="FLIRTApplyxfm_1.Interpolation" name="Interpolation" description="Specifies the type of final interpolation.  &#xA;Options are: trilinear, nearestneighbour, sinc.  &#xA;(Default is trilinear)" required="false" enabled="false" order="9" prefix="-interp" prefixSpaced="true" prefixAllArgs="false">
-                                        <format type="Enumerated" cardinality="1">
-                                                <enumeration>trilinear</enumeration>
-                                                <enumeration>nearestneighbour</enumeration>
-                                                <enumeration>sinc</enumeration>
-                                        </format>
-                                </input>
-                                <input id="FLIRTApplyxfm_1.SincWidth" name="Sinc Width" description="Specifies the full sinc width in voxels.&#xA;(Default is 7)" required="false" enabled="false" order="10" prefix="-sincwidth" prefixSpaced="true" prefixAllArgs="false">
-                                        <format type="Number" cardinality="1" />
-                                </input>
-                                <input id="FLIRTApplyxfm_1.Bins" name="Bins" description="Specifies the number of histogram bins.  &#xA;(Default is 256)" required="false" enabled="false" order="12" prefix="-bins" prefixSpaced="true" prefixAllArgs="false">
-                                        <format type="Number" cardinality="1" />
-                                </input>
-                                <input id="FLIRTApplyxfm_1.TransformDegreesofFreedom" name="Transform Degrees of Freedom" description="Specifies the number of degrees of freedom.  &#xA;(Default is 12)&#xA;&#xA;Note: Choose from 6,7,9 or 12 Degrees of Freedom (DOF) for full 3D registrations. Also includes a 3DOF 2D-to-2D registration mode which is selected using the -2D option. Note that it does not perform any search in 2D mode, and cannot deal with 2D to 3D registrations. More flexible DOF options are provided by the specific schedule files provided in $FSLDIR/etc/flirtsch." required="false" enabled="false" order="13" prefix="-dof" prefixSpaced="true" prefixAllArgs="false">
-                                        <format type="Enumerated" cardinality="1">
-                                                <enumeration>6</enumeration>
-                                                <enumeration>7</enumeration>
-                                                <enumeration>9</enumeration>
-                                                <enumeration>12</enumeration>
-                                        </format>
-                                </input>
-                                <input id="FLIRTApplyxfm_1.NoSampling" name="No Sampling" description="Do not change input sampling." required="false" enabled="false" order="14" prefix="-noresample" prefixSpaced="true" prefixAllArgs="false">
-                                        <format type="String" cardinality="0" />
-                                </input>
-                                <input id="FLIRTApplyxfm_1.ForceScaling" name="Force Scaling" description="Forces rescaling even for low-res images." required="false" enabled="false" order="15" prefix="-forcescaling" prefixSpaced="true" prefixAllArgs="false">
-                                        <format type="String" cardinality="0" />
-                                </input>
-                                <input id="FLIRTApplyxfm_1.MinSampling" name="Min Sampling" description="Sets minimum voxel dimension for sampling (in mm)." required="false" enabled="false" order="16" prefix="-minsampling" prefixSpaced="true" prefixAllArgs="false">
-                                        <format type="Number" cardinality="1" />
-                                </input>
-                                <input id="FLIRTApplyxfm_1.ApplyXFM" name="Apply XFM" description="Applies transform (no optimization).&#xA;(Requires -init option)" required="false" enabled="true" order="17" prefix="-applyxfm" prefixSpaced="true" prefixAllArgs="false">
-                                        <format type="String" cardinality="0" />
-                                        <dependencies>
-                                                <dependent>Padding Size</dependent>
-                                                <dependent>Initial Matrix File</dependent>
-                                                <dependsOn>Initial Matrix File</dependsOn>
-                                        </dependencies>
-                                </input>
-                                <input id="FLIRTApplyxfm_1.ApplyXFMwithIsotropicResample" name="Apply XFM with Isotropic Resample" description="As applyxfm but forces isotropic resampling.  &#xA;Must specify &lt;scale&gt;." required="false" enabled="false" order="18" prefix="-applyisoxfm" prefixSpaced="true" prefixAllArgs="false">
-                                        <format type="Number" cardinality="1" />
-                                </input>
-                                <input id="FLIRTApplyxfm_1.PaddingSize" name="Padding Size" description="Interpolates outside image by size (in voxels).&#xA;(Requires -applyxfm option)" required="false" enabled="true" order="19" prefix="-paddingsize" prefixSpaced="true" prefixAllArgs="false">
-                                        <format type="Number" cardinality="1" />
-                                        <dependencies>
-                                                <dependsOn>Apply XFM</dependsOn>
-                                        </dependencies>
-                                        <values>
-                                                <value>0.0</value>
-                                        </values>
-                                </input>
-                                <input id="FLIRTApplyxfm_1.SearchX" name="Search X" description="Specifies &lt;min_angle&gt; &amp; &lt;max_angle&gt; for x-dimension  angular search range (in degrees). &#xA;(Default is -90 90)" required="false" enabled="false" order="20" prefix="-searchrx" prefixSpaced="true" prefixAllArgs="false">
-                                        <format type="Number" cardinality="2" />
-                                        <values>
-                                                <value>-180</value>
-                                                <value>180</value>
-                                        </values>
-                                </input>
-                                <input id="FLIRTApplyxfm_1.SearchY" name="Search Y" description="Specifies &lt;min_angle&gt; &amp; &lt;max_angle&gt; for y-dimension angular search range (in degrees). &#xA;(Default is -90 90)" required="false" enabled="false" order="21" prefix="-searchry" prefixSpaced="true" prefixAllArgs="false">
-                                        <format type="Number" cardinality="2" />
-                                        <values>
-                                                <value>-180</value>
-                                                <value>180</value>
-                                        </values>
-                                </input>
-                                <input id="FLIRTApplyxfm_1.SearchZ" name="Search Z" description="Specifies &lt;min_angle&gt; &amp; &lt;max_angle&gt; for z-dimension angular search range (in degrees). &#xA;(Default is -90 90)" required="false" enabled="false" order="22" prefix="-searchrz" prefixSpaced="true" prefixAllArgs="false">
-                                        <format type="Number" cardinality="2" />
-                                        <values>
-                                                <value>-180</value>
-                                                <value>180</value>
-                                        </values>
-                                </input>
-                                <input id="FLIRTApplyxfm_1.NoSearch" name="No Search" description="Sets all angular search ranges to 0 0.&#xA;(Sets 0 0 for -searchrx, -searchry and -searchrz)" required="false" enabled="false" order="23" prefix="-nosearch" prefixSpaced="true" prefixAllArgs="false">
-                                        <format type="String" cardinality="0" />
-                                </input>
-                                <input id="FLIRTApplyxfm_1.CoarseSearch" name="Coarse Search" description="Specifies angular search range by specifying &lt;delta_angle&gt; (in degrees).  &#xA;(Default is 60)" required="false" enabled="false" order="24" prefix="-coarsesearch" prefixSpaced="true" prefixAllArgs="false">
-                                        <format type="Number" cardinality="1" />
-                                </input>
-                                <input id="FLIRTApplyxfm_1.FineSearch" name="Fine Search" description="Specifies angular search range by specifying &lt;delta_angle&gt; (in degrees).&#xA;(Default is 18)" required="false" enabled="false" order="25" prefix="-finesearch " prefixSpaced="true" prefixAllArgs="false">
-                                        <format type="Number" cardinality="1" />
-                                </input>
-                                <input id="FLIRTApplyxfm_1.Schedule" name="Schedule" description="Schedule file specifies what transformations/DOF are allowed and how the optimisation is performed.&#xA;Must specify &lt;schedule-file&gt;. &#xA;(Replaces default schedule)&#xA;&#xA;Note: Several other schedule files could be used - including 3D translation only schedules, etc. These are all stored in ${FSLDIR}/etc/flirtsch." required="false" enabled="false" order="26" prefix="-schedule" prefixSpaced="true" prefixAllArgs="false">
-                                        <format type="File" cardinality="1">
-                                                <fileTypes>
-                                                        <filetype name="File" extension="" description="Any type of data file" />
-                                                </fileTypes>
-                                        </format>
-                                </input>
-                                <input id="FLIRTApplyxfm_1.ReferenceWeight" name="Reference Weight" description="Use weights for reference volume.  &#xA;Must specify input &lt;volume&gt; for weights." required="false" enabled="false" order="27" prefix="-refweight" prefixSpaced="true" prefixAllArgs="false">
-                                        <format type="File" cardinality="1">
-                                                <fileTypes>
-                                                        <filetype name="Nii Gz" extension="nii.gz" description="Compressed Nifti" />
-                                                        <filetype name="Analyze Image" extension="img" description="Analyze Image file">
-                                                                <need>hdr</need>
-                                                        </filetype>
-                                                </fileTypes>
-                                        </format>
-                                </input>
-                                <input id="FLIRTApplyxfm_1.InputWeight" name="Input Weight" description="Use weights for input volume.  &#xA;Must specify input &lt;volume&gt; for weights." required="false" enabled="false" order="28" prefix="-inweight" prefixSpaced="true" prefixAllArgs="false">
-                                        <format type="File" cardinality="1">
-                                                <fileTypes>
-                                                        <filetype name="Nii Gz" extension="nii.gz" description="Compressed Nifti" />
-                                                        <filetype name="Analyze Image" extension="img" description="Analyze Image file">
-                                                                <need>hdr</need>
-                                                        </filetype>
-                                                </fileTypes>
-                                        </format>
-                                </input>
-                                <input id="FLIRTApplyxfm_1.2D" name="2D" description="Use 2D rigid body mode.&#xA;(Ignores -dof option)" required="false" enabled="false" order="29" prefix="-2D" prefixSpaced="true" prefixAllArgs="false">
-                                        <format type="String" cardinality="0" />
-                                </input>
-                                <input id="FLIRTApplyxfm_1.Verbose" name="Verbose" description="Specifies level of verboseness.  &#xA;(0 is least and default)" required="false" enabled="false" order="30" prefix="-verbose" prefixSpaced="true" prefixAllArgs="false">
-                                        <format type="Number" cardinality="1" />
-                                </input>
-                                <input id="FLIRTApplyxfm_1.Pause" name="Pause" description="Enables pause at each stage of transformation." required="false" enabled="false" order="31" prefix="-i" prefixSpaced="true" prefixAllArgs="false">
-                                        <format type="String" cardinality="0" />
-                                </input>
-                                <input id="FLIRTApplyxfm_1.SincWindow" name="Sinc Window" description="Specifies the type of sinc window.  &#xA;Options are: rectangular, hanning, blackman." required="false" enabled="false" order="11" prefix="-sincwindow" prefixSpaced="true" prefixAllArgs="false">
-                                        <format type="Enumerated" cardinality="1">
-                                                <enumeration>rectangular</enumeration>
-                                                <enumeration>hanning</enumeration>
-                                                <enumeration>blackman</enumeration>
-                                        </format>
-                                </input>
-                                <input id="FLIRTApplyxfm_1.Version" name="Version" description="Prints the version information and exit" required="false" enabled="false" order="32" prefix="-version" prefixSpaced="true" prefixAllArgs="false">
-                                        <format type="String" cardinality="0" />
-                                </input>
-                                <input id="FLIRTApplyxfm_1.Help" name="Help" description="Prints help information and exit." required="false" enabled="false" order="33" prefix="-help" prefixSpaced="true" prefixAllArgs="false">
-                                        <format type="String" cardinality="0" />
-                                </input>
-                                <executableAuthors>
-                                        <author fullName="Steve Smith" email="steve@fmrib.ox.ac.uk" website="http://www.fmrib.ox.ac.uk/Members/steve " />
-                                        <author fullName="Mark Jenkinson" email="mark@fmrib.ox.ac.uk" website="http://users.fmrib.ox.ac.uk/~mark/ " />
-                                </executableAuthors>
-                                <license>http://www.fmrib.ox.ac.uk/fsl/fsl/licence.html
-
-LICENCE
-
-FMRIB Software Library, Release 4.1 (c) 2008, The University of Oxford
-(the "Software")
-
-The Software remains the property of the University of Oxford ("the
-University").
-
-The Software is distributed "AS IS" under this Licence solely for
-non-commercial use in the hope that it will be useful, but in order
-that the University as a charitable foundation protects its assets for
-the benefit of its educational and research purposes, the University
-makes clear that no condition is made or to be implied, nor is any
-warranty given or to be implied, as to the accuracy of the Software,
-or that it will be suitable for any particular purpose or for use
-under any specific conditions. Furthermore, the University disclaims
-all responsibility for the use which is made of the Software. It
-further disclaims any liability for the outcomes arising from using
-the Software.
-
-The Licensee agrees to indemnify the University and hold the
-University harmless from and against any and all claims, damages and
-liabilities asserted by third parties (including claims for
-negligence) which arise directly or indirectly from the use of the
-Software or the sale of any products based on the Software.
-
-No part of the Software may be reproduced, modified, transmitted or
-transferred in any form or by any means, electronic or mechanical,
-without the express permission of the University. The permission of
-the University is not required if the said reproduction, modification,
-transmission or transference is done without financial return, the
-conditions of this Licence are imposed upon the receiver of the
-product, and all original and amended source code is included in any
-transmitted product. You may be held legally responsible for any
-copyright infringement that is caused or encouraged by your failure to
-abide by these terms and conditions.
-
-You are not permitted under this Licence to use this Software
-commercially. Use for which any financial return is received shall be
-defined as commercial use, and includes (1) integration of all or part
-of the source code or the Software into a product for sale or license
-by or on behalf of Licensee to third parties or (2) use of the
-Software or any derivative of it for research with the final aim of
-developing software products for sale or license to a third party or
-(3) use of the Software or any derivative of it for research with the
-final aim of developing non-software products for sale or license to a
-third party, or (4) use of the Software to provide any service to an
-external organisation for which payment is received. If you are
-interested in using the Software commercially, please contact Isis
-Innovation Limited ("Isis"), the technology transfer company of the
-University, to negotiate a licence. Contact details are:
-innovation@isis.ox.ac.uk quoting reference BS/3497.</license>
-                        </module>
-                        <module id="EddyCorrect_1" name="Eddy Correct" package="FSL" version="4.1.4" icon="1" posX="3" posY="314" sourceCode="" location="pipeline://localhost/eddy_correct" executableVersion="4.1.4">
-                                <authors>
-                                        <author fullName="D. Cornelius Hojatkashani" email="cornelius.hojatkashani@loni.ucla.edu " website="http://loni.ucla.edu " />
-                                </authors>
-                                <citations>
-                                        <citation>S.M. Smith, M. Jenkinson, M.W. Woolrich, C.F. Beckmann, T.E.J. Behrens, H. Johansen-Berg, P.R. Bannister, M. De Luca, I. Drobnjak, D.E. Flitney, R. Niazy, J. Saunders, J. Vickers, Y. Zhang, N. De Stefano, J.M. Brady, and P.M. Matthews. Advances in functional and structural MR image analysis and implementation as FSL. NeuroImage, 23(S1):208-219, 2004
-
-PMID: 15501092</citation>
-                                </citations>
-                                <tag>FMRI</tag>
-                                <tag>registration</tag>
-                                <tag>linear</tag>
-                                <uri>http://www.fmrib.ox.ac.uk/fsl/flirt/index.html</uri>
-                                <metadata>
-                                        <data key="__creationDateKey" value="Mon Sep 18 19:45:14 PDT 2006" />
-                                </metadata>
-                                <input id="EddyCorrect_1.Input" name="Input" description="Specifies the input volume file path." required="true" enabled="true" order="0">
-                                        <format type="File" cardinality="1">
-                                                <fileTypes>
-                                                        <filetype name="Nii Gz" extension="nii.gz" description="Compressed Nifti" />
-                                                        <filetype name="Analyze Image" extension="img" description="Analyze Image file">
-                                                                <need>hdr</need>
-                                                        </filetype>
-                                                        <filetype name="nifti" extension="nii" description="" />
-                                                </fileTypes>
-                                        </format>
-                                </input>
-                                <output id="EddyCorrect_1.Output" name="Output" description="Specifies the output volume file path." required="true" enabled="true" order="1">
-                                        <format type="File" cardinality="1">
-                                                <fileTypes>
-                                                        <filetype name="Nii Gz" extension="nii.gz" description="Compressed Nifti" />
-                                                </fileTypes>
-                                        </format>
-                                </output>
-                                <input id="EddyCorrect_1.Referencevolume" name="Reference volume" description="Specifies the Input 4x4 affine matrix - autodetects format ascii/medx.  Must specify &lt;matrix-filename&gt;." required="false" enabled="true" order="2">
-                                        <format type="Number" cardinality="1" />
-                                </input>
-                                <input id="EddyCorrect_1.Interpolation" name="Interpolation" required="false" enabled="false" order="3">
-                                        <format type="Enumerated" cardinality="1">
-                                                <enumeration>trilinear</enumeration>
-                                                <enumeration>spline</enumeration>
-                                        </format>
-                                </input>
-                                <executableAuthors>
-                                        <author fullName="Steve Smith" email="steve@fmrib.ox.ac.uk" website="http://www.fmrib.ox.ac.uk/Members/steve " />
-                                        <author fullName="Mark Jenkinson" email="mark@fmrib.ox.ac.uk" website="http://users.fmrib.ox.ac.uk/~mark/ " />
-                                </executableAuthors>
-                                <license>http://www.fmrib.ox.ac.uk/fsl/fsl/licence.html
-
-LICENCE
-
-FMRIB Software Library, Release 4.1 (c) 2008, The University of Oxford
-(the "Software")
-
-The Software remains the property of the University of Oxford ("the
-University").
-
-The Software is distributed "AS IS" under this Licence solely for
-non-commercial use in the hope that it will be useful, but in order
-that the University as a charitable foundation protects its assets for
-the benefit of its educational and research purposes, the University
-makes clear that no condition is made or to be implied, nor is any
-warranty given or to be implied, as to the accuracy of the Software,
-or that it will be suitable for any particular purpose or for use
-under any specific conditions. Furthermore, the University disclaims
-all responsibility for the use which is made of the Software. It
-further disclaims any liability for the outcomes arising from using
-the Software.
-
-The Licensee agrees to indemnify the University and hold the
-University harmless from and against any and all claims, damages and
-liabilities asserted by third parties (including claims for
-negligence) which arise directly or indirectly from the use of the
-Software or the sale of any products based on the Software.
-
-No part of the Software may be reproduced, modified, transmitted or
-transferred in any form or by any means, electronic or mechanical,
-without the express permission of the University. The permission of
-the University is not required if the said reproduction, modification,
-transmission or transference is done without financial return, the
-conditions of this Licence are imposed upon the receiver of the
-product, and all original and amended source code is included in any
-transmitted product. You may be held legally responsible for any
-copyright infringement that is caused or encouraged by your failure to
-abide by these terms and conditions.
-
-You are not permitted under this Licence to use this Software
-commercially. Use for which any financial return is received shall be
-defined as commercial use, and includes (1) integration of all or part
-of the source code or the Software into a product for sale or license
-by or on behalf of Licensee to third parties or (2) use of the
-Software or any derivative of it for research with the final aim of
-developing software products for sale or license to a third party or
-(3) use of the Software or any derivative of it for research with the
-final aim of developing non-software products for sale or license to a
-third party, or (4) use of the Software to provide any service to an
-external organisation for which payment is received. If you are
-interested in using the Software commercially, please contact Isis
-Innovation Limited ("Isis"), the technology transfer company of the
-University, to negotiate a licence. Contact details are:
-innovation@isis.ox.ac.uk quoting reference BS/3497.</license>
-                        </module>
-                        <module id="FLIRTApplyxfm_2" name="FLIRT Applyxfm" package="FSL" version="4.1.4" description="FLIRT (FMRIB's Linear Image Registration Tool) is a fully automated robust and accurate tool for linear (affine) intra- and inter-modal brain image registration. " icon="1" posX="509" posY="561" rotation="1" sourceCode="" location="pipeline://localhost/flirt" executableVersion="4.1.4">
-                                <authors>
-                                        <author fullName="D. Cornelius Hojatkashani" email="cornelius.hojatkashani@loni.ucla.edu " website="http://loni.ucla.edu " />
-                                </authors>
-                                <citations>
-                                        <citation>S.M. Smith, M. Jenkinson, M.W. Woolrich, C.F. Beckmann, T.E.J. Behrens, H. Johansen-Berg, P.R. Bannister, M. De Luca, I. Drobnjak, D.E. Flitney, R. Niazy, J. Saunders, J. Vickers, Y. Zhang, N. De Stefano, J.M. Brady, and P.M. Matthews. Advances in functional and structural MR image analysis and implementation as FSL. NeuroImage, 23(S1):208-219, 2004
-
-PMID: 15501092</citation>
-                                </citations>
-                                <tag>FMRI</tag>
-                                <tag>registration</tag>
-                                <tag>linear</tag>
-                                <uri>http://www.fmrib.ox.ac.uk/fsl/flirt/index.html</uri>
-                                <metadata>
-                                        <data key="__creationDateKey" value="Mon Sep 18 19:45:14 PDT 2006" />
-                                </metadata>
-                                <input id="FLIRTApplyxfm_2.Input" name="Input" description="Specifies the input volume file path." required="true" enabled="true" order="0" prefix="-in" prefixSpaced="true" prefixAllArgs="false">
-                                        <format type="File" cardinality="1">
-                                                <fileTypes>
-                                                        <filetype name="Nii Gz" extension="nii.gz" description="Compressed Nifti" />
-                                                        <filetype name="Analyze Image" extension="img" description="Analyze Image file">
-                                                                <need>hdr</need>
-                                                        </filetype>
-                                                </fileTypes>
-                                        </format>
-                                </input>
-                                <input id="FLIRTApplyxfm_2.Reference" name="Reference" description="Specifies the input reference image." required="true" enabled="true" order="1" prefix="-ref" prefixSpaced="true" prefixAllArgs="false">
-                                        <format type="File" cardinality="1">
-                                                <fileTypes>
-                                                        <filetype name="Nii Gz" extension="nii.gz" description="Compressed Nifti" />
-                                                        <filetype name="Analyze Image" extension="img" description="Analyze Image file">
-                                                                <need>hdr</need>
-                                                        </filetype>
-                                                </fileTypes>
-                                        </format>
-                                </input>
-                                <output id="FLIRTApplyxfm_2.Output" name="Output" description="Specifies the output volume file path." required="true" enabled="true" order="2" prefix="-out" prefixSpaced="true" prefixAllArgs="false">
-                                        <format type="File" cardinality="1">
-                                                <fileTypes>
-                                                        <filetype name="Nii Gz" extension="nii.gz" description="Compressed Nifti" />
-                                                </fileTypes>
-                                        </format>
-                                </output>
-                                <input id="FLIRTApplyxfm_2.InitialMatrixFile" name="Initial Matrix File" description="Specifies the Input 4x4 affine matrix - autodetects format ascii/medx.  Must specify &lt;matrix-filename&gt;." required="false" enabled="true" order="3" prefix="-init" prefixSpaced="true" prefixAllArgs="false">
-                                        <format type="File" cardinality="1">
-                                                <fileTypes>
-                                                        <filetype name="XFM file" extension="xfm" description="MNC transformation" />
-                                                        <filetype name="Matlab file" extension="mat" description="" />
-                                                </fileTypes>
-                                        </format>
-                                        <dependencies>
-                                                <dependent>Apply XFM</dependent>
-                                                <dependsOn>Apply XFM</dependsOn>
-                                        </dependencies>
-                                </input>
-                                <output id="FLIRTApplyxfm_2.OutputMatrixFile" name="Output Matrix File" description="Outputs the matrix in 4x4 ascii format.&#xA;Must specify &lt;matrix-filename&gt;." required="false" enabled="false" order="4" prefix="-omat" prefixSpaced="true" prefixAllArgs="false">
-                                        <format type="File" cardinality="1">
-                                                <fileTypes>
-                                                        <filetype name="XFM file" extension="xfm" description="MNC transformation" />
-                                                        <filetype name="Matlab file" extension="mat" description="" />
-                                                </fileTypes>
-                                        </format>
-                                </output>
-                                <input id="FLIRTApplyxfm_2.Datatype" name="Datatype" description="Forces the output to one of the following data types:  char, short, int, float, double." required="false" enabled="false" order="5" prefix="-datatype" prefixSpaced="true" prefixAllArgs="false">
-                                        <format type="Enumerated" cardinality="1">
-                                                <enumeration>char</enumeration>
-                                                <enumeration>short</enumeration>
-                                                <enumeration>int</enumeration>
-                                                <enumeration>float</enumeration>
-                                                <enumeration>double</enumeration>
-                                        </format>
-                                </input>
-                                <input id="FLIRTApplyxfm_2.Cost" name="Cost" description="Specifies the intensity based cost function.  &#xA;Options are: mutualinfo, corratio, normcorr, normmi, leastsq. &#xA;(Default is corratio)" required="false" enabled="false" order="7" prefix="-cost" prefixSpaced="true" prefixAllArgs="false">
-                                        <format type="Enumerated" cardinality="1">
-                                                <enumeration>mutualinfo</enumeration>
-                                                <enumeration>corratio</enumeration>
-                                                <enumeration>normcorr</enumeration>
-                                                <enumeration>normmi</enumeration>
-                                                <enumeration>leastsq</enumeration>
-                                        </format>
-                                        <values>
-                                                <value>normmi</value>
-                                        </values>
-                                </input>
-                                <input id="FLIRTApplyxfm_2.SearchCost" name="Search Cost" description="Specifies the type of search cost.  &#xA;Options are:  mutualinfo, corratio, normcorr, normmi, leastsq.&#xA;(Default is corratio)" required="false" enabled="false" order="6" prefix="-searchcost" prefixSpaced="true" prefixAllArgs="false">
-                                        <format type="Enumerated" cardinality="1">
-                                                <enumeration>mutualinfo</enumeration>
-                                                <enumeration>corratio</enumeration>
-                                                <enumeration>normcorr</enumeration>
-                                                <enumeration>normmi</enumeration>
-                                                <enumeration>leastsq</enumeration>
-                                        </format>
-                                </input>
-                                <input id="FLIRTApplyxfm_2.AngleRep" name="Angle Rep" description="Specifies the type of angle rep.&#xA;Options are: {quaternion,euler}   (default is euler)" required="false" enabled="false" order="8" prefix="-anglerep" prefixSpaced="true" prefixAllArgs="false">
-                                        <format type="Enumerated" cardinality="1">
-                                                <enumeration>quaternion</enumeration>
-                                                <enumeration>euler</enumeration>
-                                        </format>
-                                </input>
-                                <input id="FLIRTApplyxfm_2.Interpolation" name="Interpolation" description="Specifies the type of final interpolation.  &#xA;Options are: trilinear, nearestneighbour, sinc.  &#xA;(Default is trilinear)" required="false" enabled="false" order="9" prefix="-interp" prefixSpaced="true" prefixAllArgs="false">
-                                        <format type="Enumerated" cardinality="1">
-                                                <enumeration>trilinear</enumeration>
-                                                <enumeration>nearestneighbour</enumeration>
-                                                <enumeration>sinc</enumeration>
-                                        </format>
-                                </input>
-                                <input id="FLIRTApplyxfm_2.SincWidth" name="Sinc Width" description="Specifies the full sinc width in voxels.&#xA;(Default is 7)" required="false" enabled="false" order="10" prefix="-sincwidth" prefixSpaced="true" prefixAllArgs="false">
-                                        <format type="Number" cardinality="1" />
-                                </input>
-                                <input id="FLIRTApplyxfm_2.Bins" name="Bins" description="Specifies the number of histogram bins.  &#xA;(Default is 256)" required="false" enabled="false" order="12" prefix="-bins" prefixSpaced="true" prefixAllArgs="false">
-                                        <format type="Number" cardinality="1" />
-                                </input>
-                                <input id="FLIRTApplyxfm_2.TransformDegreesofFreedom" name="Transform Degrees of Freedom" description="Specifies the number of degrees of freedom.  &#xA;(Default is 12)&#xA;&#xA;Note: Choose from 6,7,9 or 12 Degrees of Freedom (DOF) for full 3D registrations. Also includes a 3DOF 2D-to-2D registration mode which is selected using the -2D option. Note that it does not perform any search in 2D mode, and cannot deal with 2D to 3D registrations. More flexible DOF options are provided by the specific schedule files provided in $FSLDIR/etc/flirtsch." required="false" enabled="false" order="13" prefix="-dof" prefixSpaced="true" prefixAllArgs="false">
-                                        <format type="Enumerated" cardinality="1">
-                                                <enumeration>6</enumeration>
-                                                <enumeration>7</enumeration>
-                                                <enumeration>9</enumeration>
-                                                <enumeration>12</enumeration>
-                                        </format>
-                                </input>
-                                <input id="FLIRTApplyxfm_2.NoSampling" name="No Sampling" description="Do not change input sampling." required="false" enabled="false" order="14" prefix="-noresample" prefixSpaced="true" prefixAllArgs="false">
-                                        <format type="String" cardinality="0" />
-                                </input>
-                                <input id="FLIRTApplyxfm_2.ForceScaling" name="Force Scaling" description="Forces rescaling even for low-res images." required="false" enabled="false" order="15" prefix="-forcescaling" prefixSpaced="true" prefixAllArgs="false">
-                                        <format type="String" cardinality="0" />
-                                </input>
-                                <input id="FLIRTApplyxfm_2.MinSampling" name="Min Sampling" description="Sets minimum voxel dimension for sampling (in mm)." required="false" enabled="false" order="16" prefix="-minsampling" prefixSpaced="true" prefixAllArgs="false">
-                                        <format type="Number" cardinality="1" />
-                                </input>
-                                <input id="FLIRTApplyxfm_2.ApplyXFM" name="Apply XFM" description="Applies transform (no optimization).&#xA;(Requires -init option)" required="false" enabled="true" order="17" prefix="-applyxfm" prefixSpaced="true" prefixAllArgs="false">
-                                        <format type="String" cardinality="0" />
-                                        <dependencies>
-                                                <dependent>Padding Size</dependent>
-                                                <dependent>Initial Matrix File</dependent>
-                                                <dependsOn>Initial Matrix File</dependsOn>
-                                        </dependencies>
-                                </input>
-                                <input id="FLIRTApplyxfm_2.ApplyXFMwithIsotropicResample" name="Apply XFM with Isotropic Resample" description="As applyxfm but forces isotropic resampling.  &#xA;Must specify &lt;scale&gt;." required="false" enabled="false" order="18" prefix="-applyisoxfm" prefixSpaced="true" prefixAllArgs="false">
-                                        <format type="Number" cardinality="1" />
-                                </input>
-                                <input id="FLIRTApplyxfm_2.PaddingSize" name="Padding Size" description="Interpolates outside image by size (in voxels).&#xA;(Requires -applyxfm option)" required="false" enabled="true" order="19" prefix="-paddingsize" prefixSpaced="true" prefixAllArgs="false">
-                                        <format type="Number" cardinality="1" />
-                                        <dependencies>
-                                                <dependsOn>Apply XFM</dependsOn>
-                                        </dependencies>
-                                        <values>
-                                                <value>0.0</value>
-                                        </values>
-                                </input>
-                                <input id="FLIRTApplyxfm_2.SearchX" name="Search X" description="Specifies &lt;min_angle&gt; &amp; &lt;max_angle&gt; for x-dimension  angular search range (in degrees). &#xA;(Default is -90 90)" required="false" enabled="false" order="20" prefix="-searchrx" prefixSpaced="true" prefixAllArgs="false">
-                                        <format type="Number" cardinality="2" />
-                                        <values>
-                                                <value>-180</value>
-                                                <value>180</value>
-                                        </values>
-                                </input>
-                                <input id="FLIRTApplyxfm_2.SearchY" name="Search Y" description="Specifies &lt;min_angle&gt; &amp; &lt;max_angle&gt; for y-dimension angular search range (in degrees). &#xA;(Default is -90 90)" required="false" enabled="false" order="21" prefix="-searchry" prefixSpaced="true" prefixAllArgs="false">
-                                        <format type="Number" cardinality="2" />
-                                        <values>
-                                                <value>-180</value>
-                                                <value>180</value>
-                                        </values>
-                                </input>
-                                <input id="FLIRTApplyxfm_2.SearchZ" name="Search Z" description="Specifies &lt;min_angle&gt; &amp; &lt;max_angle&gt; for z-dimension angular search range (in degrees). &#xA;(Default is -90 90)" required="false" enabled="false" order="22" prefix="-searchrz" prefixSpaced="true" prefixAllArgs="false">
-                                        <format type="Number" cardinality="2" />
-                                        <values>
-                                                <value>-180</value>
-                                                <value>180</value>
-                                        </values>
-                                </input>
-                                <input id="FLIRTApplyxfm_2.NoSearch" name="No Search" description="Sets all angular search ranges to 0 0.&#xA;(Sets 0 0 for -searchrx, -searchry and -searchrz)" required="false" enabled="false" order="23" prefix="-nosearch" prefixSpaced="true" prefixAllArgs="false">
-                                        <format type="String" cardinality="0" />
-                                </input>
-                                <input id="FLIRTApplyxfm_2.CoarseSearch" name="Coarse Search" description="Specifies angular search range by specifying &lt;delta_angle&gt; (in degrees).  &#xA;(Default is 60)" required="false" enabled="false" order="24" prefix="-coarsesearch" prefixSpaced="true" prefixAllArgs="false">
-                                        <format type="Number" cardinality="1" />
-                                </input>
-                                <input id="FLIRTApplyxfm_2.FineSearch" name="Fine Search" description="Specifies angular search range by specifying &lt;delta_angle&gt; (in degrees).&#xA;(Default is 18)" required="false" enabled="false" order="25" prefix="-finesearch " prefixSpaced="true" prefixAllArgs="false">
-                                        <format type="Number" cardinality="1" />
-                                </input>
-                                <input id="FLIRTApplyxfm_2.Schedule" name="Schedule" description="Schedule file specifies what transformations/DOF are allowed and how the optimisation is performed.&#xA;Must specify &lt;schedule-file&gt;. &#xA;(Replaces default schedule)&#xA;&#xA;Note: Several other schedule files could be used - including 3D translation only schedules, etc. These are all stored in ${FSLDIR}/etc/flirtsch." required="false" enabled="false" order="26" prefix="-schedule" prefixSpaced="true" prefixAllArgs="false">
-                                        <format type="File" cardinality="1">
-                                                <fileTypes>
-                                                        <filetype name="File" extension="" description="Any type of data file" />
-                                                </fileTypes>
-                                        </format>
-                                </input>
-                                <input id="FLIRTApplyxfm_2.ReferenceWeight" name="Reference Weight" description="Use weights for reference volume.  &#xA;Must specify input &lt;volume&gt; for weights." required="false" enabled="false" order="27" prefix="-refweight" prefixSpaced="true" prefixAllArgs="false">
-                                        <format type="File" cardinality="1">
-                                                <fileTypes>
-                                                        <filetype name="Nii Gz" extension="nii.gz" description="Compressed Nifti" />
-                                                        <filetype name="Analyze Image" extension="img" description="Analyze Image file">
-                                                                <need>hdr</need>
-                                                        </filetype>
-                                                </fileTypes>
-                                        </format>
-                                </input>
-                                <input id="FLIRTApplyxfm_2.InputWeight" name="Input Weight" description="Use weights for input volume.  &#xA;Must specify input &lt;volume&gt; for weights." required="false" enabled="false" order="28" prefix="-inweight" prefixSpaced="true" prefixAllArgs="false">
-                                        <format type="File" cardinality="1">
-                                                <fileTypes>
-                                                        <filetype name="Nii Gz" extension="nii.gz" description="Compressed Nifti" />
-                                                        <filetype name="Analyze Image" extension="img" description="Analyze Image file">
-                                                                <need>hdr</need>
-                                                        </filetype>
-                                                </fileTypes>
-                                        </format>
-                                </input>
-                                <input id="FLIRTApplyxfm_2.2D" name="2D" description="Use 2D rigid body mode.&#xA;(Ignores -dof option)" required="false" enabled="false" order="29" prefix="-2D" prefixSpaced="true" prefixAllArgs="false">
-                                        <format type="String" cardinality="0" />
-                                </input>
-                                <input id="FLIRTApplyxfm_2.Verbose" name="Verbose" description="Specifies level of verboseness.  &#xA;(0 is least and default)" required="false" enabled="false" order="30" prefix="-verbose" prefixSpaced="true" prefixAllArgs="false">
-                                        <format type="Number" cardinality="1" />
-                                </input>
-                                <input id="FLIRTApplyxfm_2.Pause" name="Pause" description="Enables pause at each stage of transformation." required="false" enabled="false" order="31" prefix="-i" prefixSpaced="true" prefixAllArgs="false">
-                                        <format type="String" cardinality="0" />
-                                </input>
-                                <input id="FLIRTApplyxfm_2.SincWindow" name="Sinc Window" description="Specifies the type of sinc window.  &#xA;Options are: rectangular, hanning, blackman." required="false" enabled="false" order="11" prefix="-sincwindow" prefixSpaced="true" prefixAllArgs="false">
-                                        <format type="Enumerated" cardinality="1">
-                                                <enumeration>rectangular</enumeration>
-                                                <enumeration>hanning</enumeration>
-                                                <enumeration>blackman</enumeration>
-                                        </format>
-                                </input>
-                                <input id="FLIRTApplyxfm_2.Version" name="Version" description="Prints the version information and exit" required="false" enabled="false" order="32" prefix="-version" prefixSpaced="true" prefixAllArgs="false">
-                                        <format type="String" cardinality="0" />
-                                </input>
-                                <input id="FLIRTApplyxfm_2.Help" name="Help" description="Prints help information and exit." required="false" enabled="false" order="33" prefix="-help" prefixSpaced="true" prefixAllArgs="false">
-                                        <format type="String" cardinality="0" />
-                                </input>
-                                <executableAuthors>
-                                        <author fullName="Steve Smith" email="steve@fmrib.ox.ac.uk" website="http://www.fmrib.ox.ac.uk/Members/steve " />
-                                        <author fullName="Mark Jenkinson" email="mark@fmrib.ox.ac.uk" website="http://users.fmrib.ox.ac.uk/~mark/ " />
-                                </executableAuthors>
-                                <license>http://www.fmrib.ox.ac.uk/fsl/fsl/licence.html
-
-LICENCE
-
-FMRIB Software Library, Release 4.1 (c) 2008, The University of Oxford
-(the "Software")
-
-The Software remains the property of the University of Oxford ("the
-University").
-
-The Software is distributed "AS IS" under this Licence solely for
-non-commercial use in the hope that it will be useful, but in order
-that the University as a charitable foundation protects its assets for
-the benefit of its educational and research purposes, the University
-makes clear that no condition is made or to be implied, nor is any
-warranty given or to be implied, as to the accuracy of the Software,
-or that it will be suitable for any particular purpose or for use
-under any specific conditions. Furthermore, the University disclaims
-all responsibility for the use which is made of the Software. It
-further disclaims any liability for the outcomes arising from using
-the Software.
-
-The Licensee agrees to indemnify the University and hold the
-University harmless from and against any and all claims, damages and
-liabilities asserted by third parties (including claims for
-negligence) which arise directly or indirectly from the use of the
-Software or the sale of any products based on the Software.
-
-No part of the Software may be reproduced, modified, transmitted or
-transferred in any form or by any means, electronic or mechanical,
-without the express permission of the University. The permission of
-the University is not required if the said reproduction, modification,
-transmission or transference is done without financial return, the
-conditions of this Licence are imposed upon the receiver of the
-product, and all original and amended source code is included in any
-transmitted product. You may be held legally responsible for any
-copyright infringement that is caused or encouraged by your failure to
-abide by these terms and conditions.
-
-You are not permitted under this Licence to use this Software
-commercially. Use for which any financial return is received shall be
-defined as commercial use, and includes (1) integration of all or part
-of the source code or the Software into a product for sale or license
-by or on behalf of Licensee to third parties or (2) use of the
-Software or any derivative of it for research with the final aim of
-developing software products for sale or license to a third party or
-(3) use of the Software or any derivative of it for research with the
-final aim of developing non-software products for sale or license to a
-third party, or (4) use of the Software to provide any service to an
-external organisation for which payment is received. If you are
-interested in using the Software commercially, please contact Isis
-Innovation Limited ("Isis"), the technology transfer company of the
-University, to negotiate a licence. Contact details are:
-innovation@isis.ox.ac.uk quoting reference BS/3497.</license>
-                        </module>
-                        <module id="ParseB_1" name="Parse B" package="m2g" icon="0" posX="95" posY="21" rotation="1" sourceCode="" location="pipeline://localhost//mnt/mrimages/src/m2g/packages/dtipreproc/parse_b.py">
-                                <tag />
-                                <metadata>
-                                        <data key="__creationDateKey" value="Fri May 08 09:13:39 EDT 2015" />
-                                </metadata>
-                                <input id="ParseB_1.Bvalues" name="B values" required="false" enabled="true" order="0">
-                                        <format type="File" cardinality="1">
-                                                <fileTypes>
-                                                        <filetype name="B values" extension="b" description="" />
-                                                        <filetype name="B values" extension="bval" description="" />
-                                                </fileTypes>
-                                        </format>
-                                </input>
-                                <input id="ParseB_1.Bvectors" name="B vectors" required="false" enabled="true" order="1">
-                                        <format type="File" cardinality="1">
-                                                <fileTypes>
-                                                        <filetype name="gradients" extension="grad" description="" />
-                                                        <filetype name="gradients" extension="bvec" description="" />
-                                                </fileTypes>
-                                        </format>
-                                </input>
-                                <output id="ParseB_1.FormattedBvectors" name="Formatted B vectors" required="false" enabled="true" order="2">
-                                        <format type="File" cardinality="1">
-                                                <fileTypes>
-                                                        <filetype name="gradients" extension="grad" description="" />
-                                                </fileTypes>
-                                        </format>
-                                </output>
-                                <output id="ParseB_1.Bvalue" name="B value" required="false" enabled="true" order="4">
-                                        <format type="Number" cardinality="1" />
-                                        <stringExtract source="both" rule="stringMatch" startString="bvalue=(" endString=")" caseSensitive="false" />
-                                </output>
-                                <output id="ParseB_1.B0location" name="B0 location" required="false" enabled="true" order="3">
-                                        <format type="Number" cardinality="1" />
-                                        <stringExtract source="both" rule="stringMatch" startString="b0=(" endString=")" caseSensitive="false" />
-                                </output>
-                        </module>
-                </moduleGroup>
-<<<<<<< HEAD
-                <dataModule id="MNIbrainmask_1" name="MNI brain mask" package="m2g" posX="683" posY="156" sourceCode="" type="File" source="true" loopIndex="false">
-=======
-                <dataModule id="MNIbrainmask_1" name="MNI brain mask" package="m2g" posX="683" posY="156" sourceCode="" type="File" source="true" loopIndex="false" serverAddress="localhost">
-                        <tag />
->>>>>>> de496177
-                        <metadata>
-                                <data key="__creationDateKey" value="Thu Feb 26 16:02:11 EST 2015" />
-                        </metadata>
-                        <output id="MNIbrainmask_1.Output" name="Output" required="true" enabled="true" order="-1">
-                                <format type="File" cardinality="1">
-                                        <fileTypes>
-                                                <filetype name="NIFTI GZ" extension="nii.gz" description="Gzipped NIFTI file." />
-                                                <filetype name="nifti" extension="nii" description="" />
-                                        </fileTypes>
-                                </format>
-                        </output>
-                        <fileTypes>
-                                <filetype name="NIFTI GZ" extension="nii.gz" description="Gzipped NIFTI file." />
-                                <filetype name="nifti" extension="nii" description="" />
-                        </fileTypes>
-                        <values>
-                                <value>pipeline://localhost//mnt/mrimages/src/m2g/data/Atlas/MNI152_T1_1mm_brain_mask.nii</value>
-                        </values>
-                </dataModule>
-                <moduleGroup id="DiffusionProcessing_1" name="Diffusion Processing" package="m2g" icon="0" posX="241" posY="602" sourceCode="">
-                        <metadata>
-                                <data key="__creationDateKey" value="Wed Apr 22 09:19:06 EDT 2015" />
-                        </metadata>
-                        <input link="D2.TensorEstimation_1.DTIImage" id="DiffusionProcessing_1.DTIImage" name="DTI Image" order="0" />
-                        <input link="D2.TensorEstimation_1.DTIGradients" id="DiffusionProcessing_1.DTIGradients" name="DTI Gradients" order="1" />
-                        <input link="D2.TensorEstimation_1.BrainMask" id="DiffusionProcessing_1.BrainMask" name="Brain Mask" order="2" />
-                        <input link="D3.FiberTractography_1.BrainMask" id="DiffusionProcessing_1.BrainMask_2" name="Brain Mask" order="3" />
-                        <output link="D6.graphmltomat_1.matgraphfile" id="DiffusionProcessing_1.matgraphfile" name="mat graph file" order="4" />
-                        <input link="D5.SmallGraphGeneration_1.atlas" id="DiffusionProcessing_1.atlas" name="atlas" order="5" />
-                        <input link="D2.TensorEstimation_1.DTIBvalue" id="DiffusionProcessing_1.DTIBvalue" name="DTI Bvalue" order="6" />
-<<<<<<< HEAD
-                        <module id="D2.TensorEstimation_1" name="D2. Tensor Estimation" package="m2g" icon="0" posX="0" posY="20" sourceCode="" location="pipeline://localhost//mrimages/src/m2g/packages/tractography/tensor_gen.py">
-=======
-                        <output link="D4.FiberConverter_1.fiberoutfile" id="DiffusionProcessing_1.fiberoutfile" name="fiber outfile" order="7" />
-                        <output link="D5.SmallGraphGeneration_1.graphfile" id="DiffusionProcessing_1.graphfile" name="graph file" order="8" />
-                        <module id="D2.TensorEstimation_1" name="D2. Tensor Estimation" package="m2g" icon="0" posX="0" posY="20" sourceCode="" location="pipeline://localhost//mnt/mrimages/src/m2g/packages/tractography/tensor_gen.py">
->>>>>>> de496177
-                                <tag />
-                                <metadata>
-                                        <data key="__creationDateKey" value="Fri Jan 09 11:38:39 EST 2015" />
-                                </metadata>
-                                <input id="D2.TensorEstimation_1.DTIImage" name="DTI Image" required="true" enabled="true" order="0">
-                                        <format type="File" cardinality="1">
-                                                <fileTypes>
-                                                        <filetype name="nifti" extension="nii" description="" />
-                                                        <filetype name="niftii2" extension="nii.gz" description="" />
-                                                </fileTypes>
-                                        </format>
-                                </input>
-                                <input id="D2.TensorEstimation_1.DTIGradients" name="DTI Gradients" required="true" enabled="true" order="1">
-                                        <format type="File" cardinality="1">
-                                                <fileTypes>
-                                                        <filetype name="gradients" extension="grad" description="" />
-                                                </fileTypes>
-                                        </format>
-                                </input>
-                                <input id="D2.TensorEstimation_1.DTIBvalue" name="DTI Bvalue" required="false" enabled="true" order="2">
-                                        <format type="Number" cardinality="1" />
-                                </input>
-                                <input id="D2.TensorEstimation_1.BrainMask" name="Brain Mask" required="false" enabled="true" order="3">
-                                        <format type="File" cardinality="1">
-                                                <fileTypes>
-                                                        <filetype name="niftii2" extension="nii.gz" description="" />
-                                                </fileTypes>
-                                        </format>
-                                </input>
-                                <output id="D2.TensorEstimation_1.DTIscheme" name="DTI scheme" required="false" enabled="true" order="4">
-                                        <format type="File" cardinality="1">
-                                                <fileTypes>
-                                                        <filetype name="scheme file" extension="scheme" description="" />
-                                                </fileTypes>
-                                        </format>
-                                </output>
-                                <output id="D2.TensorEstimation_1.DTIimageasBfloat" name="DTI image as Bfloat" required="false" enabled="true" order="5">
-                                        <format type="File" cardinality="1">
-                                                <fileTypes>
-                                                        <filetype name="Camino Bfloat" extension="Bfloat" description="" />
-                                                </fileTypes>
-                                        </format>
-                                </output>
-                                <output id="D2.TensorEstimation_1.DTItensors" name="DTI tensors" required="true" enabled="true" order="6">
-                                        <format type="File" cardinality="1">
-                                                <fileTypes>
-                                                        <filetype name="Camino Bdouble" extension="Bdouble" description="" />
-                                                </fileTypes>
-                                        </format>
-                                </output>
-                                <output id="D2.TensorEstimation_1.FractionalAnisotropy" name="Fractional Anisotropy" required="false" enabled="false" order="7">
-                                        <format type="File" cardinality="1">
-                                                <fileTypes>
-                                                        <filetype name="nifti" extension="nii" description="" />
-                                                        <filetype name="niftii2" extension="nii.gz" description="" />
-                                                </fileTypes>
-                                        </format>
-                                </output>
-                                <output id="D2.TensorEstimation_1.MeanDiffusivity" name="Mean Diffusivity" required="false" enabled="false" order="8">
-                                        <format type="File" cardinality="1">
-                                                <fileTypes>
-                                                        <filetype name="nifti" extension="nii" description="" />
-                                                        <filetype name="niftii2" extension="nii.gz" description="" />
-                                                </fileTypes>
-                                        </format>
-                                </output>
-                                <output id="D2.TensorEstimation_1.DTIEigenvalues" name="DTI Eigen values" required="false" enabled="false" order="9">
-                                        <format type="File" cardinality="1">
-                                                <fileTypes>
-                                                        <filetype name="Camino Bdouble" extension="Bdouble" description="" />
-                                                </fileTypes>
-                                        </format>
-                                </output>
-                        </module>
-                        <module id="D3.FiberTractography_1" name="D3. Fiber Tractography" package="m2g" icon="0" posX="167" posY="140" rotation="1" sourceCode="" location="pipeline://localhost//mnt/mrimages/src/m2g/packages/tractography/fiber_gen.py">
-                                <tag />
-                                <metadata>
-                                        <data key="__creationDateKey" value="Fri Jan 09 13:07:20 EST 2015" />
-                                </metadata>
-                                <input id="D3.FiberTractography_1.DTITensors" name="DTI Tensors" required="true" enabled="true" order="0">
-                                        <format type="File" cardinality="1">
-                                                <fileTypes>
-                                                        <filetype name="Camino Bdouble" extension="Bdouble" description="" />
-                                                </fileTypes>
-                                        </format>
-                                </input>
-                                <input id="D3.FiberTractography_1.BrainMask" name="Brain Mask" required="true" enabled="true" order="1">
-                                        <format type="File" cardinality="1">
-                                                <fileTypes>
-                                                        <filetype name="niftii2" extension="nii.gz" description="" />
-                                                        <filetype name="nifti" extension="nii" description="" />
-                                                </fileTypes>
-                                        </format>
-                                </input>
-                                <input id="D3.FiberTractography_1.Anisotropicvoxelthreshold" name="Anisotropic voxel threshold" required="false" enabled="true" order="2">
-                                        <format type="Number" cardinality="1" />
-                                        <values>
-                                                <value>0.2</value>
-                                        </values>
-                                </input>
-                                <input id="D3.FiberTractography_1.Curvaturethreshold" name="Curvature threshold" required="false" enabled="true" order="3">
-                                        <format type="Number" cardinality="1" />
-                                        <values>
-                                                <value>70</value>
-                                        </values>
-                                </input>
-                                <output id="D3.FiberTractography_1.DTIfibers" name="DTI fibers" required="true" enabled="true" order="4">
-                                        <format type="File" cardinality="1">
-                                                <fileTypes>
-                                                        <filetype name="Camino Bfloat" extension="Bfloat" description="" />
-                                                </fileTypes>
-                                        </format>
-                                </output>
-                                <output id="D3.FiberTractography_1.VTKfibers" name="VTK fibers" required="false" enabled="true" order="5">
-                                        <format type="File" cardinality="1">
-                                                <fileTypes>
-                                                        <filetype name="Visualizable fibers" extension="vtk" description="" />
-                                                </fileTypes>
-                                        </format>
-                                </output>
-                                <output id="D3.FiberTractography_1.log" name="log" required="false" enabled="true" order="6">
-                                        <format type="File" cardinality="1">
-                                                <fileTypes>
-                                                        <filetype name="File" extension="" description="Any type of data file" />
-                                                </fileTypes>
-                                        </format>
-                                </output>
-                        </module>
-                        <module id="D6.graphmltomat_1" name="D6. graphml to mat" package="m2g" description="This is designed for small graphs based on the desikan atlas (i.e. 70 regions labeled 1-35, 101-135)" icon="0" posX="1086" posY="135" rotation="1" sourceCode="" location="pipeline://localhost//mnt/mrimages/src/m2g/packages/utils/graphml2mat.py">
-                                <tag />
-                                <metadata>
-                                        <data key="__creationDateKey" value="Tue Feb 10 10:04:52 EST 2015" />
-                                </metadata>
-                                <input id="D6.graphmltomat_1.graphmlfile" name="graphml file" required="false" enabled="true" order="0">
-                                        <format type="File" cardinality="1">
-                                                <fileTypes>
-                                                        <filetype name="Graph1" extension="graphml" description="" />
-                                                </fileTypes>
-                                        </format>
-                                </input>
-                                <output id="D6.graphmltomat_1.matgraphfile" name="mat graph file" required="false" enabled="true" order="1">
-                                        <format type="File" cardinality="1">
-                                                <fileTypes>
-                                                        <filetype name="Matlab file" extension="mat" description="" />
-                                                </fileTypes>
-                                        </format>
-                                </output>
-                        </module>
-                        <module id="D4.FiberConverter_1" name="D4. Fiber Converter" package="m2g" icon="0" posX="456" posY="137" rotation="1" sourceCode="" location="pipeline://localhost//mnt/mrimages/src/m2g/packages/tractography/fiber_convert.py">
-                                <tag />
-                                <metadata>
-                                        <data key="__creationDateKey" value="Sun Jan 11 21:38:32 EST 2015" />
-                                </metadata>
-                                <input id="D4.FiberConverter_1.fiberinfile" name="fiber infile" required="false" enabled="true" order="0">
-                                        <format type="File" cardinality="1">
-                                                <fileTypes>
-                                                        <filetype name="Camino Bfloat" extension="Bfloat" description="" />
-                                                </fileTypes>
-                                        </format>
-                                </input>
-                                <output id="D4.FiberConverter_1.fiberoutfile" name="fiber outfile" required="false" enabled="true" order="1">
-                                        <format type="File" cardinality="1">
-                                                <fileTypes>
-                                                        <filetype name="Matlab data" extension="dat" description="" />
-                                                </fileTypes>
-                                        </format>
-                                </output>
-                        </module>
-                        <module id="D5.SmallGraphGeneration_1" name="D5. Small Graph Generation" package="m2g" icon="0" posX="756" posY="135" rotation="1" sourceCode="" location="pipeline://localhost//mnt/mrimages/src/m2g/MR-OCP/mrcap/gengraph.py">
-                                <tag />
-                                <metadata>
-                                        <data key="__creationDateKey" value="Sun Jan 11 17:53:43 EST 2015" />
-                                </metadata>
-                                <input id="D5.SmallGraphGeneration_1.fiberfile" name="fiber file" required="true" enabled="true" order="0">
-                                        <format type="File" cardinality="1">
-                                                <fileTypes>
-                                                        <filetype name="Matlab data" extension="dat" description="" />
-                                                </fileTypes>
-                                        </format>
-                                </input>
-                                <input id="D5.SmallGraphGeneration_1.atlas" name="atlas" required="true" enabled="true" order="1">
-                                        <format type="File" cardinality="1">
-                                                <fileTypes>
-                                                        <filetype name="niftii2" extension="nii.gz" description="" />
-                                                        <filetype name="nifti" extension="nii" description="" />
-                                                </fileTypes>
-                                        </format>
-                                </input>
-                                <output id="D5.SmallGraphGeneration_1.graphfile" name="graph file" required="true" enabled="true" order="2">
-                                        <format type="File" cardinality="1">
-                                                <fileTypes>
-                                                        <filetype name="Graph1" extension="graphml" description="" />
-                                                </fileTypes>
-                                        </format>
-                                </output>
-                        </module>
-                </moduleGroup>
-<<<<<<< HEAD
-                <dataModule id="DTIGradients_1" name="DTI Gradients" package="m2g" posX="0" posY="406" rotation="1" sourceCode="" type="File" source="true" loopIndex="false">
-=======
-                <dataModule id="DTIGradients_1" name="DTI Gradients" package="m2g" posX="0" posY="406" rotation="1" sourceCode="" type="File" source="true" loopIndex="false" serverAddress="localhost">
-                        <tag />
->>>>>>> de496177
-                        <metadata>
-                                <data key="__creationDateKey" value="Thu Feb 26 16:01:30 EST 2015" />
-                        </metadata>
-                        <output id="DTIGradients_1.Output" name="Output" required="true" enabled="true" order="-1">
-                                <format type="File" cardinality="1">
-                                        <fileTypes>
-                                                <filetype name="gradients" extension="grad" description="" />
-                                        </fileTypes>
-                                </format>
-                        </output>
-                        <fileTypes>
-                                <filetype name="gradients" extension="grad" description="" />
-                        </fileTypes>
-                        <values>
-                                <value>pipeline://localhost//mnt/mrimages/KKI2009/KKI2009-01/KKI2009-01-DTI.grad</value>
-                        </values>
-                </dataModule>
-<<<<<<< HEAD
-                <dataModule id="MNIlabels_1" name="MNI labels" package="m2g" posX="746" posY="230" sourceCode="" type="File" source="true" loopIndex="false">
-=======
-                <dataModule id="MNIlabels_1" name="MNI labels" package="m2g" posX="746" posY="230" sourceCode="" type="File" source="true" loopIndex="false" serverAddress="localhost">
-                        <tag />
->>>>>>> de496177
-                        <metadata>
-                                <data key="__creationDateKey" value="Thu Feb 26 15:59:19 EST 2015" />
-                        </metadata>
-                        <output id="MNIlabels_1.Output" name="Output" required="true" enabled="true" order="-1">
-                                <format type="File" cardinality="1">
-                                        <fileTypes>
-                                                <filetype name="nifti" extension="nii" description="" />
-                                        </fileTypes>
-                                </format>
-                        </output>
-                        <fileTypes>
-                                <filetype name="nifti" extension="nii" description="" />
-                        </fileTypes>
-                        <values>
-                                <value>pipeline://localhost//mnt/mrimages/src/m2g/data/Atlas/MNI152_T1_1mm_desikan_adjusted.nii</value>
-                        </values>
-                </dataModule>
-<<<<<<< HEAD
-                <dataModule id="Graphs_1" name="Graphs" package="m2g" posX="268" posY="744" sourceCode="" type="File" source="false" loopIndex="false" dirDump="false">
-=======
-                <dataModule id="Graphsmat_1" name="Graphs mat" package="m2g" posX="138" posY="763" sourceCode="" type="File" source="false" loopIndex="false" serverAddress="localhost" dirDump="false">
-                        <tag />
->>>>>>> de496177
-                        <metadata>
-                                <data key="__creationDateKey" value="Thu Feb 26 16:00:53 EST 2015" />
-                        </metadata>
-                        <input id="Graphsmat_1.Input" name="Input" required="true" enabled="true" order="-1">
-                                <format type="File" cardinality="1">
-                                        <fileTypes>
-                                                <filetype name="MAT File" extension="mat" description="Matrix describing transformation of image into standard space (found by first_flirt)." />
-                                        </fileTypes>
-                                </format>
-                        </input>
-                        <fileTypes>
-                                <filetype name="MAT File" extension="mat" description="Matrix describing transformation of image into standard space (found by first_flirt)." />
-                        </fileTypes>
-                        <values>
-                                <value>pipeline://localhost//mnt/mrimages/KKI2009_sgs/KKI2009-01-sg.mat</value>
-                        </values>
-                </dataModule>
-                <dataModule id="DTIinMNIspace_1" name="DTI in MNI space" package="m2g" posX="564" posY="560" sourceCode="" type="File" source="false" loopIndex="false" serverAddress="localhost" dirDump="false">
-                        <tag />
-                        <metadata>
-                                <data key="__creationDateKey" value="Mon May 25 14:51:00 EDT 2015" />
-                        </metadata>
-                        <input id="DTIinMNIspace_1.Input" name="Input" required="true" enabled="true" order="-1">
-                                <format type="File" cardinality="1">
-                                        <fileTypes>
-                                                <filetype name="File" extension="" description="Any type of data file" />
-                                                <filetype name="nifti" extension="nii" description="" />
-                                                <filetype name="niftii2" extension="nii.gz" description="" />
-                                        </fileTypes>
-                                </format>
-                        </input>
-                        <fileTypes>
-                                <filetype name="File" extension="" description="Any type of data file" />
-                                <filetype name="nifti" extension="nii" description="" />
-                                <filetype name="niftii2" extension="nii.gz" description="" />
-                        </fileTypes>
-                        <values>
-                                <value>pipeline://localhost//mnt/mrimages/KKI2009/KKI2009-01/derivatives/KKI2009-01-DTI_in_MNI.nii.gz</value>
-                        </values>
-                </dataModule>
-                <dataModule id="Fibers_1" name="Fibers" package="m2g" posX="311" posY="793" sourceCode="" type="File" source="false" loopIndex="false" serverAddress="localhost" dirDump="false">
-                        <tag />
-                        <metadata>
-                                <data key="__creationDateKey" value="Mon May 25 14:53:04 EDT 2015" />
-                        </metadata>
-                        <input id="Fibers_1.Input" name="Input" required="true" enabled="true" order="-1">
-                                <format type="File" cardinality="1">
-                                        <fileTypes>
-                                                <filetype name="File" extension="" description="Any type of data file" />
-                                                <filetype name="Matlab Data" extension="dat" description="" />
-                                        </fileTypes>
-                                </format>
-                        </input>
-                        <fileTypes>
-                                <filetype name="File" extension="" description="Any type of data file" />
-                                <filetype name="Matlab Data" extension="dat" description="" />
-                        </fileTypes>
-                        <values>
-                                <value>pipeline://localhost//mnt/mrimages/KKI2009/KKI2009-01/derivatives/KKI2009-01-fibers.dat</value>
-                        </values>
-                </dataModule>
-                <dataModule id="Graphsgraphml_1" name="Graphs graphml" package="m2g" posX="481" posY="758" sourceCode="" type="File" source="false" loopIndex="false" serverAddress="localhost" dirDump="false">
-                        <tag />
-                        <metadata>
-                                <data key="__creationDateKey" value="Mon May 25 14:53:36 EDT 2015" />
-                        </metadata>
-                        <input id="Graphsgraphml_1.Input" name="Input" required="true" enabled="true" order="-1">
-                                <format type="File" cardinality="1">
-                                        <fileTypes>
-                                                <filetype name="File" extension="" description="Any type of data file" />
-                                                <filetype name="Graph1" extension="graphml" description="" />
-                                        </fileTypes>
-                                </format>
-                        </input>
-                        <fileTypes>
-                                <filetype name="File" extension="" description="Any type of data file" />
-                                <filetype name="Graph1" extension="graphml" description="" />
-                        </fileTypes>
-                        <values>
-                                <value>pipeline://localhost//mnt/mrimages/KKI2009/KKI2009-01/derivatives/KKI2009-01-sg.graphml</value>
-                        </values>
-                </dataModule>
-        </moduleGroup>
-</pipeline>
+<?xml version="1.0" encoding="UTF-8"?>
+<pipeline version=".2">
+        <connections>
+                <connection source="DTIImage_1.Output" sink="Registration_1.DTIVolumes" />
+                <connection source="MNIimage_1.Output" sink="Registration_1.Reference" />
+                <connection source="MPRAGEImage_1.Output" sink="Registration_1.Reference_2" />
+                <connection source="MNIimage_1.Output" sink="Registration_1.Reference_3" />
+                <connection source="DTIImage_1.Output" sink="Registration_1.Input" />
+                <connection source="MPRAGEImage_1.Output" sink="Registration_1.Reference_4" />
+                <connection source="MPRAGEImage_1.Output" sink="Registration_1.Input_2" />
+                <connection source="DTIbvals_1.Output" sink="Registration_1.Bvalues" />
+                <connection source="DTIGradients_1.Output" sink="Registration_1.Bvectors" />
+                <connection source="ParseB_1.B0location" sink="ExtractB0_1.DTIB-values" />
+                <connection source="ExtractB0_1.Flow" sink="FLIRT_1.Flow" />
+                <connection source="ExtractB0_1.B0Volume" sink="FLIRT_2.Input" />
+                <connection source="ExtractB0_1.Flow" sink="FLIRT_2.Flow" />
+                <connection source="FLIRTApplyxfm_2.Output" sink="FLIRTApplyxfm_1.Input" />
+                <connection source="FLIRT_1.OutputMatrixFile" sink="FLIRTApplyxfm_1.InitialMatrixFile" />
+                <connection source="ParseB_1.B0location" sink="EddyCorrect_1.Referencevolume" />
+                <connection source="EddyCorrect_1.Output" sink="FLIRTApplyxfm_2.Input" />
+                <connection source="FLIRT_2.OutputMatrixFile" sink="FLIRTApplyxfm_2.InitialMatrixFile" />
+                <connection source="Registration_1.Output" sink="DiffusionProcessing_1.DTIImage" />
+                <connection source="DTIGradients_1.Output" sink="DiffusionProcessing_1.DTIGradients" />
+                <connection source="MNIbrainmask_1.Output" sink="DiffusionProcessing_1.BrainMask" />
+                <connection source="MNIbrainmask_1.Output" sink="DiffusionProcessing_1.BrainMask_2" />
+                <connection source="MNIlabels_1.Output" sink="DiffusionProcessing_1.atlas" />
+                <connection source="D2.TensorEstimation_1.DTItensors" sink="D3.FiberTractography_1.DTITensors" />
+                <connection source="D5.SmallGraphGeneration_1.graphfile" sink="D6.graphmltomat_1.graphmlfile" />
+                <connection source="D3.FiberTractography_1.DTIfibers" sink="D4.FiberConverter_1.fiberinfile" />
+                <connection source="D4.FiberConverter_1.fiberoutfile" sink="D5.SmallGraphGeneration_1.fiberfile" />
+                <connection source="DiffusionProcessing_1.matgraphfile" sink="Graphsmat_1.Input" />
+                <connection source="Registration_1.Output" sink="DTIinMNIspace_1.Input" />
+                <connection source="DiffusionProcessing_1.fiberoutfile" sink="Fibers_1.Input" />
+                <connection source="DiffusionProcessing_1.graphfile" sink="Graphsgraphml_1.Input" />
+        </connections>
+        <icons>
+                <icon id="0" value="iVBORw0KGgoAAAANSUhEUgAAAFYAAABBCAYAAABLhVPUAAAg2klEQVR42u1cB1hU17aeCJpooqZq&#xA;bjRq1AAzDGVoQ4dhZmBo0qK5iTHRtGtiEluiubmJGo0pJpqEakGKIh2p0ntvgiBKGYoKMyIEu2CE&#xA;2evtfYYyFTD33Xfz3rvzfes7dU75z9r/+tfa+xwa7U/+c6cdmeOt6W/rPcPvY28Nf1/vmX6FXnMD&#xA;ruH5Ee/H/cHFOgTx3o28zV9/KtuNc/xXr9n+3/toYpvhv8tnRsBH3hp+q1bTArVX02I1aP/50Wje&#xA;Twbs9pobWMrdGHWfHZeOjGrzQF9cDIzhSmAnZyDOJ1FAx/M6UC1nVsdSEO+9SDDoKATGSCUyuFwE&#xA;5jFnwO7vcfcELuEV3jP9D2PQP3hF09dmNe3Q0/8nwVtH+/FxHw0/Hy+a/zOK2+gjFUFGVbnA+TwG&#xA;6aCqceBMs7IQb0s0XletBCoxxu+Vqtffq6CmrI58sIpPA8d1JwB7/SVspV4a/mF4+q7HLD+9/9WA&#xA;kqbp/WjAdoFL/E2jknZg3L+1UnEfbajeS4AwbC4A3keRoHujDNgZGcB/JRy4W6KQVXgymJVk4v9W&#xA;jIOn31sCZulZlIey8zOQVVgKuNgEg4vRcVi1JAi8FgSCk0Mi2K0vQA6vZALPDQPsmAx82yQksIgD&#xA;209KkQs7tsH7Ud/tGGgvH01fntdMXwMaDR75UwLpRQuge83w3+Sx/HgIf13aZcvAGjCq6QTLI7XA&#xA;+SwHHD5MeU3JY6GGSYeqEgKY7p1y0L1drtITjc7mAfejaPBYeQQwFxMvVGncNZmImdMPWvVDU5pe&#xA;Vi8I2FEjlgdKke32bPxQjqeSe/iTeOWeWaR5rVp8vI6zNRdYNV2gjQZBC4awF3aDq1UomBRkI91b&#xA;ZUn2UKBJA5ixEioXkyn21mhtqPnMGGpn4unbGMA+RUBNCrPB2TEMg+lHASewjUJmR2okRtGNYIyN&#xA;HVmPTCLqJOygamS3KQu5ax0Hj4XByOajUjQVsM52cWCYdRF02kSU6VW0gzvrRKPXDL+N/zbvJdEX&#xA;c5aH57LjbezIBkS/ewu0R+6B9vBdClSjPCFwP45FxAsxgLnLoOAxDOYjeP4YBmyYCZULdaCqkqIB&#xA;YcF57qZYC10of9o66cyvvI1Rw9x3IpGbcTAiYLqanQTDwmZEPJVZ2zEOhDozTmgAvudpxFmXDTo1&#xA;d1WCyjp1CdltzlL6r2F+832veUESF9OIilW0Xxb+D4F5aDaWNa8K3MKibPcnXDfJz0a2vomIfu8m&#xA;BabOg7tg2HgFzJIugN2BRBgNRhW6cOEJ8n88/xOJ8OaJ6cB799QHTj4n3vN8PhC8H/UHN62wYfst&#xA;2f56ly8/RfjOzfRkGeeddDCJrh+/afeVx8Ew5+KUwI6Z5YEScHRLBnrFbTlQdcpvg6PzacQ4f1np&#xA;P4wLV0DgGCNhNF0B7trkq6tpvs/9a2XRTF9z/oZTbUZ1eXJN1TogCdix5zCQuRSY9vtiwe67+LHt&#xA;5/Sg5CkKVEnVbpufE2HV0iPIa3YgcraJKly9/Mh87F1DjCa5G+ylC8XrCFXQW8Xv4uX+sW281Ulg&#xA;FNc4bWCJmQVXY97NQFp1g6CNzTS0GVxZp8Aksl7tf7gfnEFkSm/tAc6m9H5vzQDOv8BLf13iYnE8&#xA;HHOdRBZQ5kAZcHbFgkVYGtIXFY+vtz2UgEbnW1ZA2QJyDIfPYz8SOIWB1+wA4L6aBHqlQnIDEt0O&#xA;8RKdNnGc6hvsKdQVXmXoNPc8o90qCib7GxS2gPU3BQ8FLDHrr7DiWI2VRfF1cLaOQfpFbUjt/hhM&#xA;h7eSQb+4bXwd5/0zQ0Qu/reB6jPL7w33lSED2EuRLKiWJ1OBtxlLo1vyEZxO9COWTXi+iwnVL1JK&#xA;QcP/ryR7IlFXr1qeH+lC0U566xVPk6g6ZL8xA6z2lyCTqHrEPNsBdOk+D7TbRN/rN/Q+rtMussTN&#xA;9JyjV4JS08VTDJT4Jp7eVQUWHQdRuy1Z4GYQAbw1SVM/DAwueYCGuRfHlwW8mGFvjYD1/7x0muG/&#xA;0yK0Dum3iSUmlbmj+rEY+G9HIPPoNJWSaNSu0qHyZerBaAS4r/rLsd8tDpYqXbxRYiMJMI3OK30f&#xA;5b6WMmD5bTGwQ2qAHVyDlcQpxNmeKbv/ZUwLnvYFoOnoHrMVL98aXf8778PU77RauxdRF42DI729&#xA;l0lvFcWo9Ny9BeCmHYaY1VMHQGZJG/J84Rjm9Gbpw8Gc62IWMexKC3zqn+BT/3V2XxRKSECy/yIP&#xA;MW+WAet8Pria4hM15KNJQO3ThUoGdYxnAziYEweJhJG9YPaxahDwo8F2Rw6w0s6DVmuPAfa2w7L7&#xA;cL7KV9NUxWnaLb0vESDxcqR2u1ig7h7obT1fqTqG/cdZiFDDVMAS2nG2igTTE1hfN12SKgYMsvf8&#xA;wHf/EKieTwZ+aR7ZINGWDGJQ88HaNxFnOZngahkMhi2Faj3VtDBrgJ2crE+OYVR50dwo78Jto/hG&#xA;ZL2nEEgzd1ibKuG7xYMbPUwi6zG4yR+gt4lt5TzrUInaG9a9cGWQ937KP1YKhY9OeiPEe9tEJcpR&#xA;vxvxXlemAxKo6C3d48usXMznOwqUHjDm24SHb/5P+H9imoZdf+gO8N5LBXZaBlicSAVnp3CJIp+O&#xA;mUFXEXB2xN5ePdPXjDqG1mEDzEfXOe+lg83f88Dq2xIwx1Rg+U0x2H+QgTwWHwPdc5dkL7Ybg6Ch&#xA;0yq6NK5DUxom9SarA0XIsL5r2VT3g/d9XdX/HVfHqzwuAXecCuq7gPtOmtI+tp/m1D0cqJr+B/iv&#xA;p0p0e38DpzVxwGrMp0AV8MMl9EHVBQ+93lLwWHJ48BVNP3vqRpp7tOjNPb3qACFBxP3lEDANr5Vb&#xA;r93ew9ER9nyr7n/mJ2vkRXx28+B07kmnXWys8sHsxQ8mu1nJG01i6oB+ccJrdRsuKf3XnRE2MK2s&#xA;jFSc3AyPxdn8gjOVzdnIWXAK6XWXIFIUcWMdA3WeSoz7XtR9Hw1/F3IcqXQSXZ6Ku6z2FYL5r+Xy&#xA;wGI5xRBe1VX3H867qfI8HVT1gHj5VPfG7Ly2EO8fhe227P/Jg7X/W7py1pV1ATgbM9Bk189bmww+&#xA;M/3ZU4AatMDFKLhBv7sYzKPS8NPAQPaWUKDx10YAOylDbaCyiEgb8Znlv4YCtavveXzStuloSsJj&#xA;Vj8rqgTxzWVdXY/h+Tql6NzajakoVj66HyjCQa/bbLqtkTq2UOSO/xuKbYBINGe7SJUAOjtGyWdv&#xA;B0skzJoOzO3SJEavsgORWu8kwv/IfBfD4w3M3jJEvNLVOhgIwFSV6VYZbuJBQH+gmgJYWBl4Lgx4&#xA;hwL1QvfT+IQNDyPYjTOaVEV8Hzz9VClY4QfhZhMpn01F1nQQ2pkMTO2W/rkYzFLttp6fGa1iG5LJ&#xA;kfXGtbUzmec7+W6cqEDM61cVz8f3TpToVwgngh2mA/ttWcBdl4wVQi2laZ2cY7vUnthj6eHT+p3F&#xA;lEfy38YpXlnOOHDshHTSDaK6kHy/Ehw3nvpk/OLbRJUPmwmpDhyipFEZNSIHbGs3cuXIeFGrqGyl&#xA;8Oqk+ftK4cA8vG+2vOgXXcXqIwgrBT4Bd1Q5zCCgE/DHgiff/bSElaycNjMaL4HNF3ng6BMPLqYR&#xA;iDimckal6csjTZ8AZR53BpwdQuXA422IRCZF2aoD1o3SveQYi7u7Z2MvK1Df5HvwxVx+GHDvE+/H&#xA;mVauHCfvygdzXyknawtF0aRZywUoodiJ1BRs9uZbmWxMtde8LdrhbB7RM9m58bUNuJhHhBJ6GD8e&#xA;qby1iE1c9E98a5h9sXWM+8nxR9VFgzQAXwG2XznCNKirDOw8/1S6RNoN4mYUjMxS0yeAu1qKnF1D&#xA;FQGNwuatDTUe5ALIEydifaq0kLPpjFy9c2rr+Ru29WPLdl/kgt3HGVTKir3tG3JuuSRAKPoQbxsm&#xA;wQhneLA0thpo8BswvsGehTUzebjqzuXMG6cXEtiitIU9a0jqPHZsEoyVqAV7NZFkJifPkmK7rXJm&#xA;peF/2uxMJkUDAvdwxBjlUr2eEuT5fBDYb4mWAbXqsHJWIwqcVvPG0oW3NglM8YVME9yi5R0d8/F0&#xA;yGZ7NtbARVTair14g4L4x7pXfEivrB3xvU6D6xIMaowUVGIzHlwDe4co4L6RLKdNx5t102VwcopR&#xA;Wu+wPm3Qwrc8Ef/nzXG6kAW3TfQ92c/i1wpSdJfPwOxpezS95wTG2++Pp3Qo7/3I8X6kVdpHEPfj&#xA;KOTw0QSw2lCpr+4E01MBPcB9Mxlsvsyfzv5Ip/nqMv6q0zGkwM1KPX+daFzZcxOvYgdXJTqsSwW3&#xA;ZcHA+L4AZt69Og7qmM26JQYOJxIHo9PArOmUOw/rTBNY/FQmL7VwuuroHjeuFEiqraSLheKDozoY&#xA;PJ87cm7CU2lH/uL1VGCsWU425a32u2KBnZIxUVs9mgikLuD4RgTZ3ojta2OonaMC2B8eNjjZfp4L&#xA;fI/TiFmlvgBimHEBeK8mfb44scbHYl1yh7txpI7seVfR/F7wecy/1okZCi8HloLmPWVAZW3Ggz4w&#xA;+jgdXI1PyCccvhVgcUheSwv4MVT3j5teOFjvKsAPtTFMhSbulWZfucjicO2Il2agHY1U5XF2dcs8&#xA;/sw4kG7mwbK9nwTMCtIHxdsTu4QdkT6PDjXrGMMV2+Rk2rxDT5sePutt8Ut5vf3GdHDYnAG2/8gG&#xA;i28LwQp7j93WbCDVd1XAYUpAq144JiHdJvabMsF6ax6QKXdNEqkhIJflwbAo41wHDTDXwcBi2fOy&#xA;dqYasD7NvLKgpAloqH9SQGVtrrCdPCz5DCu6Xi6tJsUgUk7UL20FZm07mEScJb0H4OwSE0LOTZSD&#xA;bMptvzETmLeuI9zyMzCv+qXx/iYvodw5x4dIfxS2D7Sh7gWpVW3E23LMcjKHDC4Xgot9CHjNCNj6&#xA;Pu3IzFWLjm50WJ/aahZcc4ve1L1T/6xwCz7RddmLtviuFBGPUOeVDm+lSQyTusEksAU47+VTPa7W&#xA;7nGwOLmO4kYMaBrm0FnynDqwGoM0OF0wZW3ZySpkEn1u0mzK9tNs0KtqV1ovcIlKkNYc5Ktv3HdS&#xA;Ean8uepG3KWRNIxVlW2iAzVp2CsTcVB6y2pH8lwtqFlOh6odGMwybBLZOoAb4yjVM+q56Oh6o/xm&#xA;Y4XiCbELWH/+FcugY6TCT2VKtZ0Sm68L1d6Exc/lwDrVBZa7a4FregKePtsiC4SfYqrqyAj9mP1m&#xA;0sijAz1qwVuSUgOzbopUbuM6RU6qDihgd+epBN6NGbp7tJhTLrveySeB6uMTWMbK1yyYdyv1Pef6&#xA;7eC/HVmlSqvSh6vAxSaE8iaLb0uQVqtYZ1TaqA5QbeJYaebUU02WbX4qVnsTpifrwP2lUDB9Jxk0&#xA;7l8bA2AEe+Vm5dJf/8FZt3BT3ZYBri8eg+cqLqoET+N+L5hsSoUnm4Ry6+dfFFKya/LEpAdsd2ar&#xA;3LZ6qb8XSSLw/B1ZReFsH015rItpdP34tZLOPWZfSYh5fFqow/aoSHZ6Rg0G83dZYG1/PE15Ksk0&#xA;cKC6QR1cKA6fIkDdxRnMl5iLPjIsbO5Xt5/N9lxkvDFNlifvYADd5QG98SQNrhng9YfGQFpY0Ag8&#xA;6/iRhaUXkSpwZ94Rgz0/Chan1I2v0/mxECx+lI/+FoFlchKMcb4L7LbnKEuylivgM//n5Yz27pXy&#xA;FbB64LsmSXSG7iDP+UGnqCoWHcqWYuDiZUAc0h0qr2HeKD2J58OIMX6vPO75bGCKwC7qkrQvSZRJ&#xA;adeW7haDgtbpKIA2baF4Lc5aAhTS0yLs1e+76IYKZt3swZzZfwx7KQ5U/UbyoN58CYNyAW+LokEf&#xA;Sy4QdXYC3+wkmt8iVOm5hC54JifgxcSz8MhIP1i/Gq9U+rP5Rz6YhsmXLXnrkpBuXZc8sM2Xb++h&#xA;7cHeKvZWkI/IxfqUxHZP8Qhu0ftJp95xPXHJZN0qQB+pAie3cOQ1L+gS1n4pOOXz02q96kzEMqaC&#xA;YwLn6Aosl+5MN/cnF0Wq+IRGFLOmsVxddnFJ4lljDNC1UaBwsBqYJwVZhk9xIvBiYi1Sx7fzhJ1J&#xA;bs8Gvq63K3uTxcGydqVqWU07qWyBrsyYAlbKebA6VCLPxa2iMopfW0VfKx5Dv7odXJnhQ6tpAc/T&#xA;SGS325egFlSTohxwsQqhRp5w3pyonBNgMcCOeP4eTlOrcSoYYlDc6ouXfQnwOHAlYm7tGPVuRYAH&#xA;tVt6HKZV24OBV14Krxh8rL9bFqg3sX0h1+RxMrA8vEJdIAuRE/TNPc/gaxDJdWJmNIGTVxwyPV4z&#xA;uWPg7JLS7NT9qaC0HbnXJ0axzPEPJV3XVNQfKAX2mQwqIbDfFQf8DRFgtzueAtY4pl4mE+p5RrZj&#xA;ziCvBQl4MWi025lw8BWqbiAU+VNgSwE/Sp44EdSk0jQ1qL+txyZ5proZXsg4JwtUDuba5WSbLIBz&#xA;xJfG5oex9WFrwVaGaUVbRfp9QKlY/Woi6SGeFFgcLzZKFQHlNMqdkpsyr8jewSMYuDJ2pjTbsvkh&#xA;ETnzQ8CwTdpJaLs/AdwMwmUP0DIqN1Ll5Mn2HGS3DScCpPjbOhFdGXUdYz2aQ9jOkgcyTW/dgoEZ&#xA;mCfsEC4PqSAApePlCGnwwvILfnsDz7+O9xPgeVMM9gppgMNUcr1jvnS534Rap5iGtoq+U2rKRa3g&#xA;8cJRuUEZStYushwtP0oUt7EympDHgqNZsmMFPlmldWS8gM28I9/tInAOw09CZqAYVgKEG/F8nxxP&#xA;1XaC19NBoEcq65irzI7WSDwWHwVnrePAtYwAB9co4KxLxGlsXuH0gMX8C/1zMTBLLdedZmLwuBjE&#xA;NXj6AV5vj4OYIZ4Pw5aCrRxbM/FUHKwe6PxSJMu3gbKHXR5bO9/oTJPK7iKzkBqcYieoSxwkpJpl&#xA;mnTeUtV2J6c40rKTJ2oFmv7NNj8lqg5ckioMVgCpoE80B2HPB1pt15arLLtZRSLbz7KRKxb5htsz&#xA;0ROXuhQDStfSuOrt0/TYn8b+Z+seA89UNcse6ywNbj+Dpw9U8arZ20kShXUf0eC6FaGX53Mbmkzi&#xA;zqnPAt9OA/OgSlW6vJ0aCjA/6AOHN1PBOF56DFLncHSJA4c1eSMYWGkvAklJyVAfQ6H6sQGuZseR&#xA;wDYaTQwBEhuRzErlU+PEIJP1yTD7mlywuSGVUX22KlWASlBJXeC3q2PHeLz7EvBNwuGJri6Z4w4w&#xA;8DRZVWLA/C5XAWwq/R16BP0G7I/SEOkZnqzX2OHDM6q2nSaXZrmvLtAgWUSl3+zAJrD8qhrYv16Q&#xA;jq01jx8eDV5BizxeDJpsaBBwN5wC71n+MDp65R4Z0kN1WygO1fm6ELE+zpSMivzfsSWRqE4Dmeo+&#xA;wEwMshu2YMWCimxdVcql8oDNuXoZmW1MG5ZJU/ePUoPcfqxP0wG3FNl1+AH1v0fmVx4tw819Qq/q&#xA;lQtV1matvikEJfCFIiqVtd9SVq520LJ57BiwASs9ng8CZl+pWmBd7EOpjMtV7wQyC6wqVsyTyQXw&#xA;1yQCa1PGCA2RJkqCzu1nFdJQI2nOT0XrsRvu0Rjpf82Z5vuozH5Es2ar06OPXbsCrB3pOEMjy/2d&#xA;NBDPwetvjm3X/SYfMfbnK/7vV2y5czs6MVVFKOjXThxws5Q41eqHQhUaXOxFkgOzX5rujAFpHNEB&#xA;zIxr48C6rwiTUsF6Wuhj3jP8zjs7hsq9nSJr/LciwOuJQHB0jAVHbvQB3T0XZtl+kz84VrDmv5bY&#xA;6jkv6KtZd64yFDhyMb6hndgaJ6s0OTFC772YU48D4sDu6VSmnj7bgpYk1Iwu99nMGOkLXVh4Htjr&#xA;k5A+zu8fGelT/I8XbkUjFtvOgKq6r+3fc0H3nHyGZXaiWmm/lcIrKwyiO7S0z96T81Lzn89RU3r5&#xA;LYxTUJTMYLcAU6/HA5BRda4SqKTr22teAJgdo050jdHawx0dSdJHEgFGQzdbbgSINCsi+jNPUWeq&#xA;Mxzk4PHeyzXYAz+dbtmPvSEZYb5FOj8W+XksPWrpidWIo14YaPmVUHwss68QX9O2pVFYRu7JU93t&#xA;HtuAjCcJZmN9YFTHYv3QWqXh9Sc7weRwK5gdagIfDT9PpaFEHksPA/NamVx6K3AJA0fXeKpSRXpg&#xA;KY7BHCs7+GzPnj0zSNV8+cnKqD9SHyWFEmmzHtgwnf2fK7uACOfzXklErLQmMeFkzJPtRsnnqXFh&#xA;vNWJYLchCRl/liVZFlm9a0FRU6XAlOhw1WVCVuYFsPxB/YA7VnoTWO8rolLZl+vv/6CKW10NIpH7&#xA;itBCQhWKEeMRTAk7Vi0L6iPdMnRMC+anz1Dcarsjb8iwq0tJZJOyITW2qlV0ycK3HNyXBYOtYwxa&#xA;ElcDmkO9D1t8JjzpMZ77J1bDIxLlHoGZg73guiQYsf0rkUxQccQPfp9yj7AIsfIu2rrpn5A4m0QO&#xA;qx3ziunB2fLU2GDl8ZE5ZqE1wPkgE5kGXCTghVL3fG4oQxWwfF4KmvSVJW8Nv3c8nzkMroZh4K4X&#xA;hjwWHiX5b5fqUXs9hYrDhEiFiLsuFVwZIcDanA6L0upgdu9l9AhM2W2CNWo/Z2x5QTH2klWxis0a&#xA;XsZN3W5ztkKwEYdpt4i0VeT1pNCz0+h0IxKYRQ1P1tQF9tHY604g6x0FmHOLEGdDFrB/Og/jfHpu&#xA;cCsFbP2QaAxMesWtcWB5grQRuSCsBKxmAMdhbcpEcSLpPPDdE0ZU9qcrdL8oakHCy9Y78sDy21LE&#xA;fT0RrN84TQGmHlySTU0svxReATzTk+PBaE7PZcR3iJIb+TfGf8Zi8RzsuTUKQ+5JEb6BBFhHbqT6&#xA;wcT5rYjnngr6qWK1735pNww5rKy789zYsn6yGMwPNYxvd7JJaJtUl1MJw5NHhIYpTUiapnaA11NB&#xA;oF/YWkG6oMk+K9p7FyjWCaZjzLou4L6ZAqwt6TC7r3tKYImZvJ8KJhvTqH4vB9tThFPVlSNf1W4T&#xA;b5ZZ94AaBjpWHJEfYi8/LgunsKwTnaperLuoVTf4V93qu89TL/hVwjyL/fWHHN7MGua8hQN9tfRd&#xA;Mf0kMfJ6PPDg1C9v0Px0vOYGXbD5PI/iHat9RYjvGo9GCw+k3CbXrJiVHaQjDQwLmqcFMHnPQID1&#xA;5IpjZfD4FdmmTlEBkh8HIAK3RUcpajI/VDbZcVNNqy88r9PaMyytQonPyI6t1S9RXYw3C63GGVSr&#xA;MqiYS5cVwGMqB9Zh78Xq4B7Zj5nVB26MU62kSjitjJIawKHh97qbbmghKUw4cWOQ7ZYciY5MlqKP&#xA;sxYybp/ctF5l+7RAJQMgmHWdYHGwGJm8mypxXXoM9L/IhlnXSadgvzsG85aStHorFZHh9VMc+wEO&#xA;ps8y2kSZ0nqG+A087VK3P+mKt9+aBSZBzRSQBok9oJ/dOwZsv17jzUlf1ni5fvAzsq/APBa8NPxW&#xA;/7H3DxYcPqJf2gZOgjhww7LFxTESPFih4L48mHrRgbzAxl2fMmWvJ5X27ioAtyVH4anGtvEC9crD&#xA;ZWC5OgFZrE16XSq7FOjgPdwacpun0zuxiQxWI73DlN6eZACIgBsLhjFXpG8k4iBkubdm3FuJpJoK&#xA;kxdqYQ721kGcEFz8w2/LvKLpz8W0IJnspsjrQrzXEkG3vmvSm2cHVCLmlzlK/Dq79wp4zQnciOdr&#xA;FbeRUSukdUzN4cJ35MZxtfUcUUpVvy3G+Xw0MHN/GweSNGeH17NH8LwE262X6wan9VKc+/LwcwSb&#xA;f+6luUcDNtt+moPoF7oVImoLOApiwTy0BhkWNQPvjSSwIFwo472kTkv40dE5HlwtI8F6baJS3xT9&#xA;x0Jg7czYp6pOYPZ2CtJt6JoK2GbVg4yJzhb/nXiz2amaNz3nB/no5/evIjypVX/PVLvhvjaWUotI&#xA;mk6LBY2HczjpOxb//HuzmHM9/nKsyckhmtQNhl1ZYdneM/3eId9dsfyuWO6dLc62zHFqsN+UgVxM&#xA;oyTGRULQHr4HVmE18GJCrXzlSnyZlPYOS3thZSRXRBVY7S+cDn9nqbpm/tZkEzLul/NhvrdW/f0P&#xA;tc8N7sReuR9PfyWiHzf7OByIsnivZuRr1Q82MNOvXmBmXdv9b3p13u+ltTTfebJZ26qFR8+ZRE28&#xA;4EuKGuzASpION3s/Gliqd/kaNUpkzKz3FsLc9g7FmukBbFvJQI05V68gg39kIe6aZKRf0jYlsBYH&#xA;y24qfuPFJFjIstlcBkYnOqkXkdVpVMOYy2C1s1Jm3f0bKxruLPiTfPiBvFrvf8pnfmC915OBpdiT&#xA;o7w1Al6hdPHsAD+t0Y9AjJnO73exV2cjW884WBFcDo93XjowdizbNfFrOOtTQa9MOC2lQYBftSgY&#xA;WBGdpTqNv+sZ18JMnfohewxSx5Rf1MCAc1eng07lHbn1Di6JhdotMPdP/Q0YL01/vlFpO5IFdswY&#xA;N2+ARWgd2O0ttBjbXzoyfPqJB+f9dCLwp/VZElnTTxQBb006fiBdcuvpxTfBbXn4iOWes13ecwL+&#xA;pupjQH+a36olx3ezE86DKnCJacPgjomg0+Mw7Y86/FAMZr80yQFDNCn7QCNw1uWCq3EkCASJ4PhK&#xA;GnJYh3WrXzNi5vXhFDcRbLaWIUbZLfmPQVTcBoEF1d3fTr5jg0HV+tN+bGei7uv3MX9t6gizu08J&#xA;WMsjNSOGmRcjqbEHMoPNJn/prnjEcpdUf9Irb4N+hhhsNpdI2PsbECvyEugW/CbHrWTeIKEbzL85&#xA;h7BHIrOD5+XrqthzXXRPjeBgHP6n9lLV4AaYej53+Fvbr4sHyfdixoC131uIpuulpO+N8+4ZsP20&#xA;fMJLk3qw7MM6Oue3adGA8bE2cF8SCtZbKpDlF2fBbkMByffbvGf6G/2v/vaWt6aflbt2WIjjqyk9&#xA;3DdSR5ydYoB9uEopNWZc7AbbbdngxgwbcHSLv4o1s8Rd5zjYbq+Y4MSq2+BiFYM9dEAJQEbJTWAU&#xA;31DiVoFZbL/3jIDdROB7zQpikg/okA+s0f4v/Yhy8KQFLaO+uqHpv8/NIDyPuzZlwGZb9i033bBq&#xA;H42A18Yq86PfOsyjl95EspFdsR9qzKy3VYD1ZxUY4BuI/V0DcnI43YJbzYfkOLT//BSywBn+jVZf&#xA;VE/Z3JmZ18DjheBo3Dr2YGVykHz9bdJi9P97YDX8fDznHxnUT+hRC6pudj9y1Tl505Pmu+I/iD0M&#xA;uLMC9T0WhVw031tHUcG4XKq6A5Zf1iCPF0NDyWtK/0Hqj5QzaT8/6TPDb7MT5/Qlm23lv3PW5tR7&#xA;LA75ngSjf/e1/Rf5hElOQYwAXQAAAABJRU5ErkJggg==" />
+                <icon id="1" value="iVBORw0KGgoAAAANSUhEUgAAADIAAAAyCAYAAAAeP4ixAAAVK0lEQVR42u1ZaXBTV5YW2JD0dE8l&#xA;k9RMpbvT3dmJDSQdAgkESFhDIBAImLAZjPd9k2VJtqSnfbMW25J3jCzbIH3viX3fl5AAnZCFhJC1&#xA;O5VJ9aQm87N/zfyZ+e41kKV70jU1f7pmItep+9699+md7yzfOVfW6X78/Pj58fPj5//ZZ/zfiPxf&#xA;AXLHHXdIdZ588smslpaWcc3NzeNycnKynnjiiSyTyTTufwJk3LisH7yfOPH276x9f33ChNt0WVkT&#xA;flDh7z/HZ+66/fa/0+lcLldvU1PTYCQSGfJ6vYlgMLjd4/EMhcPhoVgstj0QCCTa2toSXJcirrlH&#xA;irj2eHwJu92ZUBRHwuFwJZxO93fuo9GOhNfrl+L3B+VaS4tFitFoTnR2xhM+X0BeNzY2yecikXZ+&#xA;fyhhsdjkfpfLI98jRFyLd9yc4/OdPT19Zh09MFJQUJCuqanRtmzZolZWVkJc19fXaxUVFeC6Rk9p&#xA;iqJodrtds1qt8l5Ia2urRgW0+romraa6QWuoN2hNepOmbzRKMTSZNbPJqjU2NMs9Yk6s37yvq9Vr&#xA;tTWNWnVVvXy2xWzTTEaLvC8vq5ZrYl7MWS0OKeLa2NyqtbZQH8WtOR3ekbZg1Kej9YepfIreUNvb&#xA;29Hb25sW1/SE2tPTk45Go+nOzs50d3d3emBgIL19+/b04OBgur+/Py3W+/u2p+Ox3nRHe1e6PRpP&#xA;R8Kd6WAgIiUc6pBz0UgszZfJsa93UIp4RsjoSDo90J9Ixzp75F7xzM1nxbqY64r3yfeIfTfHocRo&#xA;esco0orNtYN7Pbrq6uqR4uLitM1mE14Aw0x6QdxbLBY4nU44HA4QMBhaoPIgCHR1dcl7Kg4qCb8v&#xA;BLfLD1oKtDxoddByoNXgcQfkfLOhBTarU46lJZUoKa4APYnOjm6kdmro6R4ALSxFfJ/XEwS9IEU8&#xA;57B75Jx4H40CGk9873Cord2mo+LJsrKynUJpAkkzZFLimmGDurq6FBNeFcI51efzqfSOSu/IMRyO&#xA;qi6nT+WL5UiFVb5M5YuliPmAP6xSQZUvk3vEPUNI3VpQom7ZXKTOmT1PXbN6ndyf2D4ixedtUxmS&#xA;KpVUGUoqw1FliKk0kJyncVQaTSUoOc9rt47KD+Xl5e2k0jAajSkm/069Xp8W942NjSnhJYPBAOaG&#xA;9AqTHCQCMOQoHdJCDrtXSsAfoaXiUtqC7QgGovI6ndqFnTs0DCdT2LP7oBzFXrEuZG3eRsya+Szy&#xA;NxWiu2tA7u/s6IHZZJPSbGhFQ30zamv0qKttQpPeDEurQ75T32hK+31hh66qqmo4Pz8/LcKJYYba&#xA;2to0k1yjp2RoEZRKEKrf71dDoZBKppKj8Ehf34DKeFcZo9I6wuqMa5VxLS0mLM+EVRkGcr67q19F&#xA;epfK+JaeEc9p6h51z+4Dqt8TUvPWrFerqxrU3bsOqPv3HaHlPfSAjV6x0itmtaa6US0rrVYrK+pU&#xA;Q1OLarO61NKSqpTV4lQIpCa5cWN+qqmpWSsrq0BFRRVDqkElG6m8TjU06BlmVubFNqRSwJkz5/DG&#xA;G1fw+edfyPHKlbdx/vwFDAwMgnTJ8GwE6ZS55UYikcTx4yfx8cef4o9//AoffPAhRkZ2YHh4lHnn&#xA;ktLT1YvjR0/g5JFTeP/qNezZtR8VZdUY2j6CvbsPSM9RaTkKr7S2upjD4j0mtLTamWtVgrlsOiqd&#xA;3Ly5gLnQogkQQqqra1UCUAsLi1MFBYUgtyMQaIMAevTocXz11b/i1KkzUqFkMinziR7Fxo0bQQ/L&#xA;azIbzp07h3fffReapoFMCNYlAh7AmjVr5DOCSEK+NsSjMSmff/IHNDUaMOPJp1Bfq0cnk1mEoRCv&#xA;p02GWGNjC0wmO2w2L1wkEXpHYzTYdHq9ISkUptW1mpo6CaS8vFKlp9T8/C0pgqRiJmnh0tJyXL78&#xA;Bg4dOoLZs+di06bN2LBhA2bOnIkVK1aAIcqXmGA2m8HQ475Dcn358uVYtmwZ1q9fL9fFftYqiJpV&#xA;UlCMiuJy2MxWXL/6ATZtyMf0aTNAMsDiRUtlrom8stpc0gPCE8IriuKDyWxDRXmtRpL5BojVqmgi&#xA;LOgNCUR4ZcuWranVq/Owdu06CM/U1tbLMBFh9sADD5EczCDLCXbDqlWrIApoQ0MDmEcgaeDChQuY&#xA;Nm0aFi5cyO8sl3sEoBdeeEGCZv6hsZ4JXFkLr8ODE4ePY0t+AWbPmgMyF4qLyknfHgmki9TsFnRs&#xA;JQV7I/z+NlhIybc8wrYgSSUlEOYJboCRoUVAKYaezBGDwShF5EVHRwz33/8gnn56Fr1UKsNm9erV&#xA;eOmll+ilTRAkQdLAm2++KZUVSgsPkOblPDsIlJSUyPDauqUQVRXVUKx2vHruAkqLy/Dg/Q+RoRpl&#xA;jfKyniSGdiDD3DGzFjUZyWQWF0ytTjhZt5g3mqwjVE56hD2NxjyBACOSneEkwKS2bi2SoUWgcu30&#xA;6bOM+V1UpAwiFAsLC2UYCYWff/55CWTz5s0yD3bu3ImDBw8SeIcMI+EVkTtiryimYt+CeQvR3GSE&#xA;vqEJb195B4UFRZg+/Sm8tGK1LKqtLIZ2Fkgts0+OBpOCRoNFArKyQJJ+NbKiTWexOpJl5dUptyeg&#xA;tVrsMDQzVOqbVKOJhchgFvNQ7G4EghFwH/bsPYijx07Bprj45bsxOjqK3bt3yxrDnk0KOwWZFyLp&#xA;33jjDbLVB2S8lOwa2DGI+iQ7AwG6uLAE0XC7BHP29Dnk5b2CF19cwZCpBd8vw8nh9GF7cicSwym4&#xA;fRFYFC+C4TilU9QUjXRv07nc/mRNbWPKHwhrQrlmYytq6/QqRwlE32SCkM5YDwq2luDY8dO4dPkK&#xA;5j67AAsXvcC4Xy3jnm2/BCCUEy3N7NmzwaOBDCGR9B999JEEXFRUJMNLeFLkVP7Gzagsr4LZ2CKJ&#xA;hNGBnJzJKCwqk0C2J0YRJXs5CSg5CtTrW1BTb0S0sw+haFwkvMZeTHjEmSwuqUwF29o14UYhCtsM&#xA;jqqhuTUl7j1MvO6ebaisqsep06+ip3cQj/92Bp56ejbuvffXTPwH8Pjjj2PSpEkysRcsWIDFixcz&#xA;h56mUjmYNWuWzIfr169jaGiIVs/DnDlzsGjRIobjC6TtfLDFx7FjJ7Bu3Qbcx/ybM3c+Xli6AoXs&#xA;yRqazCirrMMAa4uelb6ovBadPYMIE2ADO2rmkk1HRZOlZdWpSDSuiRi0scljEqkcVdJdSri1hpwu&#xA;wAi6u3jpCr1mwZPTZ8HnD0HQs6BT4YElS5bIPHn22WelkmL+qaeekiDvu+8+CebKlSvSG3feeafc&#xA;M2/eArz88hqZgxcuvI5q5t29v/oNpj42je+YiTnPLcKiJcvpCZP0gM0VQDPbkwBbHzeJwMhjArsG&#xA;m67ZbEsWE0i0s0dzsMCIBFLY3FkEEKszxWuyhEOiryKgYyfPSevMmDkXbaF2Kr8UM2bMkAo/99xz&#xA;0hOi0PEYwFh/kdS9VoaX8IrInw8//FD2bvfccw/mzp1LzzxLYliLRr0Bx0+cQimL7oSJt2PqE9Px&#xA;4srVmP70HEyl91sY9g3M34ZmC0xWF+y+MOJ9g98AaTS0JOm+W0BaWXgoqqnVrhpblJRetOKkuZ7+&#xA;hARy5vxF6eqcKU9g8dLlLHibZDUXhU+ElAAjWIznFllfBHsJWhaJf+nSJVnpxdzUqVMZRutYSFfK&#xA;jsFIxjxz9jziXT1Yumw5nN4AhncCg6TeOh4LPCSbqvomVIim0aygjoD84Y5vQot0liwpr0t1xAc0&#xA;pydEEB4hBMEcMSkpcS8SzBfsgMcfxfvXfy8pcPJjM7Bk2Uqy00uyYoswEUwllBTVW9DsZ599hq+/&#xA;/hrvvPMOvvzyS/zpT38CT5l45plnZFEUHltPQ5Szm6hhsT3C9uetq+8hpWVw7rVLOHbqLPYcPApD&#xA;iw0vrWFRLqlAeZ0BBosTFey7hIdqedLkQYzJrniTFdX6VLxnuyYUtbtId+421ebwqwSRqq5rxuq1&#xA;+Xg5bxOWr3xFAl34/ArkTp2OVzZswbr1G7Fy5UrJWvPnz5eJPG/ePOkZUSjPnj3LRvMM4vG4LIx3&#xA;3323ZDlRS5YuXYp58xcyqV/EosVLUMIWyBMIoqKmFlV1jdhSVIqVeevx4qo8TJ81F6VVdRJINdv4&#xA;Bia9zeVjqTCMFUTFHUxW1hlSZAHNw77GzfOBPxxTea06vKGUk7EoEkzE5tqNW7GluBJbS6slczCH&#xA;sCl/iwwRYeGbQAQjCSa7//77JUjBZIK9RNKLXBIAxDOCHJ6YNh3TnpxBFpwm2eq302fgn37xS/z8&#xA;V/fx+mmsWrsBdaT/BrMFLU4Patk4FlXWS69426LfeERxhZLlNfpUNLZNEyC8bR0IdfSowWiXAJOy&#xA;OHxyLtzZK0VcC8Yw29ysrhbGNpOP8e12e5krNbIOiIIm6suiRc+TuZ6h8jPlKGQZ438+vSD6t4UL&#xA;F0uymM2Enz9vMcFMx8urX5H1af6C5yXdi/yM8Cgs3l1a1YBaeqO6wQiLPQBGDSoq6zSPl72W0eZP&#xA;Nls9qc6+Ec3hb4c33IW2zn61vSeh8jrlpuKCITyhTjm62iLwt8dgVJwyRv2BiGgTeMYOy3ODOMWJ&#xA;09uG9Vvw8ipW6WWr5Olv1cq1WPlSHpa/+LI8ES6YvwTznlssx1Ur87DgueexaOFSdrzLxBlDfo/T&#xA;EWDzGEFXfBt6u5Ow20hGZjeMBjv7s2Z2wAFBQIykMOnX6iMQXyo+sEPzhnsIYhsiXYO3gIRiAwjy&#xA;2CkAecMx+KKdcIeicAbDMkZFSx0OxeFxh9hyd8oXu9mZhtpiVMYAlzMoRzPPECajQiVr2NVW3ZKq&#xA;8jo01BqQv2Er5j+7GOvyNsNidiIa6kI4GINTCSLWPoCdI7vRE0/A62yHxeSFUc+S0NaN8poGzRkM&#xA;2XQ1eiVZ3WhLReJDmifUjY7eYfQnNXUYB9TB0UyqPwkMpfYg1j+EUW0fRtS9aGdVHRhOo3sgSXba&#xA;ge0Uvy+K/r6klGCgAztGMzyn75JABNCRYRW7Mgd5Jh+Ue/btPSqfG+b3iz0lxdXIW7NJru/ZfRgZ&#xA;9RACvk6MDu+RcvrkZRw7cgGDA4DfG0cLwTgcYZGrmsXtGwNSUdea8kf6NYcvRiWp3OhuNXPglJDU&#xA;gePncf7yuzh86jVc+/QLXP3oD9jLY+nZi1dw5OR5Hnm/wuVL7+AE9wnlVezDae69+Ppb+PKfv8bo&#xA;iIbXLryJa+9/ireuXENq525o6n75THIojQP7j7ObPoBDB0/yRHkZn336Jav/Nbz15nU2m5/j04//&#xA;Ba+99i4++eiPfNe/4dLr72P3rhPoiA7eAmL1+EVl9yfr9U4me0LzBrsR6dyOjq6k2rstpXb370iN&#xA;pPbjwJGz5PaDeP137+H8629jaHQX9hMMMgdw+Xdv4913PsDJE+do6QSV3Iur717H9Q8+xUcf/h7n&#xA;z12U61fevIqzZ15DPNYnz98q9qCXngWBHz52Fq++egUffvIl3nrrQ5w8cwmHD5/HO1d/j4sX38Oe&#xA;fadw6eI1vHftCxrlKvbuJ53HRuB0d6C82qC5/GStukZHsqrWKoEEI/0SiK+tR3X5OtVWJZiy2Nvg&#xA;9sdgtnoRCHfDy7htMjkkTYsCKrrTowQVI6ucOH5WKn/m9AV8cO0TeuA9HDxwTJ7wDuw/ilfPX8Le&#xA;PYeYvP3y56HjJ87i0NEzOHX2IjvbXaziYCvUh96BUdidEdjsIYSjAwi09WBkx35AO4rBRAYdsSGu&#xA;d8DhakdppV5jibDpKqpbWdmNqUC4TyMAhNq3UfG46vC0SyBmqx8tZAtjq1tKc4sLBiajoF9RHAfZ&#xA;kR45fBJ9vdsZFl/gP/79P6XC77/3ET5mGAoPCesLsK9d+B0te0WCGUrswMlT53Hg8ClcuPw2Dh9/&#xA;Fd39I7A528ao1Rmm0bpAgyIYIbhtacR7R6UwYmjEOMIdgyipaNLsbgLRN3uSFTXmlD/Uqzk8ZCaG&#xA;lwBBLwivSCDCGw5PhIB8UuyeNtm4sR/jWYVnhsERDJAMBJj9+45IERYfISG4WUzFj20i7MQvIeIH&#xA;uG0kCYWG6Iz1skaM1SYf6V18d4geEUDE+zyBOHsurpGdhJEVVxSxHr4rocl7ET2VtUamBE+IViU0&#xA;3KBXRk0t3p1+kSPt29R2boh2DKa9gc4URWXrorq8YZXty43WxaWyI5aNJVt6+bOm+ClT/CBn4Zz4&#xA;+dNmdUoRP3sKEWtij9hrbG6VwtOoyqZVZS+lttrdKkNEJSCVBXdMwt2qP9SlUlFpWAJT6R21szup&#xA;DiRUNbljr1pZ07xDcQZiujVrC3dUVBtS5ZVswpqs2ppXCjKNBlumus6ksZlUi8tqM0WlVZnCkupM&#xA;QVF5ZvPW0symgqLMhvzCzMZNBZn16/K/IxvWb/6LcnN93SubMq+s3ZhZm7chk7d2Q2b5qjWZFavX&#xA;ZthTZdas53r+1szGguJMfmF5hu2QHDcVVEjZXFiVKSqrz1TVmTJ6ozNjsngy+mbrKI8aMV1391CL&#xA;3e5v9XrbrZFIt9LTk7BHoz32eHybwsOWjcdMjjElHIkpoXCHwjOIEmwLKzzDK/5AmxK4ITzhKT5f&#xA;QPF6/YrH41PYskgR8zfXvr0u91Dsbo+iuNyK1TEmisuruHzcH4wqPJMrPDxRIlK8gXYlEIopDEcl&#xA;1p1QuvuGFB749NSrVKfTTdBNmPhTXVb2T3Tjs26X9zpdtm7c+IlyHJPv/QtM/EPupvxv//f37e8a&#xA;d3Puxph1Q4dxN/WY8Gdy2+0/+yn3jtctWLgk69e/eTD7kUmTs+/91f0T2LhNuOvuf5zwwIMPT/jl&#xA;vb+ekDt5anbulMnfk5xbMnnyZMrUP5Pc3ClSpk59/JZMmfLYLRnbJ5698V25j2bnTM7NZpec/Whu&#xA;ztiYM3ls781npvw2e3Lu49k5uY9lPzppSvakR3Oz2T1n3XnXP+h0P/v7O75lnaxbVppw20Rd9sQJ&#xA;Y5b6q/8V/u//afl9+Yv/Uh435gQpP/Dv1z//Hp2O4LOo53jdAw89mN3b35dlNJuyXB73eAIY7wt4&#xA;s+oaarPMraasnMmP0kIPj8nkh74Zb1xPmjSJQuvROjclh5a8Kd+e//6asHpuzsO08sPZUyY/ckMm&#xA;8f4ROZ/z6CO0/NiYmzMpO/dRRkBO7i3Jzc3NvucXPx8z9sTbbxunG/v7TrxmT8ySohv3w39jn6xb&#xA;Qkv9Vflm/zjhgB+UbG7LooOFjB/33TWh6cyZT42/7SdC0R8/f1uf/wJm63Xm8Uo4+AAAAABJRU5E&#xA;rkJggg==" />
+        </icons>
+        <moduleGroup id="m2g_1" name="m2g" package="m2g" version="1.1.0" posX="0" posY="0" sourceCode="">
+                <metadata>
+                        <data key="__creationDateKey" value="Wed Apr 22 10:36:20 EDT 2015" />
+                </metadata>
+                <dataModule id="DTIbvals_1" name="DTI bvals" package="m2g" posX="0" posY="99" rotation="1" sourceCode="" type="File" source="true" loopIndex="false" serverAddress="localhost">
+                        <tag />
+                        <metadata>
+                                <data key="__creationDateKey" value="Mon Apr 20 19:08:15 EDT 2015" />
+                        </metadata>
+                        <output id="DTIbvals_1.Output" name="Output" required="true" enabled="true" order="-1">
+                                <format type="File" cardinality="1">
+                                        <fileTypes>
+                                                <filetype name="B values" extension="b" description="" />
+                                        </fileTypes>
+                                </format>
+                        </output>
+                        <fileTypes>
+                                <filetype name="B values" extension="b" description="" />
+                        </fileTypes>
+                        <values>
+                                <value>pipeline://localhost//mnt/mrimages/KKI2009/KKI2009-01/KKI2009-01-DTI.b</value>
+                        </values>
+                </dataModule>
+                <dataModule id="MNIimage_1" name="MNI image" package="m2g" posX="496" posY="152" sourceCode="" type="File" source="true" loopIndex="false" serverAddress="localhost">
+                        <tag />
+                        <metadata>
+                                <data key="__creationDateKey" value="Mon Apr 20 19:08:15 EDT 2015" />
+                        </metadata>
+                        <output id="MNIimage_1.Output" name="Output" required="true" enabled="true" order="-1">
+                                <format type="File" cardinality="1">
+                                        <fileTypes>
+                                                <filetype name="nifti" extension="nii" description="" />
+                                                <filetype name="niftii2" extension="nii.gz" description="" />
+                                        </fileTypes>
+                                </format>
+                        </output>
+                        <fileTypes>
+                                <filetype name="nifti" extension="nii" description="" />
+                                <filetype name="niftii2" extension="nii.gz" description="" />
+                        </fileTypes>
+                        <values>
+                                <value>pipeline://localhost//mnt/mrimages/src/m2g/data/Atlas/MNI152_T1_1mm.nii.gz</value>
+                        </values>
+                </dataModule>
+                <dataModule id="MPRAGEImage_1" name="MPRAGE Image" package="m2g" posX="0" posY="0" rotation="1" sourceCode="" type="File" source="true" loopIndex="false" serverAddress="localhost">
+                        <tag />
+                        <metadata>
+                                <data key="__creationDateKey" value="Mon Apr 20 19:08:15 EDT 2015" />
+                        </metadata>
+                        <output id="MPRAGEImage_1.Output" name="Output" required="true" enabled="true" order="-1">
+                                <format type="File" cardinality="1">
+                                        <fileTypes>
+                                                <filetype name="nifti" extension="nii" description="" />
+                                        </fileTypes>
+                                </format>
+                        </output>
+                        <fileTypes>
+                                <filetype name="nifti" extension="nii" description="" />
+                        </fileTypes>
+                        <values>
+                                <value>pipeline://localhost//mnt/mrimages/KKI2009/KKI2009-01/KKI2009-01-MPRAGE.nii</value>
+                        </values>
+                </dataModule>
+                <dataModule id="DTIImage_1" name="DTI Image" package="m2g" posX="0" posY="207" rotation="1" sourceCode="" type="File" source="true" loopIndex="false" serverAddress="localhost">
+                        <tag />
+                        <metadata>
+                                <data key="__creationDateKey" value="Mon Apr 20 19:08:15 EDT 2015" />
+                        </metadata>
+                        <output id="DTIImage_1.Output" name="Output" required="true" enabled="true" order="-1">
+                                <format type="File" cardinality="1">
+                                        <fileTypes>
+                                                <filetype name="nifti" extension="nii" description="" />
+                                        </fileTypes>
+                                </format>
+                        </output>
+                        <fileTypes>
+                                <filetype name="nifti" extension="nii" description="" />
+                        </fileTypes>
+                        <values>
+                                <value>pipeline://localhost//mnt/mrimages/KKI2009/KKI2009-01/KKI2009-01-DTI.nii</value>
+                        </values>
+                </dataModule>
+                <moduleGroup id="Registration_1" name="Registration" package="m2g" icon="0" posX="221" posY="304" sourceCode="">
+                        <metadata>
+                                <data key="__creationDateKey" value="Mon Apr 20 19:29:15 EDT 2015" />
+                        </metadata>
+                        <input link="ExtractB0_1.DTIVolumes" id="Registration_1.DTIVolumes" name="DTI Volumes" order="0" />
+                        <input description="Specifies the input reference image." link="FLIRT_1.Reference" id="Registration_1.Reference" name="Reference" order="2" />
+                        <input description="Specifies the input reference image." link="FLIRT_2.Reference" id="Registration_1.Reference_2" name="Reference" order="3" />
+                        <input description="Specifies the input reference image." link="FLIRTApplyxfm_1.Reference" id="Registration_1.Reference_3" name="Reference" order="4" />
+                        <output description="Specifies the output volume file path." link="FLIRTApplyxfm_1.Output" id="Registration_1.Output" name="Output" order="5" />
+                        <input description="Specifies the input volume file path." link="EddyCorrect_1.Input" id="Registration_1.Input" name="Input" order="6" />
+                        <input description="Specifies the input reference image." link="FLIRTApplyxfm_2.Reference" id="Registration_1.Reference_4" name="Reference" order="7" />
+                        <input description="Specifies the input volume file path." link="FLIRT_1.Input" id="Registration_1.Input_2" name="Input" order="8" />
+                        <output link="ParseB_1.Bvalue" id="Registration_1.Bvalue" name="B value" order="8" />
+                        <input link="ParseB_1.Bvalues" id="Registration_1.Bvalues" name="B values" order="9" />
+                        <input link="ParseB_1.Bvectors" id="Registration_1.Bvectors" name="B vectors" order="10" />
+                        <module id="ExtractB0_1" name="Extract B0" package="m2g" icon="0" posX="308" posY="114" sourceCode="" location="pipeline://localhost//mnt/mrimages/src/m2g/packages/dtipreproc/extract_b0.py">
+                                <tag />
+                                <metadata>
+                                        <data key="__creationDateKey" value="Mon Apr 20 18:09:36 EDT 2015" />
+                                </metadata>
+                                <input id="ExtractB0_1.DTIVolumes" name="DTI Volumes" required="true" enabled="true" order="0">
+                                        <format type="File" cardinality="1">
+                                                <fileTypes>
+                                                        <filetype name="nifti" extension="nii" description="" />
+                                                        <filetype name="niftii2" extension="nii.gz" description="" />
+                                                </fileTypes>
+                                        </format>
+                                </input>
+                                <input id="ExtractB0_1.DTIB-values" name="DTI B-values" required="false" enabled="true" order="1">
+                                        <format type="Number" cardinality="1" />
+                                </input>
+                                <output id="ExtractB0_1.B0Volume" name="B0 Volume" required="true" enabled="true" order="2">
+                                        <format type="File" cardinality="1">
+                                                <fileTypes>
+                                                        <filetype name="nifti" extension="nii" description="" />
+                                                        <filetype name="niftii2" extension="nii.gz" description="" />
+                                                </fileTypes>
+                                        </format>
+                                </output>
+                                <output id="ExtractB0_1.Flow" name="Flow" required="false" enabled="true" order="3">
+                                        <format type="Flow Control" cardinality="1" />
+                                </output>
+                        </module>
+                        <module id="FLIRT_1" name="FLIRT" package="FSL" version="4.1.4" description="FLIRT (FMRIB's Linear Image Registration Tool) is a fully automated robust and accurate tool for linear (affine) intra- and inter-modal brain image registration. " icon="1" posX="639" posY="389" sourceCode="" location="pipeline://localhost/flirt" executableVersion="4.1.4">
+                                <authors>
+                                        <author fullName="D. Cornelius Hojatkashani" email="cornelius.hojatkashani@loni.ucla.edu " website="http://loni.ucla.edu " />
+                                </authors>
+                                <citations>
+                                        <citation>S.M. Smith, M. Jenkinson, M.W. Woolrich, C.F. Beckmann, T.E.J. Behrens, H. Johansen-Berg, P.R. Bannister, M. De Luca, I. Drobnjak, D.E. Flitney, R. Niazy, J. Saunders, J. Vickers, Y. Zhang, N. De Stefano, J.M. Brady, and P.M. Matthews. Advances in functional and structural MR image analysis and implementation as FSL. NeuroImage, 23(S1):208-219, 2004
+
+PMID: 15501092</citation>
+                                </citations>
+                                <tag>FMRI</tag>
+                                <tag>registration</tag>
+                                <tag>linear</tag>
+                                <uri>http://www.fmrib.ox.ac.uk/fsl/flirt/index.html</uri>
+                                <metadata>
+                                        <data key="__creationDateKey" value="Mon Sep 18 19:45:14 PDT 2006" />
+                                </metadata>
+                                <input id="FLIRT_1.Input" name="Input" description="Specifies the input volume file path." required="true" enabled="true" order="0" prefix="-in" prefixSpaced="true" prefixAllArgs="false">
+                                        <format type="File" cardinality="1">
+                                                <fileTypes>
+                                                        <filetype name="Nii Gz" extension="nii.gz" description="Compressed Nifti" />
+                                                        <filetype name="Analyze Image" extension="img" description="Analyze Image file">
+                                                                <need>hdr</need>
+                                                        </filetype>
+                                                        <filetype name="nifti" extension="nii" description="" />
+                                                </fileTypes>
+                                        </format>
+                                </input>
+                                <input id="FLIRT_1.Reference" name="Reference" description="Specifies the input reference image." required="true" enabled="true" order="1" prefix="-ref" prefixSpaced="true" prefixAllArgs="false">
+                                        <format type="File" cardinality="1">
+                                                <fileTypes>
+                                                        <filetype name="Nii Gz" extension="nii.gz" description="Compressed Nifti" />
+                                                        <filetype name="Analyze Image" extension="img" description="Analyze Image file">
+                                                                <need>hdr</need>
+                                                        </filetype>
+                                                        <filetype name="nifti" extension="nii" description="" />
+                                                </fileTypes>
+                                        </format>
+                                </input>
+                                <output id="FLIRT_1.Output" name="Output" description="Specifies the output volume file path." required="true" enabled="true" order="2" prefix="-out" prefixSpaced="true" prefixAllArgs="false">
+                                        <format type="File" cardinality="1">
+                                                <fileTypes>
+                                                        <filetype name="Nii Gz" extension="nii.gz" description="Compressed Nifti" />
+                                                </fileTypes>
+                                        </format>
+                                </output>
+                                <input id="FLIRT_1.InitialMatrixFile" name="Initial Matrix File" description="Specifies the Input 4x4 affine matrix - autodetects format ascii/medx.  Must specify &lt;matrix-filename&gt;." required="false" enabled="false" order="3" prefix="-init" prefixSpaced="true" prefixAllArgs="false">
+                                        <format type="File" cardinality="1">
+                                                <fileTypes>
+                                                        <filetype name="XFM file" extension="xfm" description="MNC transformation" />
+                                                        <filetype name="Matlab file" extension="mat" description="" />
+                                                </fileTypes>
+                                        </format>
+                                        <dependencies>
+                                                <dependent>Apply XFM</dependent>
+                                                <dependsOn>Apply XFM</dependsOn>
+                                        </dependencies>
+                                </input>
+                                <output id="FLIRT_1.OutputMatrixFile" name="Output Matrix File" description="Outputs the matrix in 4x4 ascii format.&#xA;Must specify &lt;matrix-filename&gt;." required="false" enabled="true" order="4" prefix="-omat" prefixSpaced="true" prefixAllArgs="false">
+                                        <format type="File" cardinality="1">
+                                                <fileTypes>
+                                                        <filetype name="XFM file" extension="xfm" description="MNC transformation" />
+                                                        <filetype name="Matlab file" extension="mat" description="" />
+                                                </fileTypes>
+                                        </format>
+                                </output>
+                                <input id="FLIRT_1.Datatype" name="Datatype" description="Forces the output to one of the following data types:  char, short, int, float, double." required="false" enabled="false" order="5" prefix="-datatype" prefixSpaced="true" prefixAllArgs="false">
+                                        <format type="Enumerated" cardinality="1">
+                                                <enumeration>char</enumeration>
+                                                <enumeration>short</enumeration>
+                                                <enumeration>int</enumeration>
+                                                <enumeration>float</enumeration>
+                                                <enumeration>double</enumeration>
+                                        </format>
+                                </input>
+                                <input id="FLIRT_1.Cost" name="Cost" description="Specifies the intensity based cost function.  &#xA;Options are: mutualinfo, corratio, normcorr, normmi, leastsq. &#xA;(Default is corratio)" required="false" enabled="true" order="7" prefix="-cost" prefixSpaced="true" prefixAllArgs="false">
+                                        <format type="Enumerated" cardinality="1">
+                                                <enumeration>mutualinfo</enumeration>
+                                                <enumeration>corratio</enumeration>
+                                                <enumeration>normcorr</enumeration>
+                                                <enumeration>normmi</enumeration>
+                                                <enumeration>leastsq</enumeration>
+                                        </format>
+                                        <values>
+                                                <value>normmi</value>
+                                        </values>
+                                </input>
+                                <input id="FLIRT_1.SearchCost" name="Search Cost" description="Specifies the type of search cost.  &#xA;Options are:  mutualinfo, corratio, normcorr, normmi, leastsq.&#xA;(Default is corratio)" required="false" enabled="false" order="6" prefix="-searchcost" prefixSpaced="true" prefixAllArgs="false">
+                                        <format type="Enumerated" cardinality="1">
+                                                <enumeration>mutualinfo</enumeration>
+                                                <enumeration>corratio</enumeration>
+                                                <enumeration>normcorr</enumeration>
+                                                <enumeration>normmi</enumeration>
+                                                <enumeration>leastsq</enumeration>
+                                        </format>
+                                </input>
+                                <input id="FLIRT_1.AngleRep" name="Angle Rep" description="Specifies the type of angle rep.&#xA;Options are: {quaternion,euler}   (default is euler)" required="false" enabled="false" order="8" prefix="-anglerep" prefixSpaced="true" prefixAllArgs="false">
+                                        <format type="Enumerated" cardinality="1">
+                                                <enumeration>quaternion</enumeration>
+                                                <enumeration>euler</enumeration>
+                                        </format>
+                                </input>
+                                <input id="FLIRT_1.Interpolation" name="Interpolation" description="Specifies the type of final interpolation.  &#xA;Options are: trilinear, nearestneighbour, sinc.  &#xA;(Default is trilinear)" required="false" enabled="false" order="9" prefix="-interp" prefixSpaced="true" prefixAllArgs="false">
+                                        <format type="Enumerated" cardinality="1">
+                                                <enumeration>trilinear</enumeration>
+                                                <enumeration>nearestneighbour</enumeration>
+                                                <enumeration>sinc</enumeration>
+                                        </format>
+                                </input>
+                                <input id="FLIRT_1.SincWidth" name="Sinc Width" description="Specifies the full sinc width in voxels.&#xA;(Default is 7)" required="false" enabled="false" order="10" prefix="-sincwidth" prefixSpaced="true" prefixAllArgs="false">
+                                        <format type="Number" cardinality="1" />
+                                </input>
+                                <input id="FLIRT_1.Bins" name="Bins" description="Specifies the number of histogram bins.  &#xA;(Default is 256)" required="false" enabled="false" order="12" prefix="-bins" prefixSpaced="true" prefixAllArgs="false">
+                                        <format type="Number" cardinality="1" />
+                                </input>
+                                <input id="FLIRT_1.TransformDegreesofFreedom" name="Transform Degrees of Freedom" description="Specifies the number of degrees of freedom.  &#xA;(Default is 12)&#xA;&#xA;Note: Choose from 6,7,9 or 12 Degrees of Freedom (DOF) for full 3D registrations. Also includes a 3DOF 2D-to-2D registration mode which is selected using the -2D option. Note that it does not perform any search in 2D mode, and cannot deal with 2D to 3D registrations. More flexible DOF options are provided by the specific schedule files provided in $FSLDIR/etc/flirtsch." required="false" enabled="false" order="13" prefix="-dof" prefixSpaced="true" prefixAllArgs="false">
+                                        <format type="Enumerated" cardinality="1">
+                                                <enumeration>6</enumeration>
+                                                <enumeration>7</enumeration>
+                                                <enumeration>9</enumeration>
+                                                <enumeration>12</enumeration>
+                                        </format>
+                                </input>
+                                <input id="FLIRT_1.NoSampling" name="No Sampling" description="Do not change input sampling." required="false" enabled="false" order="14" prefix="-noresample" prefixSpaced="true" prefixAllArgs="false">
+                                        <format type="String" cardinality="0" />
+                                </input>
+                                <input id="FLIRT_1.ForceScaling" name="Force Scaling" description="Forces rescaling even for low-res images." required="false" enabled="false" order="15" prefix="-forcescaling" prefixSpaced="true" prefixAllArgs="false">
+                                        <format type="String" cardinality="0" />
+                                </input>
+                                <input id="FLIRT_1.MinSampling" name="Min Sampling" description="Sets minimum voxel dimension for sampling (in mm)." required="false" enabled="false" order="16" prefix="-minsampling" prefixSpaced="true" prefixAllArgs="false">
+                                        <format type="Number" cardinality="1" />
+                                </input>
+                                <input id="FLIRT_1.ApplyXFM" name="Apply XFM" description="Applies transform (no optimization).&#xA;(Requires -init option)" required="false" enabled="false" order="17" prefix="-applyxfm" prefixSpaced="true" prefixAllArgs="false">
+                                        <format type="String" cardinality="0" />
+                                        <dependencies>
+                                                <dependent>Padding Size</dependent>
+                                                <dependent>Initial Matrix File</dependent>
+                                                <dependsOn>Initial Matrix File</dependsOn>
+                                        </dependencies>
+                                </input>
+                                <input id="FLIRT_1.ApplyXFMwithIsotropicResample" name="Apply XFM with Isotropic Resample" description="As applyxfm but forces isotropic resampling.  &#xA;Must specify &lt;scale&gt;." required="false" enabled="false" order="18" prefix="-applyisoxfm" prefixSpaced="true" prefixAllArgs="false">
+                                        <format type="Number" cardinality="1" />
+                                </input>
+                                <input id="FLIRT_1.PaddingSize" name="Padding Size" description="Interpolates outside image by size (in voxels).&#xA;(Requires -applyxfm option)" required="false" enabled="false" order="19" prefix="-paddingsize" prefixSpaced="true" prefixAllArgs="false">
+                                        <format type="Number" cardinality="1" />
+                                        <dependencies>
+                                                <dependsOn>Apply XFM</dependsOn>
+                                        </dependencies>
+                                </input>
+                                <input id="FLIRT_1.SearchX" name="Search X" description="Specifies &lt;min_angle&gt; &amp; &lt;max_angle&gt; for x-dimension  angular search range (in degrees). &#xA;(Default is -90 90)" required="false" enabled="true" order="20" prefix="-searchrx" prefixSpaced="true" prefixAllArgs="false">
+                                        <format type="Number" cardinality="2" />
+                                        <values>
+                                                <value>-180</value>
+                                                <value>180</value>
+                                        </values>
+                                </input>
+                                <input id="FLIRT_1.SearchY" name="Search Y" description="Specifies &lt;min_angle&gt; &amp; &lt;max_angle&gt; for y-dimension angular search range (in degrees). &#xA;(Default is -90 90)" required="false" enabled="true" order="21" prefix="-searchry" prefixSpaced="true" prefixAllArgs="false">
+                                        <format type="Number" cardinality="2" />
+                                        <values>
+                                                <value>-180</value>
+                                                <value>180</value>
+                                        </values>
+                                </input>
+                                <input id="FLIRT_1.SearchZ" name="Search Z" description="Specifies &lt;min_angle&gt; &amp; &lt;max_angle&gt; for z-dimension angular search range (in degrees). &#xA;(Default is -90 90)" required="false" enabled="true" order="22" prefix="-searchrz" prefixSpaced="true" prefixAllArgs="false">
+                                        <format type="Number" cardinality="2" />
+                                        <values>
+                                                <value>-180</value>
+                                                <value>180</value>
+                                        </values>
+                                </input>
+                                <input id="FLIRT_1.NoSearch" name="No Search" description="Sets all angular search ranges to 0 0.&#xA;(Sets 0 0 for -searchrx, -searchry and -searchrz)" required="false" enabled="false" order="23" prefix="-nosearch" prefixSpaced="true" prefixAllArgs="false">
+                                        <format type="String" cardinality="0" />
+                                </input>
+                                <input id="FLIRT_1.CoarseSearch" name="Coarse Search" description="Specifies angular search range by specifying &lt;delta_angle&gt; (in degrees).  &#xA;(Default is 60)" required="false" enabled="false" order="24" prefix="-coarsesearch" prefixSpaced="true" prefixAllArgs="false">
+                                        <format type="Number" cardinality="1" />
+                                </input>
+                                <input id="FLIRT_1.FineSearch" name="Fine Search" description="Specifies angular search range by specifying &lt;delta_angle&gt; (in degrees).&#xA;(Default is 18)" required="false" enabled="false" order="25" prefix="-finesearch " prefixSpaced="true" prefixAllArgs="false">
+                                        <format type="Number" cardinality="1" />
+                                </input>
+                                <input id="FLIRT_1.Schedule" name="Schedule" description="Schedule file specifies what transformations/DOF are allowed and how the optimisation is performed.&#xA;Must specify &lt;schedule-file&gt;. &#xA;(Replaces default schedule)&#xA;&#xA;Note: Several other schedule files could be used - including 3D translation only schedules, etc. These are all stored in ${FSLDIR}/etc/flirtsch." required="false" enabled="false" order="26" prefix="-schedule" prefixSpaced="true" prefixAllArgs="false">
+                                        <format type="File" cardinality="1">
+                                                <fileTypes>
+                                                        <filetype name="File" extension="" description="Any type of data file" />
+                                                </fileTypes>
+                                        </format>
+                                </input>
+                                <input id="FLIRT_1.ReferenceWeight" name="Reference Weight" description="Use weights for reference volume.  &#xA;Must specify input &lt;volume&gt; for weights." required="false" enabled="false" order="27" prefix="-refweight" prefixSpaced="true" prefixAllArgs="false">
+                                        <format type="File" cardinality="1">
+                                                <fileTypes>
+                                                        <filetype name="Nii Gz" extension="nii.gz" description="Compressed Nifti" />
+                                                        <filetype name="Analyze Image" extension="img" description="Analyze Image file">
+                                                                <need>hdr</need>
+                                                        </filetype>
+                                                </fileTypes>
+                                        </format>
+                                </input>
+                                <input id="FLIRT_1.InputWeight" name="Input Weight" description="Use weights for input volume.  &#xA;Must specify input &lt;volume&gt; for weights." required="false" enabled="false" order="28" prefix="-inweight" prefixSpaced="true" prefixAllArgs="false">
+                                        <format type="File" cardinality="1">
+                                                <fileTypes>
+                                                        <filetype name="Nii Gz" extension="nii.gz" description="Compressed Nifti" />
+                                                        <filetype name="Analyze Image" extension="img" description="Analyze Image file">
+                                                                <need>hdr</need>
+                                                        </filetype>
+                                                </fileTypes>
+                                        </format>
+                                </input>
+                                <input id="FLIRT_1.2D" name="2D" description="Use 2D rigid body mode.&#xA;(Ignores -dof option)" required="false" enabled="false" order="29" prefix="-2D" prefixSpaced="true" prefixAllArgs="false">
+                                        <format type="String" cardinality="0" />
+                                </input>
+                                <input id="FLIRT_1.Verbose" name="Verbose" description="Specifies level of verboseness.  &#xA;(0 is least and default)" required="false" enabled="false" order="30" prefix="-verbose" prefixSpaced="true" prefixAllArgs="false">
+                                        <format type="Number" cardinality="1" />
+                                </input>
+                                <input id="FLIRT_1.Pause" name="Pause" description="Enables pause at each stage of transformation." required="false" enabled="false" order="31" prefix="-i" prefixSpaced="true" prefixAllArgs="false">
+                                        <format type="String" cardinality="0" />
+                                </input>
+                                <input id="FLIRT_1.SincWindow" name="Sinc Window" description="Specifies the type of sinc window.  &#xA;Options are: rectangular, hanning, blackman." required="false" enabled="false" order="11" prefix="-sincwindow" prefixSpaced="true" prefixAllArgs="false">
+                                        <format type="Enumerated" cardinality="1">
+                                                <enumeration>rectangular</enumeration>
+                                                <enumeration>hanning</enumeration>
+                                                <enumeration>blackman</enumeration>
+                                        </format>
+                                </input>
+                                <input id="FLIRT_1.Version" name="Version" description="Prints the version information and exit" required="false" enabled="false" order="32" prefix="-version" prefixSpaced="true" prefixAllArgs="false">
+                                        <format type="String" cardinality="0" />
+                                </input>
+                                <input id="FLIRT_1.Help" name="Help" description="Prints help information and exit." required="false" enabled="false" order="33" prefix="-help" prefixSpaced="true" prefixAllArgs="false">
+                                        <format type="String" cardinality="0" />
+                                </input>
+                                <input id="FLIRT_1.Flow" name="Flow" required="false" enabled="true" order="34">
+                                        <format type="Flow Control" cardinality="1" />
+                                </input>
+                                <executableAuthors>
+                                        <author fullName="Steve Smith" email="steve@fmrib.ox.ac.uk" website="http://www.fmrib.ox.ac.uk/Members/steve " />
+                                        <author fullName="Mark Jenkinson" email="mark@fmrib.ox.ac.uk" website="http://users.fmrib.ox.ac.uk/~mark/ " />
+                                </executableAuthors>
+                                <license>http://www.fmrib.ox.ac.uk/fsl/fsl/licence.html
+
+LICENCE
+
+FMRIB Software Library, Release 4.1 (c) 2008, The University of Oxford
+(the "Software")
+
+The Software remains the property of the University of Oxford ("the
+University").
+
+The Software is distributed "AS IS" under this Licence solely for
+non-commercial use in the hope that it will be useful, but in order
+that the University as a charitable foundation protects its assets for
+the benefit of its educational and research purposes, the University
+makes clear that no condition is made or to be implied, nor is any
+warranty given or to be implied, as to the accuracy of the Software,
+or that it will be suitable for any particular purpose or for use
+under any specific conditions. Furthermore, the University disclaims
+all responsibility for the use which is made of the Software. It
+further disclaims any liability for the outcomes arising from using
+the Software.
+
+The Licensee agrees to indemnify the University and hold the
+University harmless from and against any and all claims, damages and
+liabilities asserted by third parties (including claims for
+negligence) which arise directly or indirectly from the use of the
+Software or the sale of any products based on the Software.
+
+No part of the Software may be reproduced, modified, transmitted or
+transferred in any form or by any means, electronic or mechanical,
+without the express permission of the University. The permission of
+the University is not required if the said reproduction, modification,
+transmission or transference is done without financial return, the
+conditions of this Licence are imposed upon the receiver of the
+product, and all original and amended source code is included in any
+transmitted product. You may be held legally responsible for any
+copyright infringement that is caused or encouraged by your failure to
+abide by these terms and conditions.
+
+You are not permitted under this Licence to use this Software
+commercially. Use for which any financial return is received shall be
+defined as commercial use, and includes (1) integration of all or part
+of the source code or the Software into a product for sale or license
+by or on behalf of Licensee to third parties or (2) use of the
+Software or any derivative of it for research with the final aim of
+developing software products for sale or license to a third party or
+(3) use of the Software or any derivative of it for research with the
+final aim of developing non-software products for sale or license to a
+third party, or (4) use of the Software to provide any service to an
+external organisation for which payment is received. If you are
+interested in using the Software commercially, please contact Isis
+Innovation Limited ("Isis"), the technology transfer company of the
+University, to negotiate a licence. Contact details are:
+innovation@isis.ox.ac.uk quoting reference BS/3497.</license>
+                        </module>
+                        <module id="FLIRT_2" name="FLIRT" package="FSL" version="4.1.4" description="FLIRT (FMRIB's Linear Image Registration Tool) is a fully automated robust and accurate tool for linear (affine) intra- and inter-modal brain image registration. " icon="1" posX="304" posY="390" sourceCode="" location="pipeline://localhost/flirt" executableVersion="4.1.4">
+                                <authors>
+                                        <author fullName="D. Cornelius Hojatkashani" email="cornelius.hojatkashani@loni.ucla.edu " website="http://loni.ucla.edu " />
+                                </authors>
+                                <citations>
+                                        <citation>S.M. Smith, M. Jenkinson, M.W. Woolrich, C.F. Beckmann, T.E.J. Behrens, H. Johansen-Berg, P.R. Bannister, M. De Luca, I. Drobnjak, D.E. Flitney, R. Niazy, J. Saunders, J. Vickers, Y. Zhang, N. De Stefano, J.M. Brady, and P.M. Matthews. Advances in functional and structural MR image analysis and implementation as FSL. NeuroImage, 23(S1):208-219, 2004
+
+PMID: 15501092</citation>
+                                </citations>
+                                <tag>FMRI</tag>
+                                <tag>registration</tag>
+                                <tag>linear</tag>
+                                <uri>http://www.fmrib.ox.ac.uk/fsl/flirt/index.html</uri>
+                                <metadata>
+                                        <data key="__creationDateKey" value="Mon Sep 18 19:45:14 PDT 2006" />
+                                </metadata>
+                                <input id="FLIRT_2.Input" name="Input" description="Specifies the input volume file path." required="true" enabled="true" order="0" prefix="-in" prefixSpaced="true" prefixAllArgs="false">
+                                        <format type="File" cardinality="1">
+                                                <fileTypes>
+                                                        <filetype name="Nii Gz" extension="nii.gz" description="Compressed Nifti" />
+                                                        <filetype name="Analyze Image" extension="img" description="Analyze Image file">
+                                                                <need>hdr</need>
+                                                        </filetype>
+                                                        <filetype name="nifti" extension="nii" description="" />
+                                                </fileTypes>
+                                        </format>
+                                </input>
+                                <input id="FLIRT_2.Reference" name="Reference" description="Specifies the input reference image." required="true" enabled="true" order="1" prefix="-ref" prefixSpaced="true" prefixAllArgs="false">
+                                        <format type="File" cardinality="1">
+                                                <fileTypes>
+                                                        <filetype name="Nii Gz" extension="nii.gz" description="Compressed Nifti" />
+                                                        <filetype name="Analyze Image" extension="img" description="Analyze Image file">
+                                                                <need>hdr</need>
+                                                        </filetype>
+                                                        <filetype name="nifti" extension="nii" description="" />
+                                                </fileTypes>
+                                        </format>
+                                </input>
+                                <output id="FLIRT_2.Output" name="Output" description="Specifies the output volume file path." required="true" enabled="true" order="2" prefix="-out" prefixSpaced="true" prefixAllArgs="false">
+                                        <format type="File" cardinality="1">
+                                                <fileTypes>
+                                                        <filetype name="Nii Gz" extension="nii.gz" description="Compressed Nifti" />
+                                                </fileTypes>
+                                        </format>
+                                </output>
+                                <input id="FLIRT_2.InitialMatrixFile" name="Initial Matrix File" description="Specifies the Input 4x4 affine matrix - autodetects format ascii/medx.  Must specify &lt;matrix-filename&gt;." required="false" enabled="false" order="3" prefix="-init" prefixSpaced="true" prefixAllArgs="false">
+                                        <format type="File" cardinality="1">
+                                                <fileTypes>
+                                                        <filetype name="XFM file" extension="xfm" description="MNC transformation" />
+                                                        <filetype name="Matlab file" extension="mat" description="" />
+                                                </fileTypes>
+                                        </format>
+                                        <dependencies>
+                                                <dependent>Apply XFM</dependent>
+                                                <dependsOn>Apply XFM</dependsOn>
+                                        </dependencies>
+                                </input>
+                                <output id="FLIRT_2.OutputMatrixFile" name="Output Matrix File" description="Outputs the matrix in 4x4 ascii format.&#xA;Must specify &lt;matrix-filename&gt;." required="false" enabled="true" order="4" prefix="-omat" prefixSpaced="true" prefixAllArgs="false">
+                                        <format type="File" cardinality="1">
+                                                <fileTypes>
+                                                        <filetype name="XFM file" extension="xfm" description="MNC transformation" />
+                                                        <filetype name="Matlab file" extension="mat" description="" />
+                                                </fileTypes>
+                                        </format>
+                                </output>
+                                <input id="FLIRT_2.Datatype" name="Datatype" description="Forces the output to one of the following data types:  char, short, int, float, double." required="false" enabled="false" order="5" prefix="-datatype" prefixSpaced="true" prefixAllArgs="false">
+                                        <format type="Enumerated" cardinality="1">
+                                                <enumeration>char</enumeration>
+                                                <enumeration>short</enumeration>
+                                                <enumeration>int</enumeration>
+                                                <enumeration>float</enumeration>
+                                                <enumeration>double</enumeration>
+                                        </format>
+                                </input>
+                                <input id="FLIRT_2.Cost" name="Cost" description="Specifies the intensity based cost function.  &#xA;Options are: mutualinfo, corratio, normcorr, normmi, leastsq. &#xA;(Default is corratio)" required="false" enabled="true" order="7" prefix="-cost" prefixSpaced="true" prefixAllArgs="false">
+                                        <format type="Enumerated" cardinality="1">
+                                                <enumeration>mutualinfo</enumeration>
+                                                <enumeration>corratio</enumeration>
+                                                <enumeration>normcorr</enumeration>
+                                                <enumeration>normmi</enumeration>
+                                                <enumeration>leastsq</enumeration>
+                                        </format>
+                                        <values>
+                                                <value>normmi</value>
+                                        </values>
+                                </input>
+                                <input id="FLIRT_2.SearchCost" name="Search Cost" description="Specifies the type of search cost.  &#xA;Options are:  mutualinfo, corratio, normcorr, normmi, leastsq.&#xA;(Default is corratio)" required="false" enabled="false" order="6" prefix="-searchcost" prefixSpaced="true" prefixAllArgs="false">
+                                        <format type="Enumerated" cardinality="1">
+                                                <enumeration>mutualinfo</enumeration>
+                                                <enumeration>corratio</enumeration>
+                                                <enumeration>normcorr</enumeration>
+                                                <enumeration>normmi</enumeration>
+                                                <enumeration>leastsq</enumeration>
+                                        </format>
+                                </input>
+                                <input id="FLIRT_2.AngleRep" name="Angle Rep" description="Specifies the type of angle rep.&#xA;Options are: {quaternion,euler}   (default is euler)" required="false" enabled="false" order="8" prefix="-anglerep" prefixSpaced="true" prefixAllArgs="false">
+                                        <format type="Enumerated" cardinality="1">
+                                                <enumeration>quaternion</enumeration>
+                                                <enumeration>euler</enumeration>
+                                        </format>
+                                </input>
+                                <input id="FLIRT_2.Interpolation" name="Interpolation" description="Specifies the type of final interpolation.  &#xA;Options are: trilinear, nearestneighbour, sinc.  &#xA;(Default is trilinear)" required="false" enabled="false" order="9" prefix="-interp" prefixSpaced="true" prefixAllArgs="false">
+                                        <format type="Enumerated" cardinality="1">
+                                                <enumeration>trilinear</enumeration>
+                                                <enumeration>nearestneighbour</enumeration>
+                                                <enumeration>sinc</enumeration>
+                                        </format>
+                                </input>
+                                <input id="FLIRT_2.SincWidth" name="Sinc Width" description="Specifies the full sinc width in voxels.&#xA;(Default is 7)" required="false" enabled="false" order="10" prefix="-sincwidth" prefixSpaced="true" prefixAllArgs="false">
+                                        <format type="Number" cardinality="1" />
+                                </input>
+                                <input id="FLIRT_2.Bins" name="Bins" description="Specifies the number of histogram bins.  &#xA;(Default is 256)" required="false" enabled="false" order="12" prefix="-bins" prefixSpaced="true" prefixAllArgs="false">
+                                        <format type="Number" cardinality="1" />
+                                </input>
+                                <input id="FLIRT_2.TransformDegreesofFreedom" name="Transform Degrees of Freedom" description="Specifies the number of degrees of freedom.  &#xA;(Default is 12)&#xA;&#xA;Note: Choose from 6,7,9 or 12 Degrees of Freedom (DOF) for full 3D registrations. Also includes a 3DOF 2D-to-2D registration mode which is selected using the -2D option. Note that it does not perform any search in 2D mode, and cannot deal with 2D to 3D registrations. More flexible DOF options are provided by the specific schedule files provided in $FSLDIR/etc/flirtsch." required="false" enabled="false" order="13" prefix="-dof" prefixSpaced="true" prefixAllArgs="false">
+                                        <format type="Enumerated" cardinality="1">
+                                                <enumeration>6</enumeration>
+                                                <enumeration>7</enumeration>
+                                                <enumeration>9</enumeration>
+                                                <enumeration>12</enumeration>
+                                        </format>
+                                </input>
+                                <input id="FLIRT_2.NoSampling" name="No Sampling" description="Do not change input sampling." required="false" enabled="false" order="14" prefix="-noresample" prefixSpaced="true" prefixAllArgs="false">
+                                        <format type="String" cardinality="0" />
+                                </input>
+                                <input id="FLIRT_2.ForceScaling" name="Force Scaling" description="Forces rescaling even for low-res images." required="false" enabled="false" order="15" prefix="-forcescaling" prefixSpaced="true" prefixAllArgs="false">
+                                        <format type="String" cardinality="0" />
+                                </input>
+                                <input id="FLIRT_2.MinSampling" name="Min Sampling" description="Sets minimum voxel dimension for sampling (in mm)." required="false" enabled="false" order="16" prefix="-minsampling" prefixSpaced="true" prefixAllArgs="false">
+                                        <format type="Number" cardinality="1" />
+                                </input>
+                                <input id="FLIRT_2.ApplyXFM" name="Apply XFM" description="Applies transform (no optimization).&#xA;(Requires -init option)" required="false" enabled="false" order="17" prefix="-applyxfm" prefixSpaced="true" prefixAllArgs="false">
+                                        <format type="String" cardinality="0" />
+                                        <dependencies>
+                                                <dependent>Padding Size</dependent>
+                                                <dependent>Initial Matrix File</dependent>
+                                                <dependsOn>Initial Matrix File</dependsOn>
+                                        </dependencies>
+                                </input>
+                                <input id="FLIRT_2.ApplyXFMwithIsotropicResample" name="Apply XFM with Isotropic Resample" description="As applyxfm but forces isotropic resampling.  &#xA;Must specify &lt;scale&gt;." required="false" enabled="false" order="18" prefix="-applyisoxfm" prefixSpaced="true" prefixAllArgs="false">
+                                        <format type="Number" cardinality="1" />
+                                </input>
+                                <input id="FLIRT_2.PaddingSize" name="Padding Size" description="Interpolates outside image by size (in voxels).&#xA;(Requires -applyxfm option)" required="false" enabled="false" order="19" prefix="-paddingsize" prefixSpaced="true" prefixAllArgs="false">
+                                        <format type="Number" cardinality="1" />
+                                        <dependencies>
+                                                <dependsOn>Apply XFM</dependsOn>
+                                        </dependencies>
+                                </input>
+                                <input id="FLIRT_2.SearchX" name="Search X" description="Specifies &lt;min_angle&gt; &amp; &lt;max_angle&gt; for x-dimension  angular search range (in degrees). &#xA;(Default is -90 90)" required="false" enabled="true" order="20" prefix="-searchrx" prefixSpaced="true" prefixAllArgs="false">
+                                        <format type="Number" cardinality="2" />
+                                        <values>
+                                                <value>-180</value>
+                                                <value>180</value>
+                                        </values>
+                                </input>
+                                <input id="FLIRT_2.SearchY" name="Search Y" description="Specifies &lt;min_angle&gt; &amp; &lt;max_angle&gt; for y-dimension angular search range (in degrees). &#xA;(Default is -90 90)" required="false" enabled="true" order="21" prefix="-searchry" prefixSpaced="true" prefixAllArgs="false">
+                                        <format type="Number" cardinality="2" />
+                                        <values>
+                                                <value>-180</value>
+                                                <value>180</value>
+                                        </values>
+                                </input>
+                                <input id="FLIRT_2.SearchZ" name="Search Z" description="Specifies &lt;min_angle&gt; &amp; &lt;max_angle&gt; for z-dimension angular search range (in degrees). &#xA;(Default is -90 90)" required="false" enabled="true" order="22" prefix="-searchrz" prefixSpaced="true" prefixAllArgs="false">
+                                        <format type="Number" cardinality="2" />
+                                        <values>
+                                                <value>-180</value>
+                                                <value>180</value>
+                                        </values>
+                                </input>
+                                <input id="FLIRT_2.NoSearch" name="No Search" description="Sets all angular search ranges to 0 0.&#xA;(Sets 0 0 for -searchrx, -searchry and -searchrz)" required="false" enabled="false" order="23" prefix="-nosearch" prefixSpaced="true" prefixAllArgs="false">
+                                        <format type="String" cardinality="0" />
+                                </input>
+                                <input id="FLIRT_2.CoarseSearch" name="Coarse Search" description="Specifies angular search range by specifying &lt;delta_angle&gt; (in degrees).  &#xA;(Default is 60)" required="false" enabled="false" order="24" prefix="-coarsesearch" prefixSpaced="true" prefixAllArgs="false">
+                                        <format type="Number" cardinality="1" />
+                                </input>
+                                <input id="FLIRT_2.FineSearch" name="Fine Search" description="Specifies angular search range by specifying &lt;delta_angle&gt; (in degrees).&#xA;(Default is 18)" required="false" enabled="false" order="25" prefix="-finesearch " prefixSpaced="true" prefixAllArgs="false">
+                                        <format type="Number" cardinality="1" />
+                                </input>
+                                <input id="FLIRT_2.Schedule" name="Schedule" description="Schedule file specifies what transformations/DOF are allowed and how the optimisation is performed.&#xA;Must specify &lt;schedule-file&gt;. &#xA;(Replaces default schedule)&#xA;&#xA;Note: Several other schedule files could be used - including 3D translation only schedules, etc. These are all stored in ${FSLDIR}/etc/flirtsch." required="false" enabled="false" order="26" prefix="-schedule" prefixSpaced="true" prefixAllArgs="false">
+                                        <format type="File" cardinality="1">
+                                                <fileTypes>
+                                                        <filetype name="File" extension="" description="Any type of data file" />
+                                                </fileTypes>
+                                        </format>
+                                </input>
+                                <input id="FLIRT_2.ReferenceWeight" name="Reference Weight" description="Use weights for reference volume.  &#xA;Must specify input &lt;volume&gt; for weights." required="false" enabled="false" order="27" prefix="-refweight" prefixSpaced="true" prefixAllArgs="false">
+                                        <format type="File" cardinality="1">
+                                                <fileTypes>
+                                                        <filetype name="Nii Gz" extension="nii.gz" description="Compressed Nifti" />
+                                                        <filetype name="Analyze Image" extension="img" description="Analyze Image file">
+                                                                <need>hdr</need>
+                                                        </filetype>
+                                                </fileTypes>
+                                        </format>
+                                </input>
+                                <input id="FLIRT_2.InputWeight" name="Input Weight" description="Use weights for input volume.  &#xA;Must specify input &lt;volume&gt; for weights." required="false" enabled="false" order="28" prefix="-inweight" prefixSpaced="true" prefixAllArgs="false">
+                                        <format type="File" cardinality="1">
+                                                <fileTypes>
+                                                        <filetype name="Nii Gz" extension="nii.gz" description="Compressed Nifti" />
+                                                        <filetype name="Analyze Image" extension="img" description="Analyze Image file">
+                                                                <need>hdr</need>
+                                                        </filetype>
+                                                </fileTypes>
+                                        </format>
+                                </input>
+                                <input id="FLIRT_2.2D" name="2D" description="Use 2D rigid body mode.&#xA;(Ignores -dof option)" required="false" enabled="false" order="29" prefix="-2D" prefixSpaced="true" prefixAllArgs="false">
+                                        <format type="String" cardinality="0" />
+                                </input>
+                                <input id="FLIRT_2.Verbose" name="Verbose" description="Specifies level of verboseness.  &#xA;(0 is least and default)" required="false" enabled="false" order="30" prefix="-verbose" prefixSpaced="true" prefixAllArgs="false">
+                                        <format type="Number" cardinality="1" />
+                                </input>
+                                <input id="FLIRT_2.Pause" name="Pause" description="Enables pause at each stage of transformation." required="false" enabled="false" order="31" prefix="-i" prefixSpaced="true" prefixAllArgs="false">
+                                        <format type="String" cardinality="0" />
+                                </input>
+                                <input id="FLIRT_2.SincWindow" name="Sinc Window" description="Specifies the type of sinc window.  &#xA;Options are: rectangular, hanning, blackman." required="false" enabled="false" order="11" prefix="-sincwindow" prefixSpaced="true" prefixAllArgs="false">
+                                        <format type="Enumerated" cardinality="1">
+                                                <enumeration>rectangular</enumeration>
+                                                <enumeration>hanning</enumeration>
+                                                <enumeration>blackman</enumeration>
+                                        </format>
+                                </input>
+                                <input id="FLIRT_2.Version" name="Version" description="Prints the version information and exit" required="false" enabled="false" order="32" prefix="-version" prefixSpaced="true" prefixAllArgs="false">
+                                        <format type="String" cardinality="0" />
+                                </input>
+                                <input id="FLIRT_2.Help" name="Help" description="Prints help information and exit." required="false" enabled="false" order="33" prefix="-help" prefixSpaced="true" prefixAllArgs="false">
+                                        <format type="String" cardinality="0" />
+                                </input>
+                                <input id="FLIRT_2.Flow" name="Flow" required="false" enabled="true" order="34">
+                                        <format type="Flow Control" cardinality="1" />
+                                </input>
+                                <executableAuthors>
+                                        <author fullName="Steve Smith" email="steve@fmrib.ox.ac.uk" website="http://www.fmrib.ox.ac.uk/Members/steve " />
+                                        <author fullName="Mark Jenkinson" email="mark@fmrib.ox.ac.uk" website="http://users.fmrib.ox.ac.uk/~mark/ " />
+                                </executableAuthors>
+                                <license>http://www.fmrib.ox.ac.uk/fsl/fsl/licence.html
+
+LICENCE
+
+FMRIB Software Library, Release 4.1 (c) 2008, The University of Oxford
+(the "Software")
+
+The Software remains the property of the University of Oxford ("the
+University").
+
+The Software is distributed "AS IS" under this Licence solely for
+non-commercial use in the hope that it will be useful, but in order
+that the University as a charitable foundation protects its assets for
+the benefit of its educational and research purposes, the University
+makes clear that no condition is made or to be implied, nor is any
+warranty given or to be implied, as to the accuracy of the Software,
+or that it will be suitable for any particular purpose or for use
+under any specific conditions. Furthermore, the University disclaims
+all responsibility for the use which is made of the Software. It
+further disclaims any liability for the outcomes arising from using
+the Software.
+
+The Licensee agrees to indemnify the University and hold the
+University harmless from and against any and all claims, damages and
+liabilities asserted by third parties (including claims for
+negligence) which arise directly or indirectly from the use of the
+Software or the sale of any products based on the Software.
+
+No part of the Software may be reproduced, modified, transmitted or
+transferred in any form or by any means, electronic or mechanical,
+without the express permission of the University. The permission of
+the University is not required if the said reproduction, modification,
+transmission or transference is done without financial return, the
+conditions of this Licence are imposed upon the receiver of the
+product, and all original and amended source code is included in any
+transmitted product. You may be held legally responsible for any
+copyright infringement that is caused or encouraged by your failure to
+abide by these terms and conditions.
+
+You are not permitted under this Licence to use this Software
+commercially. Use for which any financial return is received shall be
+defined as commercial use, and includes (1) integration of all or part
+of the source code or the Software into a product for sale or license
+by or on behalf of Licensee to third parties or (2) use of the
+Software or any derivative of it for research with the final aim of
+developing software products for sale or license to a third party or
+(3) use of the Software or any derivative of it for research with the
+final aim of developing non-software products for sale or license to a
+third party, or (4) use of the Software to provide any service to an
+external organisation for which payment is received. If you are
+interested in using the Software commercially, please contact Isis
+Innovation Limited ("Isis"), the technology transfer company of the
+University, to negotiate a licence. Contact details are:
+innovation@isis.ox.ac.uk quoting reference BS/3497.</license>
+                        </module>
+                        <module id="FLIRTApplyxfm_1" name="FLIRT Applyxfm" package="FSL" version="4.1.4" description="FLIRT (FMRIB's Linear Image Registration Tool) is a fully automated robust and accurate tool for linear (affine) intra- and inter-modal brain image registration. " icon="1" posX="800" posY="560" rotation="1" sourceCode="" location="pipeline://localhost/flirt" executableVersion="4.1.4">
+                                <authors>
+                                        <author fullName="D. Cornelius Hojatkashani" email="cornelius.hojatkashani@loni.ucla.edu " website="http://loni.ucla.edu " />
+                                </authors>
+                                <citations>
+                                        <citation>S.M. Smith, M. Jenkinson, M.W. Woolrich, C.F. Beckmann, T.E.J. Behrens, H. Johansen-Berg, P.R. Bannister, M. De Luca, I. Drobnjak, D.E. Flitney, R. Niazy, J. Saunders, J. Vickers, Y. Zhang, N. De Stefano, J.M. Brady, and P.M. Matthews. Advances in functional and structural MR image analysis and implementation as FSL. NeuroImage, 23(S1):208-219, 2004
+
+PMID: 15501092</citation>
+                                </citations>
+                                <tag>FMRI</tag>
+                                <tag>registration</tag>
+                                <tag>linear</tag>
+                                <uri>http://www.fmrib.ox.ac.uk/fsl/flirt/index.html</uri>
+                                <metadata>
+                                        <data key="__creationDateKey" value="Mon Sep 18 19:45:14 PDT 2006" />
+                                </metadata>
+                                <input id="FLIRTApplyxfm_1.Input" name="Input" description="Specifies the input volume file path." required="true" enabled="true" order="0" prefix="-in" prefixSpaced="true" prefixAllArgs="false">
+                                        <format type="File" cardinality="1">
+                                                <fileTypes>
+                                                        <filetype name="Nii Gz" extension="nii.gz" description="Compressed Nifti" />
+                                                        <filetype name="Analyze Image" extension="img" description="Analyze Image file">
+                                                                <need>hdr</need>
+                                                        </filetype>
+                                                </fileTypes>
+                                        </format>
+                                </input>
+                                <input id="FLIRTApplyxfm_1.Reference" name="Reference" description="Specifies the input reference image." required="true" enabled="true" order="1" prefix="-ref" prefixSpaced="true" prefixAllArgs="false">
+                                        <format type="File" cardinality="1">
+                                                <fileTypes>
+                                                        <filetype name="Nii Gz" extension="nii.gz" description="Compressed Nifti" />
+                                                        <filetype name="Analyze Image" extension="img" description="Analyze Image file">
+                                                                <need>hdr</need>
+                                                        </filetype>
+                                                </fileTypes>
+                                        </format>
+                                </input>
+                                <output id="FLIRTApplyxfm_1.Output" name="Output" description="Specifies the output volume file path." required="true" enabled="true" order="2" prefix="-out" prefixSpaced="true" prefixAllArgs="false">
+                                        <format type="File" cardinality="1">
+                                                <fileTypes>
+                                                        <filetype name="Nii Gz" extension="nii.gz" description="Compressed Nifti" />
+                                                </fileTypes>
+                                        </format>
+                                </output>
+                                <input id="FLIRTApplyxfm_1.InitialMatrixFile" name="Initial Matrix File" description="Specifies the Input 4x4 affine matrix - autodetects format ascii/medx.  Must specify &lt;matrix-filename&gt;." required="false" enabled="true" order="3" prefix="-init" prefixSpaced="true" prefixAllArgs="false">
+                                        <format type="File" cardinality="1">
+                                                <fileTypes>
+                                                        <filetype name="XFM file" extension="xfm" description="MNC transformation" />
+                                                        <filetype name="Matlab file" extension="mat" description="" />
+                                                </fileTypes>
+                                        </format>
+                                        <dependencies>
+                                                <dependent>Apply XFM</dependent>
+                                                <dependsOn>Apply XFM</dependsOn>
+                                        </dependencies>
+                                </input>
+                                <output id="FLIRTApplyxfm_1.OutputMatrixFile" name="Output Matrix File" description="Outputs the matrix in 4x4 ascii format.&#xA;Must specify &lt;matrix-filename&gt;." required="false" enabled="false" order="4" prefix="-omat" prefixSpaced="true" prefixAllArgs="false">
+                                        <format type="File" cardinality="1">
+                                                <fileTypes>
+                                                        <filetype name="XFM file" extension="xfm" description="MNC transformation" />
+                                                        <filetype name="Matlab file" extension="mat" description="" />
+                                                </fileTypes>
+                                        </format>
+                                </output>
+                                <input id="FLIRTApplyxfm_1.Datatype" name="Datatype" description="Forces the output to one of the following data types:  char, short, int, float, double." required="false" enabled="false" order="5" prefix="-datatype" prefixSpaced="true" prefixAllArgs="false">
+                                        <format type="Enumerated" cardinality="1">
+                                                <enumeration>char</enumeration>
+                                                <enumeration>short</enumeration>
+                                                <enumeration>int</enumeration>
+                                                <enumeration>float</enumeration>
+                                                <enumeration>double</enumeration>
+                                        </format>
+                                </input>
+                                <input id="FLIRTApplyxfm_1.Cost" name="Cost" description="Specifies the intensity based cost function.  &#xA;Options are: mutualinfo, corratio, normcorr, normmi, leastsq. &#xA;(Default is corratio)" required="false" enabled="false" order="7" prefix="-cost" prefixSpaced="true" prefixAllArgs="false">
+                                        <format type="Enumerated" cardinality="1">
+                                                <enumeration>mutualinfo</enumeration>
+                                                <enumeration>corratio</enumeration>
+                                                <enumeration>normcorr</enumeration>
+                                                <enumeration>normmi</enumeration>
+                                                <enumeration>leastsq</enumeration>
+                                        </format>
+                                        <values>
+                                                <value>normmi</value>
+                                        </values>
+                                </input>
+                                <input id="FLIRTApplyxfm_1.SearchCost" name="Search Cost" description="Specifies the type of search cost.  &#xA;Options are:  mutualinfo, corratio, normcorr, normmi, leastsq.&#xA;(Default is corratio)" required="false" enabled="false" order="6" prefix="-searchcost" prefixSpaced="true" prefixAllArgs="false">
+                                        <format type="Enumerated" cardinality="1">
+                                                <enumeration>mutualinfo</enumeration>
+                                                <enumeration>corratio</enumeration>
+                                                <enumeration>normcorr</enumeration>
+                                                <enumeration>normmi</enumeration>
+                                                <enumeration>leastsq</enumeration>
+                                        </format>
+                                </input>
+                                <input id="FLIRTApplyxfm_1.AngleRep" name="Angle Rep" description="Specifies the type of angle rep.&#xA;Options are: {quaternion,euler}   (default is euler)" required="false" enabled="false" order="8" prefix="-anglerep" prefixSpaced="true" prefixAllArgs="false">
+                                        <format type="Enumerated" cardinality="1">
+                                                <enumeration>quaternion</enumeration>
+                                                <enumeration>euler</enumeration>
+                                        </format>
+                                </input>
+                                <input id="FLIRTApplyxfm_1.Interpolation" name="Interpolation" description="Specifies the type of final interpolation.  &#xA;Options are: trilinear, nearestneighbour, sinc.  &#xA;(Default is trilinear)" required="false" enabled="false" order="9" prefix="-interp" prefixSpaced="true" prefixAllArgs="false">
+                                        <format type="Enumerated" cardinality="1">
+                                                <enumeration>trilinear</enumeration>
+                                                <enumeration>nearestneighbour</enumeration>
+                                                <enumeration>sinc</enumeration>
+                                        </format>
+                                </input>
+                                <input id="FLIRTApplyxfm_1.SincWidth" name="Sinc Width" description="Specifies the full sinc width in voxels.&#xA;(Default is 7)" required="false" enabled="false" order="10" prefix="-sincwidth" prefixSpaced="true" prefixAllArgs="false">
+                                        <format type="Number" cardinality="1" />
+                                </input>
+                                <input id="FLIRTApplyxfm_1.Bins" name="Bins" description="Specifies the number of histogram bins.  &#xA;(Default is 256)" required="false" enabled="false" order="12" prefix="-bins" prefixSpaced="true" prefixAllArgs="false">
+                                        <format type="Number" cardinality="1" />
+                                </input>
+                                <input id="FLIRTApplyxfm_1.TransformDegreesofFreedom" name="Transform Degrees of Freedom" description="Specifies the number of degrees of freedom.  &#xA;(Default is 12)&#xA;&#xA;Note: Choose from 6,7,9 or 12 Degrees of Freedom (DOF) for full 3D registrations. Also includes a 3DOF 2D-to-2D registration mode which is selected using the -2D option. Note that it does not perform any search in 2D mode, and cannot deal with 2D to 3D registrations. More flexible DOF options are provided by the specific schedule files provided in $FSLDIR/etc/flirtsch." required="false" enabled="false" order="13" prefix="-dof" prefixSpaced="true" prefixAllArgs="false">
+                                        <format type="Enumerated" cardinality="1">
+                                                <enumeration>6</enumeration>
+                                                <enumeration>7</enumeration>
+                                                <enumeration>9</enumeration>
+                                                <enumeration>12</enumeration>
+                                        </format>
+                                </input>
+                                <input id="FLIRTApplyxfm_1.NoSampling" name="No Sampling" description="Do not change input sampling." required="false" enabled="false" order="14" prefix="-noresample" prefixSpaced="true" prefixAllArgs="false">
+                                        <format type="String" cardinality="0" />
+                                </input>
+                                <input id="FLIRTApplyxfm_1.ForceScaling" name="Force Scaling" description="Forces rescaling even for low-res images." required="false" enabled="false" order="15" prefix="-forcescaling" prefixSpaced="true" prefixAllArgs="false">
+                                        <format type="String" cardinality="0" />
+                                </input>
+                                <input id="FLIRTApplyxfm_1.MinSampling" name="Min Sampling" description="Sets minimum voxel dimension for sampling (in mm)." required="false" enabled="false" order="16" prefix="-minsampling" prefixSpaced="true" prefixAllArgs="false">
+                                        <format type="Number" cardinality="1" />
+                                </input>
+                                <input id="FLIRTApplyxfm_1.ApplyXFM" name="Apply XFM" description="Applies transform (no optimization).&#xA;(Requires -init option)" required="false" enabled="true" order="17" prefix="-applyxfm" prefixSpaced="true" prefixAllArgs="false">
+                                        <format type="String" cardinality="0" />
+                                        <dependencies>
+                                                <dependent>Padding Size</dependent>
+                                                <dependent>Initial Matrix File</dependent>
+                                                <dependsOn>Initial Matrix File</dependsOn>
+                                        </dependencies>
+                                </input>
+                                <input id="FLIRTApplyxfm_1.ApplyXFMwithIsotropicResample" name="Apply XFM with Isotropic Resample" description="As applyxfm but forces isotropic resampling.  &#xA;Must specify &lt;scale&gt;." required="false" enabled="false" order="18" prefix="-applyisoxfm" prefixSpaced="true" prefixAllArgs="false">
+                                        <format type="Number" cardinality="1" />
+                                </input>
+                                <input id="FLIRTApplyxfm_1.PaddingSize" name="Padding Size" description="Interpolates outside image by size (in voxels).&#xA;(Requires -applyxfm option)" required="false" enabled="true" order="19" prefix="-paddingsize" prefixSpaced="true" prefixAllArgs="false">
+                                        <format type="Number" cardinality="1" />
+                                        <dependencies>
+                                                <dependsOn>Apply XFM</dependsOn>
+                                        </dependencies>
+                                        <values>
+                                                <value>0.0</value>
+                                        </values>
+                                </input>
+                                <input id="FLIRTApplyxfm_1.SearchX" name="Search X" description="Specifies &lt;min_angle&gt; &amp; &lt;max_angle&gt; for x-dimension  angular search range (in degrees). &#xA;(Default is -90 90)" required="false" enabled="false" order="20" prefix="-searchrx" prefixSpaced="true" prefixAllArgs="false">
+                                        <format type="Number" cardinality="2" />
+                                        <values>
+                                                <value>-180</value>
+                                                <value>180</value>
+                                        </values>
+                                </input>
+                                <input id="FLIRTApplyxfm_1.SearchY" name="Search Y" description="Specifies &lt;min_angle&gt; &amp; &lt;max_angle&gt; for y-dimension angular search range (in degrees). &#xA;(Default is -90 90)" required="false" enabled="false" order="21" prefix="-searchry" prefixSpaced="true" prefixAllArgs="false">
+                                        <format type="Number" cardinality="2" />
+                                        <values>
+                                                <value>-180</value>
+                                                <value>180</value>
+                                        </values>
+                                </input>
+                                <input id="FLIRTApplyxfm_1.SearchZ" name="Search Z" description="Specifies &lt;min_angle&gt; &amp; &lt;max_angle&gt; for z-dimension angular search range (in degrees). &#xA;(Default is -90 90)" required="false" enabled="false" order="22" prefix="-searchrz" prefixSpaced="true" prefixAllArgs="false">
+                                        <format type="Number" cardinality="2" />
+                                        <values>
+                                                <value>-180</value>
+                                                <value>180</value>
+                                        </values>
+                                </input>
+                                <input id="FLIRTApplyxfm_1.NoSearch" name="No Search" description="Sets all angular search ranges to 0 0.&#xA;(Sets 0 0 for -searchrx, -searchry and -searchrz)" required="false" enabled="false" order="23" prefix="-nosearch" prefixSpaced="true" prefixAllArgs="false">
+                                        <format type="String" cardinality="0" />
+                                </input>
+                                <input id="FLIRTApplyxfm_1.CoarseSearch" name="Coarse Search" description="Specifies angular search range by specifying &lt;delta_angle&gt; (in degrees).  &#xA;(Default is 60)" required="false" enabled="false" order="24" prefix="-coarsesearch" prefixSpaced="true" prefixAllArgs="false">
+                                        <format type="Number" cardinality="1" />
+                                </input>
+                                <input id="FLIRTApplyxfm_1.FineSearch" name="Fine Search" description="Specifies angular search range by specifying &lt;delta_angle&gt; (in degrees).&#xA;(Default is 18)" required="false" enabled="false" order="25" prefix="-finesearch " prefixSpaced="true" prefixAllArgs="false">
+                                        <format type="Number" cardinality="1" />
+                                </input>
+                                <input id="FLIRTApplyxfm_1.Schedule" name="Schedule" description="Schedule file specifies what transformations/DOF are allowed and how the optimisation is performed.&#xA;Must specify &lt;schedule-file&gt;. &#xA;(Replaces default schedule)&#xA;&#xA;Note: Several other schedule files could be used - including 3D translation only schedules, etc. These are all stored in ${FSLDIR}/etc/flirtsch." required="false" enabled="false" order="26" prefix="-schedule" prefixSpaced="true" prefixAllArgs="false">
+                                        <format type="File" cardinality="1">
+                                                <fileTypes>
+                                                        <filetype name="File" extension="" description="Any type of data file" />
+                                                </fileTypes>
+                                        </format>
+                                </input>
+                                <input id="FLIRTApplyxfm_1.ReferenceWeight" name="Reference Weight" description="Use weights for reference volume.  &#xA;Must specify input &lt;volume&gt; for weights." required="false" enabled="false" order="27" prefix="-refweight" prefixSpaced="true" prefixAllArgs="false">
+                                        <format type="File" cardinality="1">
+                                                <fileTypes>
+                                                        <filetype name="Nii Gz" extension="nii.gz" description="Compressed Nifti" />
+                                                        <filetype name="Analyze Image" extension="img" description="Analyze Image file">
+                                                                <need>hdr</need>
+                                                        </filetype>
+                                                </fileTypes>
+                                        </format>
+                                </input>
+                                <input id="FLIRTApplyxfm_1.InputWeight" name="Input Weight" description="Use weights for input volume.  &#xA;Must specify input &lt;volume&gt; for weights." required="false" enabled="false" order="28" prefix="-inweight" prefixSpaced="true" prefixAllArgs="false">
+                                        <format type="File" cardinality="1">
+                                                <fileTypes>
+                                                        <filetype name="Nii Gz" extension="nii.gz" description="Compressed Nifti" />
+                                                        <filetype name="Analyze Image" extension="img" description="Analyze Image file">
+                                                                <need>hdr</need>
+                                                        </filetype>
+                                                </fileTypes>
+                                        </format>
+                                </input>
+                                <input id="FLIRTApplyxfm_1.2D" name="2D" description="Use 2D rigid body mode.&#xA;(Ignores -dof option)" required="false" enabled="false" order="29" prefix="-2D" prefixSpaced="true" prefixAllArgs="false">
+                                        <format type="String" cardinality="0" />
+                                </input>
+                                <input id="FLIRTApplyxfm_1.Verbose" name="Verbose" description="Specifies level of verboseness.  &#xA;(0 is least and default)" required="false" enabled="false" order="30" prefix="-verbose" prefixSpaced="true" prefixAllArgs="false">
+                                        <format type="Number" cardinality="1" />
+                                </input>
+                                <input id="FLIRTApplyxfm_1.Pause" name="Pause" description="Enables pause at each stage of transformation." required="false" enabled="false" order="31" prefix="-i" prefixSpaced="true" prefixAllArgs="false">
+                                        <format type="String" cardinality="0" />
+                                </input>
+                                <input id="FLIRTApplyxfm_1.SincWindow" name="Sinc Window" description="Specifies the type of sinc window.  &#xA;Options are: rectangular, hanning, blackman." required="false" enabled="false" order="11" prefix="-sincwindow" prefixSpaced="true" prefixAllArgs="false">
+                                        <format type="Enumerated" cardinality="1">
+                                                <enumeration>rectangular</enumeration>
+                                                <enumeration>hanning</enumeration>
+                                                <enumeration>blackman</enumeration>
+                                        </format>
+                                </input>
+                                <input id="FLIRTApplyxfm_1.Version" name="Version" description="Prints the version information and exit" required="false" enabled="false" order="32" prefix="-version" prefixSpaced="true" prefixAllArgs="false">
+                                        <format type="String" cardinality="0" />
+                                </input>
+                                <input id="FLIRTApplyxfm_1.Help" name="Help" description="Prints help information and exit." required="false" enabled="false" order="33" prefix="-help" prefixSpaced="true" prefixAllArgs="false">
+                                        <format type="String" cardinality="0" />
+                                </input>
+                                <executableAuthors>
+                                        <author fullName="Steve Smith" email="steve@fmrib.ox.ac.uk" website="http://www.fmrib.ox.ac.uk/Members/steve " />
+                                        <author fullName="Mark Jenkinson" email="mark@fmrib.ox.ac.uk" website="http://users.fmrib.ox.ac.uk/~mark/ " />
+                                </executableAuthors>
+                                <license>http://www.fmrib.ox.ac.uk/fsl/fsl/licence.html
+
+LICENCE
+
+FMRIB Software Library, Release 4.1 (c) 2008, The University of Oxford
+(the "Software")
+
+The Software remains the property of the University of Oxford ("the
+University").
+
+The Software is distributed "AS IS" under this Licence solely for
+non-commercial use in the hope that it will be useful, but in order
+that the University as a charitable foundation protects its assets for
+the benefit of its educational and research purposes, the University
+makes clear that no condition is made or to be implied, nor is any
+warranty given or to be implied, as to the accuracy of the Software,
+or that it will be suitable for any particular purpose or for use
+under any specific conditions. Furthermore, the University disclaims
+all responsibility for the use which is made of the Software. It
+further disclaims any liability for the outcomes arising from using
+the Software.
+
+The Licensee agrees to indemnify the University and hold the
+University harmless from and against any and all claims, damages and
+liabilities asserted by third parties (including claims for
+negligence) which arise directly or indirectly from the use of the
+Software or the sale of any products based on the Software.
+
+No part of the Software may be reproduced, modified, transmitted or
+transferred in any form or by any means, electronic or mechanical,
+without the express permission of the University. The permission of
+the University is not required if the said reproduction, modification,
+transmission or transference is done without financial return, the
+conditions of this Licence are imposed upon the receiver of the
+product, and all original and amended source code is included in any
+transmitted product. You may be held legally responsible for any
+copyright infringement that is caused or encouraged by your failure to
+abide by these terms and conditions.
+
+You are not permitted under this Licence to use this Software
+commercially. Use for which any financial return is received shall be
+defined as commercial use, and includes (1) integration of all or part
+of the source code or the Software into a product for sale or license
+by or on behalf of Licensee to third parties or (2) use of the
+Software or any derivative of it for research with the final aim of
+developing software products for sale or license to a third party or
+(3) use of the Software or any derivative of it for research with the
+final aim of developing non-software products for sale or license to a
+third party, or (4) use of the Software to provide any service to an
+external organisation for which payment is received. If you are
+interested in using the Software commercially, please contact Isis
+Innovation Limited ("Isis"), the technology transfer company of the
+University, to negotiate a licence. Contact details are:
+innovation@isis.ox.ac.uk quoting reference BS/3497.</license>
+                        </module>
+                        <module id="EddyCorrect_1" name="Eddy Correct" package="FSL" version="4.1.4" icon="1" posX="3" posY="314" sourceCode="" location="pipeline://localhost/eddy_correct" executableVersion="4.1.4">
+                                <authors>
+                                        <author fullName="D. Cornelius Hojatkashani" email="cornelius.hojatkashani@loni.ucla.edu " website="http://loni.ucla.edu " />
+                                </authors>
+                                <citations>
+                                        <citation>S.M. Smith, M. Jenkinson, M.W. Woolrich, C.F. Beckmann, T.E.J. Behrens, H. Johansen-Berg, P.R. Bannister, M. De Luca, I. Drobnjak, D.E. Flitney, R. Niazy, J. Saunders, J. Vickers, Y. Zhang, N. De Stefano, J.M. Brady, and P.M. Matthews. Advances in functional and structural MR image analysis and implementation as FSL. NeuroImage, 23(S1):208-219, 2004
+
+PMID: 15501092</citation>
+                                </citations>
+                                <tag>FMRI</tag>
+                                <tag>registration</tag>
+                                <tag>linear</tag>
+                                <uri>http://www.fmrib.ox.ac.uk/fsl/flirt/index.html</uri>
+                                <metadata>
+                                        <data key="__creationDateKey" value="Mon Sep 18 19:45:14 PDT 2006" />
+                                </metadata>
+                                <input id="EddyCorrect_1.Input" name="Input" description="Specifies the input volume file path." required="true" enabled="true" order="0">
+                                        <format type="File" cardinality="1">
+                                                <fileTypes>
+                                                        <filetype name="Nii Gz" extension="nii.gz" description="Compressed Nifti" />
+                                                        <filetype name="Analyze Image" extension="img" description="Analyze Image file">
+                                                                <need>hdr</need>
+                                                        </filetype>
+                                                        <filetype name="nifti" extension="nii" description="" />
+                                                </fileTypes>
+                                        </format>
+                                </input>
+                                <output id="EddyCorrect_1.Output" name="Output" description="Specifies the output volume file path." required="true" enabled="true" order="1">
+                                        <format type="File" cardinality="1">
+                                                <fileTypes>
+                                                        <filetype name="Nii Gz" extension="nii.gz" description="Compressed Nifti" />
+                                                </fileTypes>
+                                        </format>
+                                </output>
+                                <input id="EddyCorrect_1.Referencevolume" name="Reference volume" description="Specifies the Input 4x4 affine matrix - autodetects format ascii/medx.  Must specify &lt;matrix-filename&gt;." required="false" enabled="true" order="2">
+                                        <format type="Number" cardinality="1" />
+                                </input>
+                                <input id="EddyCorrect_1.Interpolation" name="Interpolation" required="false" enabled="false" order="3">
+                                        <format type="Enumerated" cardinality="1">
+                                                <enumeration>trilinear</enumeration>
+                                                <enumeration>spline</enumeration>
+                                        </format>
+                                </input>
+                                <executableAuthors>
+                                        <author fullName="Steve Smith" email="steve@fmrib.ox.ac.uk" website="http://www.fmrib.ox.ac.uk/Members/steve " />
+                                        <author fullName="Mark Jenkinson" email="mark@fmrib.ox.ac.uk" website="http://users.fmrib.ox.ac.uk/~mark/ " />
+                                </executableAuthors>
+                                <license>http://www.fmrib.ox.ac.uk/fsl/fsl/licence.html
+
+LICENCE
+
+FMRIB Software Library, Release 4.1 (c) 2008, The University of Oxford
+(the "Software")
+
+The Software remains the property of the University of Oxford ("the
+University").
+
+The Software is distributed "AS IS" under this Licence solely for
+non-commercial use in the hope that it will be useful, but in order
+that the University as a charitable foundation protects its assets for
+the benefit of its educational and research purposes, the University
+makes clear that no condition is made or to be implied, nor is any
+warranty given or to be implied, as to the accuracy of the Software,
+or that it will be suitable for any particular purpose or for use
+under any specific conditions. Furthermore, the University disclaims
+all responsibility for the use which is made of the Software. It
+further disclaims any liability for the outcomes arising from using
+the Software.
+
+The Licensee agrees to indemnify the University and hold the
+University harmless from and against any and all claims, damages and
+liabilities asserted by third parties (including claims for
+negligence) which arise directly or indirectly from the use of the
+Software or the sale of any products based on the Software.
+
+No part of the Software may be reproduced, modified, transmitted or
+transferred in any form or by any means, electronic or mechanical,
+without the express permission of the University. The permission of
+the University is not required if the said reproduction, modification,
+transmission or transference is done without financial return, the
+conditions of this Licence are imposed upon the receiver of the
+product, and all original and amended source code is included in any
+transmitted product. You may be held legally responsible for any
+copyright infringement that is caused or encouraged by your failure to
+abide by these terms and conditions.
+
+You are not permitted under this Licence to use this Software
+commercially. Use for which any financial return is received shall be
+defined as commercial use, and includes (1) integration of all or part
+of the source code or the Software into a product for sale or license
+by or on behalf of Licensee to third parties or (2) use of the
+Software or any derivative of it for research with the final aim of
+developing software products for sale or license to a third party or
+(3) use of the Software or any derivative of it for research with the
+final aim of developing non-software products for sale or license to a
+third party, or (4) use of the Software to provide any service to an
+external organisation for which payment is received. If you are
+interested in using the Software commercially, please contact Isis
+Innovation Limited ("Isis"), the technology transfer company of the
+University, to negotiate a licence. Contact details are:
+innovation@isis.ox.ac.uk quoting reference BS/3497.</license>
+                        </module>
+                        <module id="FLIRTApplyxfm_2" name="FLIRT Applyxfm" package="FSL" version="4.1.4" description="FLIRT (FMRIB's Linear Image Registration Tool) is a fully automated robust and accurate tool for linear (affine) intra- and inter-modal brain image registration. " icon="1" posX="509" posY="561" rotation="1" sourceCode="" location="pipeline://localhost/flirt" executableVersion="4.1.4">
+                                <authors>
+                                        <author fullName="D. Cornelius Hojatkashani" email="cornelius.hojatkashani@loni.ucla.edu " website="http://loni.ucla.edu " />
+                                </authors>
+                                <citations>
+                                        <citation>S.M. Smith, M. Jenkinson, M.W. Woolrich, C.F. Beckmann, T.E.J. Behrens, H. Johansen-Berg, P.R. Bannister, M. De Luca, I. Drobnjak, D.E. Flitney, R. Niazy, J. Saunders, J. Vickers, Y. Zhang, N. De Stefano, J.M. Brady, and P.M. Matthews. Advances in functional and structural MR image analysis and implementation as FSL. NeuroImage, 23(S1):208-219, 2004
+
+PMID: 15501092</citation>
+                                </citations>
+                                <tag>FMRI</tag>
+                                <tag>registration</tag>
+                                <tag>linear</tag>
+                                <uri>http://www.fmrib.ox.ac.uk/fsl/flirt/index.html</uri>
+                                <metadata>
+                                        <data key="__creationDateKey" value="Mon Sep 18 19:45:14 PDT 2006" />
+                                </metadata>
+                                <input id="FLIRTApplyxfm_2.Input" name="Input" description="Specifies the input volume file path." required="true" enabled="true" order="0" prefix="-in" prefixSpaced="true" prefixAllArgs="false">
+                                        <format type="File" cardinality="1">
+                                                <fileTypes>
+                                                        <filetype name="Nii Gz" extension="nii.gz" description="Compressed Nifti" />
+                                                        <filetype name="Analyze Image" extension="img" description="Analyze Image file">
+                                                                <need>hdr</need>
+                                                        </filetype>
+                                                </fileTypes>
+                                        </format>
+                                </input>
+                                <input id="FLIRTApplyxfm_2.Reference" name="Reference" description="Specifies the input reference image." required="true" enabled="true" order="1" prefix="-ref" prefixSpaced="true" prefixAllArgs="false">
+                                        <format type="File" cardinality="1">
+                                                <fileTypes>
+                                                        <filetype name="Nii Gz" extension="nii.gz" description="Compressed Nifti" />
+                                                        <filetype name="Analyze Image" extension="img" description="Analyze Image file">
+                                                                <need>hdr</need>
+                                                        </filetype>
+                                                </fileTypes>
+                                        </format>
+                                </input>
+                                <output id="FLIRTApplyxfm_2.Output" name="Output" description="Specifies the output volume file path." required="true" enabled="true" order="2" prefix="-out" prefixSpaced="true" prefixAllArgs="false">
+                                        <format type="File" cardinality="1">
+                                                <fileTypes>
+                                                        <filetype name="Nii Gz" extension="nii.gz" description="Compressed Nifti" />
+                                                </fileTypes>
+                                        </format>
+                                </output>
+                                <input id="FLIRTApplyxfm_2.InitialMatrixFile" name="Initial Matrix File" description="Specifies the Input 4x4 affine matrix - autodetects format ascii/medx.  Must specify &lt;matrix-filename&gt;." required="false" enabled="true" order="3" prefix="-init" prefixSpaced="true" prefixAllArgs="false">
+                                        <format type="File" cardinality="1">
+                                                <fileTypes>
+                                                        <filetype name="XFM file" extension="xfm" description="MNC transformation" />
+                                                        <filetype name="Matlab file" extension="mat" description="" />
+                                                </fileTypes>
+                                        </format>
+                                        <dependencies>
+                                                <dependent>Apply XFM</dependent>
+                                                <dependsOn>Apply XFM</dependsOn>
+                                        </dependencies>
+                                </input>
+                                <output id="FLIRTApplyxfm_2.OutputMatrixFile" name="Output Matrix File" description="Outputs the matrix in 4x4 ascii format.&#xA;Must specify &lt;matrix-filename&gt;." required="false" enabled="false" order="4" prefix="-omat" prefixSpaced="true" prefixAllArgs="false">
+                                        <format type="File" cardinality="1">
+                                                <fileTypes>
+                                                        <filetype name="XFM file" extension="xfm" description="MNC transformation" />
+                                                        <filetype name="Matlab file" extension="mat" description="" />
+                                                </fileTypes>
+                                        </format>
+                                </output>
+                                <input id="FLIRTApplyxfm_2.Datatype" name="Datatype" description="Forces the output to one of the following data types:  char, short, int, float, double." required="false" enabled="false" order="5" prefix="-datatype" prefixSpaced="true" prefixAllArgs="false">
+                                        <format type="Enumerated" cardinality="1">
+                                                <enumeration>char</enumeration>
+                                                <enumeration>short</enumeration>
+                                                <enumeration>int</enumeration>
+                                                <enumeration>float</enumeration>
+                                                <enumeration>double</enumeration>
+                                        </format>
+                                </input>
+                                <input id="FLIRTApplyxfm_2.Cost" name="Cost" description="Specifies the intensity based cost function.  &#xA;Options are: mutualinfo, corratio, normcorr, normmi, leastsq. &#xA;(Default is corratio)" required="false" enabled="false" order="7" prefix="-cost" prefixSpaced="true" prefixAllArgs="false">
+                                        <format type="Enumerated" cardinality="1">
+                                                <enumeration>mutualinfo</enumeration>
+                                                <enumeration>corratio</enumeration>
+                                                <enumeration>normcorr</enumeration>
+                                                <enumeration>normmi</enumeration>
+                                                <enumeration>leastsq</enumeration>
+                                        </format>
+                                        <values>
+                                                <value>normmi</value>
+                                        </values>
+                                </input>
+                                <input id="FLIRTApplyxfm_2.SearchCost" name="Search Cost" description="Specifies the type of search cost.  &#xA;Options are:  mutualinfo, corratio, normcorr, normmi, leastsq.&#xA;(Default is corratio)" required="false" enabled="false" order="6" prefix="-searchcost" prefixSpaced="true" prefixAllArgs="false">
+                                        <format type="Enumerated" cardinality="1">
+                                                <enumeration>mutualinfo</enumeration>
+                                                <enumeration>corratio</enumeration>
+                                                <enumeration>normcorr</enumeration>
+                                                <enumeration>normmi</enumeration>
+                                                <enumeration>leastsq</enumeration>
+                                        </format>
+                                </input>
+                                <input id="FLIRTApplyxfm_2.AngleRep" name="Angle Rep" description="Specifies the type of angle rep.&#xA;Options are: {quaternion,euler}   (default is euler)" required="false" enabled="false" order="8" prefix="-anglerep" prefixSpaced="true" prefixAllArgs="false">
+                                        <format type="Enumerated" cardinality="1">
+                                                <enumeration>quaternion</enumeration>
+                                                <enumeration>euler</enumeration>
+                                        </format>
+                                </input>
+                                <input id="FLIRTApplyxfm_2.Interpolation" name="Interpolation" description="Specifies the type of final interpolation.  &#xA;Options are: trilinear, nearestneighbour, sinc.  &#xA;(Default is trilinear)" required="false" enabled="false" order="9" prefix="-interp" prefixSpaced="true" prefixAllArgs="false">
+                                        <format type="Enumerated" cardinality="1">
+                                                <enumeration>trilinear</enumeration>
+                                                <enumeration>nearestneighbour</enumeration>
+                                                <enumeration>sinc</enumeration>
+                                        </format>
+                                </input>
+                                <input id="FLIRTApplyxfm_2.SincWidth" name="Sinc Width" description="Specifies the full sinc width in voxels.&#xA;(Default is 7)" required="false" enabled="false" order="10" prefix="-sincwidth" prefixSpaced="true" prefixAllArgs="false">
+                                        <format type="Number" cardinality="1" />
+                                </input>
+                                <input id="FLIRTApplyxfm_2.Bins" name="Bins" description="Specifies the number of histogram bins.  &#xA;(Default is 256)" required="false" enabled="false" order="12" prefix="-bins" prefixSpaced="true" prefixAllArgs="false">
+                                        <format type="Number" cardinality="1" />
+                                </input>
+                                <input id="FLIRTApplyxfm_2.TransformDegreesofFreedom" name="Transform Degrees of Freedom" description="Specifies the number of degrees of freedom.  &#xA;(Default is 12)&#xA;&#xA;Note: Choose from 6,7,9 or 12 Degrees of Freedom (DOF) for full 3D registrations. Also includes a 3DOF 2D-to-2D registration mode which is selected using the -2D option. Note that it does not perform any search in 2D mode, and cannot deal with 2D to 3D registrations. More flexible DOF options are provided by the specific schedule files provided in $FSLDIR/etc/flirtsch." required="false" enabled="false" order="13" prefix="-dof" prefixSpaced="true" prefixAllArgs="false">
+                                        <format type="Enumerated" cardinality="1">
+                                                <enumeration>6</enumeration>
+                                                <enumeration>7</enumeration>
+                                                <enumeration>9</enumeration>
+                                                <enumeration>12</enumeration>
+                                        </format>
+                                </input>
+                                <input id="FLIRTApplyxfm_2.NoSampling" name="No Sampling" description="Do not change input sampling." required="false" enabled="false" order="14" prefix="-noresample" prefixSpaced="true" prefixAllArgs="false">
+                                        <format type="String" cardinality="0" />
+                                </input>
+                                <input id="FLIRTApplyxfm_2.ForceScaling" name="Force Scaling" description="Forces rescaling even for low-res images." required="false" enabled="false" order="15" prefix="-forcescaling" prefixSpaced="true" prefixAllArgs="false">
+                                        <format type="String" cardinality="0" />
+                                </input>
+                                <input id="FLIRTApplyxfm_2.MinSampling" name="Min Sampling" description="Sets minimum voxel dimension for sampling (in mm)." required="false" enabled="false" order="16" prefix="-minsampling" prefixSpaced="true" prefixAllArgs="false">
+                                        <format type="Number" cardinality="1" />
+                                </input>
+                                <input id="FLIRTApplyxfm_2.ApplyXFM" name="Apply XFM" description="Applies transform (no optimization).&#xA;(Requires -init option)" required="false" enabled="true" order="17" prefix="-applyxfm" prefixSpaced="true" prefixAllArgs="false">
+                                        <format type="String" cardinality="0" />
+                                        <dependencies>
+                                                <dependent>Padding Size</dependent>
+                                                <dependent>Initial Matrix File</dependent>
+                                                <dependsOn>Initial Matrix File</dependsOn>
+                                        </dependencies>
+                                </input>
+                                <input id="FLIRTApplyxfm_2.ApplyXFMwithIsotropicResample" name="Apply XFM with Isotropic Resample" description="As applyxfm but forces isotropic resampling.  &#xA;Must specify &lt;scale&gt;." required="false" enabled="false" order="18" prefix="-applyisoxfm" prefixSpaced="true" prefixAllArgs="false">
+                                        <format type="Number" cardinality="1" />
+                                </input>
+                                <input id="FLIRTApplyxfm_2.PaddingSize" name="Padding Size" description="Interpolates outside image by size (in voxels).&#xA;(Requires -applyxfm option)" required="false" enabled="true" order="19" prefix="-paddingsize" prefixSpaced="true" prefixAllArgs="false">
+                                        <format type="Number" cardinality="1" />
+                                        <dependencies>
+                                                <dependsOn>Apply XFM</dependsOn>
+                                        </dependencies>
+                                        <values>
+                                                <value>0.0</value>
+                                        </values>
+                                </input>
+                                <input id="FLIRTApplyxfm_2.SearchX" name="Search X" description="Specifies &lt;min_angle&gt; &amp; &lt;max_angle&gt; for x-dimension  angular search range (in degrees). &#xA;(Default is -90 90)" required="false" enabled="false" order="20" prefix="-searchrx" prefixSpaced="true" prefixAllArgs="false">
+                                        <format type="Number" cardinality="2" />
+                                        <values>
+                                                <value>-180</value>
+                                                <value>180</value>
+                                        </values>
+                                </input>
+                                <input id="FLIRTApplyxfm_2.SearchY" name="Search Y" description="Specifies &lt;min_angle&gt; &amp; &lt;max_angle&gt; for y-dimension angular search range (in degrees). &#xA;(Default is -90 90)" required="false" enabled="false" order="21" prefix="-searchry" prefixSpaced="true" prefixAllArgs="false">
+                                        <format type="Number" cardinality="2" />
+                                        <values>
+                                                <value>-180</value>
+                                                <value>180</value>
+                                        </values>
+                                </input>
+                                <input id="FLIRTApplyxfm_2.SearchZ" name="Search Z" description="Specifies &lt;min_angle&gt; &amp; &lt;max_angle&gt; for z-dimension angular search range (in degrees). &#xA;(Default is -90 90)" required="false" enabled="false" order="22" prefix="-searchrz" prefixSpaced="true" prefixAllArgs="false">
+                                        <format type="Number" cardinality="2" />
+                                        <values>
+                                                <value>-180</value>
+                                                <value>180</value>
+                                        </values>
+                                </input>
+                                <input id="FLIRTApplyxfm_2.NoSearch" name="No Search" description="Sets all angular search ranges to 0 0.&#xA;(Sets 0 0 for -searchrx, -searchry and -searchrz)" required="false" enabled="false" order="23" prefix="-nosearch" prefixSpaced="true" prefixAllArgs="false">
+                                        <format type="String" cardinality="0" />
+                                </input>
+                                <input id="FLIRTApplyxfm_2.CoarseSearch" name="Coarse Search" description="Specifies angular search range by specifying &lt;delta_angle&gt; (in degrees).  &#xA;(Default is 60)" required="false" enabled="false" order="24" prefix="-coarsesearch" prefixSpaced="true" prefixAllArgs="false">
+                                        <format type="Number" cardinality="1" />
+                                </input>
+                                <input id="FLIRTApplyxfm_2.FineSearch" name="Fine Search" description="Specifies angular search range by specifying &lt;delta_angle&gt; (in degrees).&#xA;(Default is 18)" required="false" enabled="false" order="25" prefix="-finesearch " prefixSpaced="true" prefixAllArgs="false">
+                                        <format type="Number" cardinality="1" />
+                                </input>
+                                <input id="FLIRTApplyxfm_2.Schedule" name="Schedule" description="Schedule file specifies what transformations/DOF are allowed and how the optimisation is performed.&#xA;Must specify &lt;schedule-file&gt;. &#xA;(Replaces default schedule)&#xA;&#xA;Note: Several other schedule files could be used - including 3D translation only schedules, etc. These are all stored in ${FSLDIR}/etc/flirtsch." required="false" enabled="false" order="26" prefix="-schedule" prefixSpaced="true" prefixAllArgs="false">
+                                        <format type="File" cardinality="1">
+                                                <fileTypes>
+                                                        <filetype name="File" extension="" description="Any type of data file" />
+                                                </fileTypes>
+                                        </format>
+                                </input>
+                                <input id="FLIRTApplyxfm_2.ReferenceWeight" name="Reference Weight" description="Use weights for reference volume.  &#xA;Must specify input &lt;volume&gt; for weights." required="false" enabled="false" order="27" prefix="-refweight" prefixSpaced="true" prefixAllArgs="false">
+                                        <format type="File" cardinality="1">
+                                                <fileTypes>
+                                                        <filetype name="Nii Gz" extension="nii.gz" description="Compressed Nifti" />
+                                                        <filetype name="Analyze Image" extension="img" description="Analyze Image file">
+                                                                <need>hdr</need>
+                                                        </filetype>
+                                                </fileTypes>
+                                        </format>
+                                </input>
+                                <input id="FLIRTApplyxfm_2.InputWeight" name="Input Weight" description="Use weights for input volume.  &#xA;Must specify input &lt;volume&gt; for weights." required="false" enabled="false" order="28" prefix="-inweight" prefixSpaced="true" prefixAllArgs="false">
+                                        <format type="File" cardinality="1">
+                                                <fileTypes>
+                                                        <filetype name="Nii Gz" extension="nii.gz" description="Compressed Nifti" />
+                                                        <filetype name="Analyze Image" extension="img" description="Analyze Image file">
+                                                                <need>hdr</need>
+                                                        </filetype>
+                                                </fileTypes>
+                                        </format>
+                                </input>
+                                <input id="FLIRTApplyxfm_2.2D" name="2D" description="Use 2D rigid body mode.&#xA;(Ignores -dof option)" required="false" enabled="false" order="29" prefix="-2D" prefixSpaced="true" prefixAllArgs="false">
+                                        <format type="String" cardinality="0" />
+                                </input>
+                                <input id="FLIRTApplyxfm_2.Verbose" name="Verbose" description="Specifies level of verboseness.  &#xA;(0 is least and default)" required="false" enabled="false" order="30" prefix="-verbose" prefixSpaced="true" prefixAllArgs="false">
+                                        <format type="Number" cardinality="1" />
+                                </input>
+                                <input id="FLIRTApplyxfm_2.Pause" name="Pause" description="Enables pause at each stage of transformation." required="false" enabled="false" order="31" prefix="-i" prefixSpaced="true" prefixAllArgs="false">
+                                        <format type="String" cardinality="0" />
+                                </input>
+                                <input id="FLIRTApplyxfm_2.SincWindow" name="Sinc Window" description="Specifies the type of sinc window.  &#xA;Options are: rectangular, hanning, blackman." required="false" enabled="false" order="11" prefix="-sincwindow" prefixSpaced="true" prefixAllArgs="false">
+                                        <format type="Enumerated" cardinality="1">
+                                                <enumeration>rectangular</enumeration>
+                                                <enumeration>hanning</enumeration>
+                                                <enumeration>blackman</enumeration>
+                                        </format>
+                                </input>
+                                <input id="FLIRTApplyxfm_2.Version" name="Version" description="Prints the version information and exit" required="false" enabled="false" order="32" prefix="-version" prefixSpaced="true" prefixAllArgs="false">
+                                        <format type="String" cardinality="0" />
+                                </input>
+                                <input id="FLIRTApplyxfm_2.Help" name="Help" description="Prints help information and exit." required="false" enabled="false" order="33" prefix="-help" prefixSpaced="true" prefixAllArgs="false">
+                                        <format type="String" cardinality="0" />
+                                </input>
+                                <executableAuthors>
+                                        <author fullName="Steve Smith" email="steve@fmrib.ox.ac.uk" website="http://www.fmrib.ox.ac.uk/Members/steve " />
+                                        <author fullName="Mark Jenkinson" email="mark@fmrib.ox.ac.uk" website="http://users.fmrib.ox.ac.uk/~mark/ " />
+                                </executableAuthors>
+                                <license>http://www.fmrib.ox.ac.uk/fsl/fsl/licence.html
+
+LICENCE
+
+FMRIB Software Library, Release 4.1 (c) 2008, The University of Oxford
+(the "Software")
+
+The Software remains the property of the University of Oxford ("the
+University").
+
+The Software is distributed "AS IS" under this Licence solely for
+non-commercial use in the hope that it will be useful, but in order
+that the University as a charitable foundation protects its assets for
+the benefit of its educational and research purposes, the University
+makes clear that no condition is made or to be implied, nor is any
+warranty given or to be implied, as to the accuracy of the Software,
+or that it will be suitable for any particular purpose or for use
+under any specific conditions. Furthermore, the University disclaims
+all responsibility for the use which is made of the Software. It
+further disclaims any liability for the outcomes arising from using
+the Software.
+
+The Licensee agrees to indemnify the University and hold the
+University harmless from and against any and all claims, damages and
+liabilities asserted by third parties (including claims for
+negligence) which arise directly or indirectly from the use of the
+Software or the sale of any products based on the Software.
+
+No part of the Software may be reproduced, modified, transmitted or
+transferred in any form or by any means, electronic or mechanical,
+without the express permission of the University. The permission of
+the University is not required if the said reproduction, modification,
+transmission or transference is done without financial return, the
+conditions of this Licence are imposed upon the receiver of the
+product, and all original and amended source code is included in any
+transmitted product. You may be held legally responsible for any
+copyright infringement that is caused or encouraged by your failure to
+abide by these terms and conditions.
+
+You are not permitted under this Licence to use this Software
+commercially. Use for which any financial return is received shall be
+defined as commercial use, and includes (1) integration of all or part
+of the source code or the Software into a product for sale or license
+by or on behalf of Licensee to third parties or (2) use of the
+Software or any derivative of it for research with the final aim of
+developing software products for sale or license to a third party or
+(3) use of the Software or any derivative of it for research with the
+final aim of developing non-software products for sale or license to a
+third party, or (4) use of the Software to provide any service to an
+external organisation for which payment is received. If you are
+interested in using the Software commercially, please contact Isis
+Innovation Limited ("Isis"), the technology transfer company of the
+University, to negotiate a licence. Contact details are:
+innovation@isis.ox.ac.uk quoting reference BS/3497.</license>
+                        </module>
+                        <module id="ParseB_1" name="Parse B" package="m2g" icon="0" posX="95" posY="21" rotation="1" sourceCode="" location="pipeline://localhost//mnt/mrimages/src/m2g/packages/dtipreproc/parse_b.py">
+                                <tag />
+                                <metadata>
+                                        <data key="__creationDateKey" value="Fri May 08 09:13:39 EDT 2015" />
+                                </metadata>
+                                <input id="ParseB_1.Bvalues" name="B values" required="false" enabled="true" order="0">
+                                        <format type="File" cardinality="1">
+                                                <fileTypes>
+                                                        <filetype name="B values" extension="b" description="" />
+                                                        <filetype name="B values" extension="bval" description="" />
+                                                </fileTypes>
+                                        </format>
+                                </input>
+                                <input id="ParseB_1.Bvectors" name="B vectors" required="false" enabled="true" order="1">
+                                        <format type="File" cardinality="1">
+                                                <fileTypes>
+                                                        <filetype name="gradients" extension="grad" description="" />
+                                                        <filetype name="gradients" extension="bvec" description="" />
+                                                </fileTypes>
+                                        </format>
+                                </input>
+                                <output id="ParseB_1.FormattedBvectors" name="Formatted B vectors" required="false" enabled="true" order="2">
+                                        <format type="File" cardinality="1">
+                                                <fileTypes>
+                                                        <filetype name="gradients" extension="grad" description="" />
+                                                </fileTypes>
+                                        </format>
+                                </output>
+                                <output id="ParseB_1.Bvalue" name="B value" required="false" enabled="true" order="4">
+                                        <format type="Number" cardinality="1" />
+                                        <stringExtract source="both" rule="stringMatch" startString="bvalue=(" endString=")" caseSensitive="false" />
+                                </output>
+                                <output id="ParseB_1.B0location" name="B0 location" required="false" enabled="true" order="3">
+                                        <format type="Number" cardinality="1" />
+                                        <stringExtract source="both" rule="stringMatch" startString="b0=(" endString=")" caseSensitive="false" />
+                                </output>
+                        </module>
+                </moduleGroup>
+                <dataModule id="MNIbrainmask_1" name="MNI brain mask" package="m2g" posX="683" posY="156" sourceCode="" type="File" source="true" loopIndex="false" serverAddress="localhost">
+                        <tag />
+                        <metadata>
+                                <data key="__creationDateKey" value="Thu Feb 26 16:02:11 EST 2015" />
+                        </metadata>
+                        <output id="MNIbrainmask_1.Output" name="Output" required="true" enabled="true" order="-1">
+                                <format type="File" cardinality="1">
+                                        <fileTypes>
+                                                <filetype name="NIFTI GZ" extension="nii.gz" description="Gzipped NIFTI file." />
+                                                <filetype name="nifti" extension="nii" description="" />
+                                        </fileTypes>
+                                </format>
+                        </output>
+                        <fileTypes>
+                                <filetype name="NIFTI GZ" extension="nii.gz" description="Gzipped NIFTI file." />
+                                <filetype name="nifti" extension="nii" description="" />
+                        </fileTypes>
+                        <values>
+                                <value>pipeline://localhost//mnt/mrimages/src/m2g/data/Atlas/MNI152_T1_1mm_brain_mask.nii</value>
+                        </values>
+                </dataModule>
+                <moduleGroup id="DiffusionProcessing_1" name="Diffusion Processing" package="m2g" icon="0" posX="241" posY="602" sourceCode="">
+                        <metadata>
+                                <data key="__creationDateKey" value="Wed Apr 22 09:19:06 EDT 2015" />
+                        </metadata>
+                        <input link="D2.TensorEstimation_1.DTIImage" id="DiffusionProcessing_1.DTIImage" name="DTI Image" order="0" />
+                        <input link="D2.TensorEstimation_1.DTIGradients" id="DiffusionProcessing_1.DTIGradients" name="DTI Gradients" order="1" />
+                        <input link="D2.TensorEstimation_1.BrainMask" id="DiffusionProcessing_1.BrainMask" name="Brain Mask" order="2" />
+                        <input link="D3.FiberTractography_1.BrainMask" id="DiffusionProcessing_1.BrainMask_2" name="Brain Mask" order="3" />
+                        <output link="D6.graphmltomat_1.matgraphfile" id="DiffusionProcessing_1.matgraphfile" name="mat graph file" order="4" />
+                        <input link="D5.SmallGraphGeneration_1.atlas" id="DiffusionProcessing_1.atlas" name="atlas" order="5" />
+                        <input link="D2.TensorEstimation_1.DTIBvalue" id="DiffusionProcessing_1.DTIBvalue" name="DTI Bvalue" order="6" />
+                        <output link="D4.FiberConverter_1.fiberoutfile" id="DiffusionProcessing_1.fiberoutfile" name="fiber outfile" order="7" />
+                        <output link="D5.SmallGraphGeneration_1.graphfile" id="DiffusionProcessing_1.graphfile" name="graph file" order="8" />
+                        <module id="D2.TensorEstimation_1" name="D2. Tensor Estimation" package="m2g" icon="0" posX="0" posY="20" sourceCode="" location="pipeline://localhost//mnt/mrimages/src/m2g/packages/tractography/tensor_gen.py">
+                                <tag />
+                                <metadata>
+                                        <data key="__creationDateKey" value="Fri Jan 09 11:38:39 EST 2015" />
+                                </metadata>
+                                <input id="D2.TensorEstimation_1.DTIImage" name="DTI Image" required="true" enabled="true" order="0">
+                                        <format type="File" cardinality="1">
+                                                <fileTypes>
+                                                        <filetype name="nifti" extension="nii" description="" />
+                                                        <filetype name="niftii2" extension="nii.gz" description="" />
+                                                </fileTypes>
+                                        </format>
+                                </input>
+                                <input id="D2.TensorEstimation_1.DTIGradients" name="DTI Gradients" required="true" enabled="true" order="1">
+                                        <format type="File" cardinality="1">
+                                                <fileTypes>
+                                                        <filetype name="gradients" extension="grad" description="" />
+                                                </fileTypes>
+                                        </format>
+                                </input>
+                                <input id="D2.TensorEstimation_1.DTIBvalue" name="DTI Bvalue" required="false" enabled="true" order="2">
+                                        <format type="Number" cardinality="1" />
+                                        <values>
+                                                <value>700</value>
+                                        </values>
+                                </input>
+                                <input id="D2.TensorEstimation_1.BrainMask" name="Brain Mask" required="false" enabled="true" order="3">
+                                        <format type="File" cardinality="1">
+                                                <fileTypes>
+                                                        <filetype name="niftii2" extension="nii.gz" description="" />
+                                                </fileTypes>
+                                        </format>
+                                </input>
+                                <output id="D2.TensorEstimation_1.DTIscheme" name="DTI scheme" required="false" enabled="true" order="4">
+                                        <format type="File" cardinality="1">
+                                                <fileTypes>
+                                                        <filetype name="scheme file" extension="scheme" description="" />
+                                                </fileTypes>
+                                        </format>
+                                </output>
+                                <output id="D2.TensorEstimation_1.DTIimageasBfloat" name="DTI image as Bfloat" required="false" enabled="true" order="5">
+                                        <format type="File" cardinality="1">
+                                                <fileTypes>
+                                                        <filetype name="Camino Bfloat" extension="Bfloat" description="" />
+                                                </fileTypes>
+                                        </format>
+                                </output>
+                                <output id="D2.TensorEstimation_1.DTItensors" name="DTI tensors" required="true" enabled="true" order="6">
+                                        <format type="File" cardinality="1">
+                                                <fileTypes>
+                                                        <filetype name="Camino Bdouble" extension="Bdouble" description="" />
+                                                </fileTypes>
+                                        </format>
+                                </output>
+                                <output id="D2.TensorEstimation_1.FractionalAnisotropy" name="Fractional Anisotropy" required="false" enabled="false" order="7">
+                                        <format type="File" cardinality="1">
+                                                <fileTypes>
+                                                        <filetype name="nifti" extension="nii" description="" />
+                                                        <filetype name="niftii2" extension="nii.gz" description="" />
+                                                </fileTypes>
+                                        </format>
+                                </output>
+                                <output id="D2.TensorEstimation_1.MeanDiffusivity" name="Mean Diffusivity" required="false" enabled="false" order="8">
+                                        <format type="File" cardinality="1">
+                                                <fileTypes>
+                                                        <filetype name="nifti" extension="nii" description="" />
+                                                        <filetype name="niftii2" extension="nii.gz" description="" />
+                                                </fileTypes>
+                                        </format>
+                                </output>
+                                <output id="D2.TensorEstimation_1.DTIEigenvalues" name="DTI Eigen values" required="false" enabled="false" order="9">
+                                        <format type="File" cardinality="1">
+                                                <fileTypes>
+                                                        <filetype name="Camino Bdouble" extension="Bdouble" description="" />
+                                                </fileTypes>
+                                        </format>
+                                </output>
+                        </module>
+                        <module id="D3.FiberTractography_1" name="D3. Fiber Tractography" package="m2g" icon="0" posX="167" posY="140" rotation="1" sourceCode="" location="pipeline://localhost//mnt/mrimages/src/m2g/packages/tractography/fiber_gen.py">
+                                <tag />
+                                <metadata>
+                                        <data key="__creationDateKey" value="Fri Jan 09 13:07:20 EST 2015" />
+                                </metadata>
+                                <input id="D3.FiberTractography_1.DTITensors" name="DTI Tensors" required="true" enabled="true" order="0">
+                                        <format type="File" cardinality="1">
+                                                <fileTypes>
+                                                        <filetype name="Camino Bdouble" extension="Bdouble" description="" />
+                                                </fileTypes>
+                                        </format>
+                                </input>
+                                <input id="D3.FiberTractography_1.BrainMask" name="Brain Mask" required="true" enabled="true" order="1">
+                                        <format type="File" cardinality="1">
+                                                <fileTypes>
+                                                        <filetype name="niftii2" extension="nii.gz" description="" />
+                                                        <filetype name="nifti" extension="nii" description="" />
+                                                </fileTypes>
+                                        </format>
+                                </input>
+                                <input id="D3.FiberTractography_1.Anisotropicvoxelthreshold" name="Anisotropic voxel threshold" required="false" enabled="true" order="2">
+                                        <format type="Number" cardinality="1" />
+                                        <values>
+                                                <value>0.2</value>
+                                        </values>
+                                </input>
+                                <input id="D3.FiberTractography_1.Curvaturethreshold" name="Curvature threshold" required="false" enabled="true" order="3">
+                                        <format type="Number" cardinality="1" />
+                                        <values>
+                                                <value>70</value>
+                                        </values>
+                                </input>
+                                <output id="D3.FiberTractography_1.DTIfibers" name="DTI fibers" required="true" enabled="true" order="4">
+                                        <format type="File" cardinality="1">
+                                                <fileTypes>
+                                                        <filetype name="Camino Bfloat" extension="Bfloat" description="" />
+                                                </fileTypes>
+                                        </format>
+                                </output>
+                                <output id="D3.FiberTractography_1.VTKfibers" name="VTK fibers" required="false" enabled="true" order="5">
+                                        <format type="File" cardinality="1">
+                                                <fileTypes>
+                                                        <filetype name="Visualizable fibers" extension="vtk" description="" />
+                                                </fileTypes>
+                                        </format>
+                                </output>
+                                <output id="D3.FiberTractography_1.log" name="log" required="false" enabled="true" order="6">
+                                        <format type="File" cardinality="1">
+                                                <fileTypes>
+                                                        <filetype name="File" extension="" description="Any type of data file" />
+                                                </fileTypes>
+                                        </format>
+                                </output>
+                        </module>
+                        <module id="D6.graphmltomat_1" name="D6. graphml to mat" package="m2g" description="This is designed for small graphs based on the desikan atlas (i.e. 70 regions labeled 1-35, 101-135)" icon="0" posX="1086" posY="135" rotation="1" sourceCode="" location="pipeline://localhost//mnt/mrimages/src/m2g/packages/utils/graphml2mat.py">
+                                <tag />
+                                <metadata>
+                                        <data key="__creationDateKey" value="Tue Feb 10 10:04:52 EST 2015" />
+                                </metadata>
+                                <input id="D6.graphmltomat_1.graphmlfile" name="graphml file" required="false" enabled="true" order="0">
+                                        <format type="File" cardinality="1">
+                                                <fileTypes>
+                                                        <filetype name="Graph1" extension="graphml" description="" />
+                                                </fileTypes>
+                                        </format>
+                                </input>
+                                <output id="D6.graphmltomat_1.matgraphfile" name="mat graph file" required="false" enabled="true" order="1">
+                                        <format type="File" cardinality="1">
+                                                <fileTypes>
+                                                        <filetype name="Matlab file" extension="mat" description="" />
+                                                </fileTypes>
+                                        </format>
+                                </output>
+                        </module>
+                        <module id="D4.FiberConverter_1" name="D4. Fiber Converter" package="m2g" icon="0" posX="456" posY="137" rotation="1" sourceCode="" location="pipeline://localhost//mnt/mrimages/src/m2g/packages/tractography/fiber_convert.py">
+                                <tag />
+                                <metadata>
+                                        <data key="__creationDateKey" value="Sun Jan 11 21:38:32 EST 2015" />
+                                </metadata>
+                                <input id="D4.FiberConverter_1.fiberinfile" name="fiber infile" required="false" enabled="true" order="0">
+                                        <format type="File" cardinality="1">
+                                                <fileTypes>
+                                                        <filetype name="Camino Bfloat" extension="Bfloat" description="" />
+                                                </fileTypes>
+                                        </format>
+                                </input>
+                                <output id="D4.FiberConverter_1.fiberoutfile" name="fiber outfile" required="false" enabled="true" order="1">
+                                        <format type="File" cardinality="1">
+                                                <fileTypes>
+                                                        <filetype name="Matlab data" extension="dat" description="" />
+                                                </fileTypes>
+                                        </format>
+                                </output>
+                        </module>
+                        <module id="D5.SmallGraphGeneration_1" name="D5. Small Graph Generation" package="m2g" icon="0" posX="756" posY="135" rotation="1" sourceCode="" location="pipeline://localhost//mnt/mrimages/src/m2g/MR-OCP/mrcap/gengraph.py">
+                                <tag />
+                                <metadata>
+                                        <data key="__creationDateKey" value="Sun Jan 11 17:53:43 EST 2015" />
+                                </metadata>
+                                <input id="D5.SmallGraphGeneration_1.fiberfile" name="fiber file" required="true" enabled="true" order="0">
+                                        <format type="File" cardinality="1">
+                                                <fileTypes>
+                                                        <filetype name="Matlab data" extension="dat" description="" />
+                                                </fileTypes>
+                                        </format>
+                                </input>
+                                <input id="D5.SmallGraphGeneration_1.atlas" name="atlas" required="true" enabled="true" order="1">
+                                        <format type="File" cardinality="1">
+                                                <fileTypes>
+                                                        <filetype name="niftii2" extension="nii.gz" description="" />
+                                                        <filetype name="nifti" extension="nii" description="" />
+                                                </fileTypes>
+                                        </format>
+                                </input>
+                                <output id="D5.SmallGraphGeneration_1.graphfile" name="graph file" required="true" enabled="true" order="2">
+                                        <format type="File" cardinality="1">
+                                                <fileTypes>
+                                                        <filetype name="Graph1" extension="graphml" description="" />
+                                                </fileTypes>
+                                        </format>
+                                </output>
+                        </module>
+                </moduleGroup>
+                <dataModule id="DTIGradients_1" name="DTI Gradients" package="m2g" posX="0" posY="406" rotation="1" sourceCode="" type="File" source="true" loopIndex="false" serverAddress="localhost">
+                        <tag />
+                        <metadata>
+                                <data key="__creationDateKey" value="Thu Feb 26 16:01:30 EST 2015" />
+                        </metadata>
+                        <output id="DTIGradients_1.Output" name="Output" required="true" enabled="true" order="-1">
+                                <format type="File" cardinality="1">
+                                        <fileTypes>
+                                                <filetype name="gradients" extension="grad" description="" />
+                                        </fileTypes>
+                                </format>
+                        </output>
+                        <fileTypes>
+                                <filetype name="gradients" extension="grad" description="" />
+                        </fileTypes>
+                        <values>
+                                <value>pipeline://localhost//mnt/mrimages/KKI2009/KKI2009-01/KKI2009-01-DTI.grad</value>
+                        </values>
+                </dataModule>
+                <dataModule id="MNIlabels_1" name="MNI labels" package="m2g" posX="746" posY="230" sourceCode="" type="File" source="true" loopIndex="false" serverAddress="localhost">
+                        <tag />
+                        <metadata>
+                                <data key="__creationDateKey" value="Thu Feb 26 15:59:19 EST 2015" />
+                        </metadata>
+                        <output id="MNIlabels_1.Output" name="Output" required="true" enabled="true" order="-1">
+                                <format type="File" cardinality="1">
+                                        <fileTypes>
+                                                <filetype name="nifti" extension="nii" description="" />
+                                        </fileTypes>
+                                </format>
+                        </output>
+                        <fileTypes>
+                                <filetype name="nifti" extension="nii" description="" />
+                        </fileTypes>
+                        <values>
+                                <value>pipeline://localhost//mnt/mrimages/src/m2g/data/Atlas/MNI152_T1_1mm_desikan_adjusted.nii</value>
+                        </values>
+                </dataModule>
+                <dataModule id="Graphsmat_1" name="Graphs mat" package="m2g" posX="138" posY="763" sourceCode="" type="File" source="false" loopIndex="false" serverAddress="localhost" dirDump="false">
+                        <tag />
+                        <metadata>
+                                <data key="__creationDateKey" value="Thu Feb 26 16:00:53 EST 2015" />
+                        </metadata>
+                        <input id="Graphsmat_1.Input" name="Input" required="true" enabled="true" order="-1">
+                                <format type="File" cardinality="1">
+                                        <fileTypes>
+                                                <filetype name="MAT File" extension="mat" description="Matrix describing transformation of image into standard space (found by first_flirt)." />
+                                        </fileTypes>
+                                </format>
+                        </input>
+                        <fileTypes>
+                                <filetype name="MAT File" extension="mat" description="Matrix describing transformation of image into standard space (found by first_flirt)." />
+                        </fileTypes>
+                        <values>
+                                <value>pipeline://localhost//mnt/mrimages/KKI2009_sgs/KKI2009-01-sg.mat</value>
+                        </values>
+                </dataModule>
+                <dataModule id="DTIinMNIspace_1" name="DTI in MNI space" package="m2g" posX="564" posY="560" sourceCode="" type="File" source="false" loopIndex="false" serverAddress="localhost" dirDump="false">
+                        <tag />
+                        <metadata>
+                                <data key="__creationDateKey" value="Mon May 25 14:51:00 EDT 2015" />
+                        </metadata>
+                        <input id="DTIinMNIspace_1.Input" name="Input" required="true" enabled="true" order="-1">
+                                <format type="File" cardinality="1">
+                                        <fileTypes>
+                                                <filetype name="File" extension="" description="Any type of data file" />
+                                                <filetype name="nifti" extension="nii" description="" />
+                                                <filetype name="niftii2" extension="nii.gz" description="" />
+                                        </fileTypes>
+                                </format>
+                        </input>
+                        <fileTypes>
+                                <filetype name="File" extension="" description="Any type of data file" />
+                                <filetype name="nifti" extension="nii" description="" />
+                                <filetype name="niftii2" extension="nii.gz" description="" />
+                        </fileTypes>
+                        <values>
+                                <value>pipeline://localhost//mnt/mrimages/KKI2009/KKI2009-01/derivatives/KKI2009-01-DTI_in_MNI.nii.gz</value>
+                        </values>
+                </dataModule>
+                <dataModule id="Fibers_1" name="Fibers" package="m2g" posX="311" posY="793" sourceCode="" type="File" source="false" loopIndex="false" serverAddress="localhost" dirDump="false">
+                        <tag />
+                        <metadata>
+                                <data key="__creationDateKey" value="Mon May 25 14:53:04 EDT 2015" />
+                        </metadata>
+                        <input id="Fibers_1.Input" name="Input" required="true" enabled="true" order="-1">
+                                <format type="File" cardinality="1">
+                                        <fileTypes>
+                                                <filetype name="File" extension="" description="Any type of data file" />
+                                                <filetype name="Matlab Data" extension="dat" description="" />
+                                        </fileTypes>
+                                </format>
+                        </input>
+                        <fileTypes>
+                                <filetype name="File" extension="" description="Any type of data file" />
+                                <filetype name="Matlab Data" extension="dat" description="" />
+                        </fileTypes>
+                        <values>
+                                <value>pipeline://localhost//mnt/mrimages/KKI2009/KKI2009-01/derivatives/KKI2009-01-fibers.dat</value>
+                        </values>
+                </dataModule>
+                <dataModule id="Graphsgraphml_1" name="Graphs graphml" package="m2g" posX="481" posY="758" sourceCode="" type="File" source="false" loopIndex="false" serverAddress="localhost" dirDump="false">
+                        <tag />
+                        <metadata>
+                                <data key="__creationDateKey" value="Mon May 25 14:53:36 EDT 2015" />
+                        </metadata>
+                        <input id="Graphsgraphml_1.Input" name="Input" required="true" enabled="true" order="-1">
+                                <format type="File" cardinality="1">
+                                        <fileTypes>
+                                                <filetype name="File" extension="" description="Any type of data file" />
+                                                <filetype name="Graph1" extension="graphml" description="" />
+                                        </fileTypes>
+                                </format>
+                        </input>
+                        <fileTypes>
+                                <filetype name="File" extension="" description="Any type of data file" />
+                                <filetype name="Graph1" extension="graphml" description="" />
+                        </fileTypes>
+                        <values>
+                                <value>pipeline://localhost//mnt/mrimages/KKI2009/KKI2009-01/derivatives/KKI2009-01-sg.graphml</value>
+                        </values>
+                </dataModule>
+        </moduleGroup>
+</pipeline>