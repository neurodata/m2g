--- conflicted
+++ resolved
@@ -41,7 +41,6 @@
     apt-get update && \
     apt-get install -y git-lfs
 
-<<<<<<< HEAD
 # #---------AFNI INSTALL--------------------------------------------------------#
 # # setup of AFNI, which provides robust modifications of many of neuroimaging
 # # algorithms
@@ -58,25 +57,16 @@
     rm -rf afni.tar.gz
 ENV PATH=/opt/afni:$PATH
 
-=======
->>>>>>> 14c6cbc9
 #--------NDMG SETUP-----------------------------------------------------------#
 # setup of python dependencies for ndmg itself, as well as file dependencies
 RUN \
     pip3.6 install numpy
 
 RUN \
-<<<<<<< HEAD
     pip3.6 install nibabel dipy scipy python-dateutil pandas boto3 awscli matplotlib nilearn sklearn pandas cython vtk pyvtk fury awscli requests ipython duecredit
 
 RUN \
     pip3.6 install plotly==1.12.9 pybids==0.6.4 setuptools>=40.0 scikit-image==0.13.0 networkx==1.9  
-=======
-    pip3.6 install networkx nibabel dipy scipy python-dateutil pandas boto3 awscli matplotlib nilearn sklearn pandas cython vtk pyvtk fury awscli requests scikit-image ipython duecredit
-
-RUN \
-    pip3.6 install plotly==1.12.9 pybids==0.6.4 setuptools>=40.0
->>>>>>> 14c6cbc9
 
 WORKDIR /
 
@@ -86,11 +76,6 @@
 RUN mkdir /outputs && \
     chmod -R 777 /outputs
 
-<<<<<<< HEAD
-RUN echo "hello3"
-
-=======
->>>>>>> 14c6cbc9
 RUN git clone -b remove-zindex $NDMG_URL /ndmg && \
     cd /ndmg && \
     python3.6 setup.py install
