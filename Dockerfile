--- conflicted
+++ resolved
@@ -31,17 +31,6 @@
 
 RUN pip3.7 install --upgrade pip
 
-
-<<<<<<< HEAD
-=======
-# Get neurodebian config
-# RUN curl -sSL http://neuro.debian.net/lists/stretch.us-tn.full >> /etc/apt/sources.list.d/neurodebian.sources.list && \
-#     apt-key add /root/.neurodebian.gpg && \
-#     (apt-key adv --refresh-keys --keyserver hkp://ha.pool.sks-keyservers.net 0xA5D32F012649A5A9 || true) && \
-#     apt-get update -qq
-# RUN apt-get -f install
-
->>>>>>> 41622d5d
 
 
 # Configure git-lfs
@@ -200,40 +189,22 @@
 # setup of python dependencies for m2g itself, as well as file dependencies
 RUN \
     pip3.7 install --no-cache-dir hyppo==0.1.3 nibabel==2.3.3 scipy==1.4.1 python-dateutil pandas==0.23.4 boto3==1.7.13 awscli==1.15.40 virtualenv
-<<<<<<< HEAD
+
 RUN \
     pip3.7 install --no-cache-dir matplotlib nilearn sklearn cython vtk pyvtk fury==0.5.1
 RUN \
     pip3.7 install --no-cache-dir yamlordereddictloader
 RUN \
-=======
-RUN \
-    pip3.7 install --no-cache-dir matplotlib nilearn sklearn cython vtk pyvtk fury==0.5.1
-RUN \
-    pip3.7 install --no-cache-dir yamlordereddictloader
-#got rid of awscli here^
-RUN \
->>>>>>> 41622d5d
+
     pip3.7 install --no-cache-dir requests ipython duecredit graspy==0.3.0 scikit-image networkx dipy==1.1.1 pybids==0.12.0
 
 # TODO: Update pybids
 RUN \
     pip3.7 install --no-cache-dir plotly==1.12.9 configparser>=3.7.4 regex
 
-<<<<<<< HEAD
+
 RUN \
     pip3.7 install s3transfer==0.3.7 setuptools==57.5.0 numba==0.52.0
-=======
-    
-RUN \
-    pip3.7 install s3transfer==0.3.7
-
-RUN \
-    pip3.7 install setuptools==57.5.0
-
-RUN \
-    pip3.7 install numba==0.52.0
->>>>>>> 41622d5d
 
 # install ICA-AROMA
 RUN mkdir -p /opt/ICA-AROMA
@@ -292,11 +263,7 @@
 RUN mkdir /m2g_atlases
 
 RUN \
-<<<<<<< HEAD
     git clone https://github.com/neurodata/neuroparc && \
-=======
-    git clone https://github.com/neurodata/neuroparc -b remove-lfs && \
->>>>>>> 41622d5d
     mv /neuroparc/atlases /m2g_atlases && \
     rm -rf /neuroparc
 RUN chmod -R 777 /m2g_atlases
