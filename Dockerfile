--- conflicted
+++ resolved
@@ -64,11 +64,7 @@
     pip3.6 install numpy
 
 RUN \
-<<<<<<< HEAD
-    pip3.6 install nibabel dipy scipy python-dateutil pandas boto3 awscli matplotlib nilearn sklearn vtk pyvtk fury requests ipython duecredit pytest
-=======
     pip3.6 install nibabel dipy scipy python-dateutil pandas boto3 awscli matplotlib nilearn sklearn pandas cython vtk pyvtk fury awscli requests ipython duecredit graspy
->>>>>>> ce5fad27
 
 RUN \
     pip3.6 install plotly==1.12.9 pybids==0.6.4 setuptools>=40.0 scikit-image==0.13.0 networkx==1.9 configparser>=3.7.4
