#!/usr/bin/env python -W ignore::DeprecationWarning

# Copyright 2019 NeuroData (http://neurodata.io)
#
# Licensed under the Apache License, Version 2.0 (the "License");
# you may not use this file except in compliance with the License.
# You may obtain a copy of the License at
#
#     http://www.apache.org/licenses/LICENSE-2.0
#
# Unless required by applicable law or agreed to in writing, software
# distributed under the License is distributed on an "AS IS" BASIS,
# WITHOUT WARRANTIES OR CONDITIONS OF ANY KIND, either express or implied.
# See the License for the specific language governing permissions and
# limitations under the License.
#
# register.py
# Repackaged for native space registrations by Derek Pisner on 2019-01-16
# Email: dpisner@utexas.edu.
# epi_register created by Eric Bridgeford.


import warnings

warnings.simplefilter("ignore")
import os
import nibabel as nib
import numpy as np
from nilearn.image import (load_img, math_img)
from ndmg.utils import gen_utils as mgu
from ndmg.utils import reg_utils as mgru


def direct_streamline_norm(streams, fa_path, namer):
    """Applys the Symmetric Diffeomorphic Registration (SyN) Algorithm onto the streamlines to the atlas space defined by .../atlases/reference_brains/FSL_HCP1065_FA_2mm.nii.gz
    
    Parameters
    ----------
    streams : str
        Path to streamlines.trk file to be transformed
    fa_path : str
        Path to subject's FA tensor image
    namer : name_resource
        variable containing all relevant pathing information
    
    Returns
    -------
    ArraySequence
        Transformed streamlines
    str
        Path to tractogram streamline file: streamlines_dsn.trk
    """
    import os.path as op
    from dipy.tracking.streamline import deform_streamlines
    from dipy.io.streamline import load_trk
    from ndmg.utils import reg_utils as regutils
    from dipy.tracking import utils

    if os.path.isdir("/ndmg_atlases"):
        # in docker
        atlas_dir = "/ndmg_atlases"
    else:
        # local
        atlas_dir = op.expanduser("~") + "/.ndmg/ndmg_atlases"

    template_path = atlas_dir + '/atlases/reference_brains/FSL_HCP1065_FA_2mm.nii.gz'

    streams_warp_png = namer.dirs["tmp"]["base"] + '/warp_qc.png'

    # Run SyN and normalize streamlines
    fa_img = nib.load(fa_path)
    vox_size = fa_img.get_header().get_zooms()[0]
    template_img = nib.load(template_path)
    template_data = template_img.get_data()

    # SyN FA->Template
    [mapping, affine_map] = regutils.wm_syn(template_path, fa_path, namer.dirs["tmp"]["base"])
    [streamlines, _] = load_trk(streams)

    # Warp streamlines
    # Create an isocentered affine
    target_isocenter = np.diag(np.array([-vox_size, vox_size, vox_size, 1]))

    # Take the off-origin affine capturing the extent contrast between fa image and the template
    adjusted_affine = affine_map.affine.copy()

    # Now we flip the sign in the x and y planes so that we get the mirror image of the forward deformation field.
    adjusted_affine[0][3] = -adjusted_affine[0][3]

    # Scale z by the voxel size
    adjusted_affine[2][3] = adjusted_affine[2][3]/vox_size

    # Scale y by the square of the voxel size since we've already scaled along the z-plane.
    adjusted_affine[1][3] = adjusted_affine[1][3]/vox_size**vox_size

    # Apply the deformation and correct for the extents
    mni_streamlines = deform_streamlines(streamlines, deform_field=mapping.get_forward_field(),
                                         stream_to_current_grid=target_isocenter,
                                         current_grid_to_world=adjusted_affine,
                                         stream_to_ref_grid=target_isocenter,
                                         ref_grid_to_world=np.eye(4))

    # Save streamlines
    hdr = fa_img.header
    trk_affine = np.eye(4)
    trk_hdr = nib.streamlines.trk.TrkFile.create_empty_header()
    trk_hdr['hdr_size'] = 1000
    trk_hdr['dimensions'] = hdr['dim'][1:4].astype('float32')
    trk_hdr['voxel_sizes'] = hdr['pixdim'][1:4]
    trk_hdr['voxel_to_rasmm'] = trk_affine
    trk_hdr['voxel_order'] = 'RAS'
    trk_hdr['pad2'] = 'RAS'
    trk_hdr['image_orientation_patient'] = np.array([0., 0., 0., 0., 0., 0.]).astype('float32')
    trk_hdr['endianness'] = '<'
    trk_hdr['_offset_data'] = 1000
    trk_hdr['nb_streamlines'] = len(mni_streamlines)
    tractogram = nib.streamlines.Tractogram(mni_streamlines, affine_to_rasmm=trk_affine)
    trkfile = nib.streamlines.trk.TrkFile(tractogram, header=trk_hdr)
    streams_mni = streams.split('.trk')[0] + '_dsn.trk'
    nib.streamlines.save(trkfile, streams_mni)

    # DSN QC plotting
<<<<<<< HEAD
    #[Commented out to ignore display issue, If I don't remove this please ignore]mgu.show_template_bundles(mni_streamlines, template_path, streams_warp_png)
=======
    #mgu.show_template_bundles(mni_streamlines, template_path, streams_warp_png)
>>>>>>> b24e78cc

    return mni_streamlines, streams_mni


class dmri_reg(object):
    """Class containing relevant paths and class methods for analysing tractography
    
    Parameters
    ----------
    namer : name_resource
        name_resource variable containing relevant directory tree information
    nodif_B0 : str
        path to mean b0 image
    nodif_B0_mask : str
        path to mean b0 mask (nodif_B0....nii.gz)
    t1w_in : str
        path to t1w file
    vox_size : str
        voxel resolution ('2mm' or '1mm')
    simple : bool
        [description]
    
    Raises
    ------
    ValueError
        FSL atlas for ventricle reference not found
    """
    def __init__(self, namer, nodif_B0, nodif_B0_mask, t1w_in, vox_size, simple):
        import os.path as op
        if os.path.isdir("/ndmg_atlases"):
            # in docker
            atlas_dir = "/ndmg_atlases"
        else:
            # local
            atlas_dir = op.expanduser("~") + "/.ndmg/ndmg_atlases"
        try:
            FSLDIR = os.environ["FSLDIR"]
        except KeyError:
            print("FSLDIR environment variable not set!")

        if vox_size == '2mm':
            vox_dims = '2x2x2'
        elif vox_size == '1mm':
            vox_dims = '1x1x1'

        self.simple = simple
        self.nodif_B0 = nodif_B0
        self.nodif_B0_mask = nodif_B0_mask
        self.t1w = t1w_in
        self.vox_size = vox_size
        self.t1w_name = "t1w"
        self.dwi_name = "dwi"
        self.namer = namer
        self.t12mni_xfm_init = "{}/xfm_t1w2mni_init.mat".format(
            self.namer.dirs["tmp"]["reg_m"]
        )
        self.mni2t1_xfm_init = "{}/xfm_mni2t1w_init.mat".format(
            self.namer.dirs["tmp"]["reg_m"]
        )
        self.t12mni_xfm = "{}/xfm_t1w2mni.mat".format(self.namer.dirs["tmp"]["reg_m"])
        self.mni2t1_xfm = "{}/xfm_mni2t1.mat".format(self.namer.dirs["tmp"]["reg_m"])
        self.mni2t1w_warp = "{}/mni2t1w_warp.nii.gz".format(
            self.namer.dirs["tmp"]["reg_a"]
        )
        self.warp_t1w2mni = "{}/warp_t12mni.nii.gz".format(
            self.namer.dirs["tmp"]["reg_a"]
        )
        self.t1w2dwi = "{}/{}_in_dwi.nii.gz".format(
            self.namer.dirs["output"]["reg_anat"], self.t1w_name
        )
        self.t1_aligned_mni = "{}/{}_aligned_mni.nii.gz".format(
            self.namer.dirs["output"]["prep_anat"], self.t1w_name
        )
        self.t1w_brain = "{}/{}_brain.nii.gz".format(
            self.namer.dirs["output"]["prep_anat"], self.t1w_name
        )
        self.dwi2t1w_xfm = "{}/dwi2t1w_xfm.mat".format(self.namer.dirs["tmp"]["reg_m"])
        self.t1w2dwi_xfm = "{}/t1w2dwi_xfm.mat".format(self.namer.dirs["tmp"]["reg_m"])
        self.t1w2dwi_bbr_xfm = "{}/t1w2dwi_bbr_xfm.mat".format(
            self.namer.dirs["tmp"]["reg_m"]
        )
        self.dwi2t1w_bbr_xfm = "{}/dwi2t1w_bbr_xfm.mat".format(
            self.namer.dirs["tmp"]["reg_m"]
        )
        self.t1wtissue2dwi_xfm = "{}/t1wtissue2dwi_xfm.mat".format(
            self.namer.dirs["tmp"]["reg_m"]
        )
        self.xfm_atlas2t1w_init = "{}/{}_xfm_atlas2t1w_init.mat".format(
            self.namer.dirs["tmp"]["reg_m"], self.t1w_name
        )
        self.xfm_atlas2t1w = "{}/{}_xfm_atlas2t1w.mat".format(
            self.namer.dirs["tmp"]["reg_m"], self.t1w_name
        )
        self.temp2dwi_xfm = "{}/{}_xfm_temp2dwi.mat".format(
            self.namer.dirs["tmp"]["reg_m"], self.dwi_name
        )
        self.input_mni = "%s%s%s%s" % (
            FSLDIR,
            "/data/standard/MNI152_T1_",
            vox_size,
            "_brain.nii.gz",
        )
        self.temp2dwi_xfm = "{}/{}_xfm_temp2dwi.mat".format(
            self.namer.dirs["tmp"]["reg_m"], self.dwi_name
        )
        self.map_path = "{}/{}_seg".format(
            self.namer.dirs["output"]["prep_anat"], self.t1w_name
        )
        self.wm_mask = "{}/{}_wm.nii.gz".format(
            self.namer.dirs["output"]["prep_anat"], self.t1w_name
        )
        self.wm_mask_thr = "{}/{}_wm_thr.nii.gz".format(
            self.namer.dirs["output"]["prep_anat"], self.t1w_name
        )
        self.wm_edge = "{}/{}_wm_edge.nii.gz".format(
            self.namer.dirs["tmp"]["reg_a"], self.t1w_name
        )
        self.csf_mask = "{}/{}_csf.nii.gz".format(
            self.namer.dirs["output"]["prep_anat"], self.t1w_name
        )
        self.gm_mask = "{}/{}_gm.nii.gz".format(
            self.namer.dirs["output"]["prep_anat"], self.t1w_name
        )
        self.xfm_roi2mni_init = "{}/roi_2_mni.mat".format(
            self.namer.dirs["tmp"]["reg_m"]
        )
        self.lvent_out_file = "{}/LVentricle.nii.gz".format(
            self.namer.dirs["tmp"]["reg_a"]
        )
        self.rvent_out_file = "{}/RVentricle.nii.gz".format(
            self.namer.dirs["tmp"]["reg_a"]
        )
        self.csf_mask_dwi = "{}/{}_csf_mask_dwi.nii.gz".format(
            self.namer.dirs["output"]["reg_anat"], self.t1w_name
        )
        self.gm_in_dwi = "{}/{}_gm_in_dwi.nii.gz".format(
            self.namer.dirs["output"]["reg_anat"], self.t1w_name
        )
        self.wm_in_dwi = "{}/{}_wm_in_dwi.nii.gz".format(
            self.namer.dirs["output"]["reg_anat"], self.t1w_name
        )
        self.csf_mask_dwi_bin = "{}/{}_csf_mask_dwi_bin.nii.gz".format(
            self.namer.dirs["tmp"]["reg_a"], self.t1w_name
        )
        self.gm_in_dwi_bin = "{}/{}_gm_in_dwi_bin.nii.gz".format(
            self.namer.dirs["tmp"]["reg_a"], self.t1w_name
        )
        self.wm_in_dwi_bin = "{}/{}_wm_in_dwi_bin.nii.gz".format(
            self.namer.dirs["tmp"]["reg_a"], self.t1w_name
        )
        self.vent_mask_dwi = "{}/{}_vent_mask_dwi.nii.gz".format(
            self.namer.dirs["tmp"]["reg_a"], self.t1w_name
        )
        self.vent_csf_in_dwi = "{}/{}_vent_csf_in_dwi.nii.gz".format(
            self.namer.dirs["tmp"]["reg_a"], self.t1w_name
        )
        self.vent_mask_mni = "{}/vent_mask_mni.nii.gz".format(
            self.namer.dirs["tmp"]["reg_a"]
        )
        self.vent_mask_t1w = "{}/vent_mask_t1w.nii.gz".format(
            self.namer.dirs["tmp"]["reg_a"]
        )

        self.input_mni = "%s%s%s%s" % (
            FSLDIR,
            "/data/standard/MNI152_T1_",
            vox_size,
            "_brain.nii.gz",
        )
        self.input_mni_mask = "%s%s%s%s" % (
            FSLDIR,
            "/data/standard/MNI152_T1_",
            vox_size,
            "_brain_mask.nii.gz",
        )
        self.wm_gm_int_in_dwi = "{}/{}_wm_gm_int_in_dwi.nii.gz".format(
            namer.dirs["output"]["reg_anat"], self.t1w_name
        )
        self.wm_gm_int_in_dwi_bin = "{}/{}_wm_gm_int_in_dwi_bin.nii.gz".format(
            namer.dirs["output"]["reg_anat"], self.t1w_name
        )
        self.input_mni_sched = "%s%s" % (FSLDIR, "/etc/flirtsch/T1_2_MNI152_2mm.cnf")
        self.mni_atlas = "%s%s%s%s" % (
            FSLDIR,
            "/data/atlases/HarvardOxford/HarvardOxford-sub-prob-",
            vox_size,
            ".nii.gz",
        )
        self.mni_vent_loc = atlas_dir + '/atlases/mask/HarvardOxford-thr25_space-MNI152NLin6_variant-lateral-ventricles_res-' + vox_dims + '_descr-brainmask.nii.gz'
        self.corpuscallosum = atlas_dir + '/atlases/mask/CorpusCallosum_res_' + vox_size + '.nii.gz'
        self.corpuscallosum_mask_t1w = "{}/{}_corpuscallosum.nii.gz".format(self.namer.dirs["output"]["reg_anat"],
                                                                            self.t1w_name)
        self.corpuscallosum_dwi = "{}/{}_corpuscallosum_dwi.nii.gz".format(self.namer.dirs["output"]["reg_anat"],
                                                                           self.t1w_name)

    def gen_tissue(self):
        """Extracts the brain from the raw t1w image (as indicated by self.t1w), uses it to create WM, GM, and CSF masks,
        reslices all 4 files to the target voxel resolution and extracts the white matter edge. Each mask is saved to 
        location indicated by self.map_path
        """
        # BET needed for this, as afni 3dautomask only works on 4d volumes
        print("Extracting brain from raw T1w image...")
        mgru.t1w_skullstrip(self.t1w, self.t1w_brain)

        # Segment the t1w brain into probability maps
        self.maps = mgru.segment_t1w(self.t1w_brain, self.map_path)
        self.wm_mask = self.maps["wm_prob"]
        self.gm_mask = self.maps["gm_prob"]
        self.csf_mask = self.maps["csf_prob"]

        self.t1w_brain = mgu.match_target_vox_res(
            self.t1w_brain, self.vox_size, self.namer, sens="t1w"
        )
        self.wm_mask = mgu.match_target_vox_res(
            self.wm_mask, self.vox_size, self.namer, sens="t1w"
        )
        self.gm_mask = mgu.match_target_vox_res(
            self.gm_mask, self.vox_size, self.namer, sens="t1w"
        )
        self.csf_mask = mgu.match_target_vox_res(
            self.csf_mask, self.vox_size, self.namer, sens="t1w"
        )

        # Threshold WM to binary in dwi space
        self.t_img = load_img(self.wm_mask)
        self.mask = math_img("img > 0.2", img=self.t_img)
        self.mask.to_filename(self.wm_mask_thr)

        # Extract wm edge
        cmd = (
            "fslmaths "
            + self.wm_mask_thr
            + " -edge -bin -mas "
            + self.wm_mask_thr
            + " "
            + self.wm_edge
        )
        os.system(cmd)
        print(cmd)

        return

    def t1w2dwi_align(self):
        """Alignment from t1w to mni, making t1w_mni, and t1w_mni to dwi. A function to perform self alignment. Uses a local optimisation cost function to get the
        two images close, and then uses bbr to obtain a good alignment of brain boundaries. Assumes input dwi is already preprocessed and brain extracted.
        """
        
        # Create linear transform/ initializer T1w-->MNI
        mgru.align(
            self.t1w_brain,
            self.input_mni,
            xfm=self.t12mni_xfm_init,
            bins=None,
            interp="spline",
            out=None,
            dof=12,
            cost="mutualinfo",
            searchrad=True,
        )

        # Attempt non-linear registration of T1 to MNI template
        if self.simple is False:
            try:
                print("Running non-linear registration: T1w-->MNI ...")
                # Use FNIRT to nonlinearly align T1 to MNI template
                mgru.align_nonlinear(
                    self.t1w_brain,
                    self.input_mni,
                    xfm=self.t12mni_xfm_init,
                    out=self.t1_aligned_mni,
                    warp=self.warp_t1w2mni,
                    ref_mask=self.input_mni_mask,
                    config=self.input_mni_sched,
                )

                # Get warp from MNI -> T1
                mgru.inverse_warp(self.t1w_brain, self.mni2t1w_warp, self.warp_t1w2mni)

                # Get mat from MNI -> T1
                cmd = (
                    "convert_xfm -omat "
                    + self.mni2t1_xfm_init
                    + " -inverse "
                    + self.t12mni_xfm_init
                )
                print(cmd)
                os.system(cmd)

            except RuntimeError("Error: FNIRT failed!"):
                pass
        else:
            # Falling back to linear registration
            mgru.align(
                self.t1w_brain,
                self.input_mni,
                xfm=self.t12mni_xfm,
                init=self.t12mni_xfm_init,
                bins=None,
                dof=12,
                cost="mutualinfo",
                searchrad=True,
                interp="spline",
                out=self.t1_aligned_mni,
                sch=None,
            )

        # Align T1w-->DWI
        mgru.align(
            self.nodif_B0,
            self.t1w_brain,
            xfm=self.t1w2dwi_xfm,
            bins=None,
            interp="spline",
            dof=6,
            cost="mutualinfo",
            out=None,
            searchrad=True,
            sch=None,
        )
        cmd = "convert_xfm -omat " + self.dwi2t1w_xfm + " -inverse " + self.t1w2dwi_xfm
        print(cmd)
        os.system(cmd)

        if self.simple is False:
            # Flirt bbr
            try:
                print("Running FLIRT BBR registration: T1w-->DWI ...")
                mgru.align(
                    self.nodif_B0,
                    self.t1w_brain,
                    wmseg=self.wm_edge,
                    xfm=self.dwi2t1w_bbr_xfm,
                    init=self.dwi2t1w_xfm,
                    bins=256,
                    dof=7,
                    searchrad=True,
                    interp="spline",
                    out=None,
                    cost="bbr",
                    finesearch=5,
                    sch="${FSLDIR}/etc/flirtsch/bbr.sch",
                )
                cmd = (
                    "convert_xfm -omat "
                    + self.t1w2dwi_bbr_xfm
                    + " -inverse "
                    + self.dwi2t1w_bbr_xfm
                )
                os.system(cmd)

                # Apply the alignment
                mgru.align(
                    self.t1w_brain,
                    self.nodif_B0,
                    init=self.t1w2dwi_bbr_xfm,
                    xfm=self.t1wtissue2dwi_xfm,
                    bins=None,
                    interp="spline",
                    dof=7,
                    cost="mutualinfo",
                    out=self.t1w2dwi,
                    searchrad=True,
                    sch=None,
                )
            except RuntimeError("Error: FLIRT BBR failed!"):
                pass
        else:
            # Apply the alignment
            mgru.align(
                self.t1w_brain,
                self.nodif_B0,
                init=self.t1w2dwi_xfm,
                xfm=self.t1wtissue2dwi_xfm,
                bins=None,
                interp="spline",
                dof=6,
                cost="mutualinfo",
                out=self.t1w2dwi,
                searchrad=True,
                sch=None,
            )

        return

    def atlas2t1w2dwi_align(self, atlas, dsn=True):
        """alignment from atlas to t1w to dwi. A function to perform atlas alignmet. Tries nonlinear registration first, and if that fails, does a liner
        registration instead.
        Note: for this to work, must first have called t1w2dwi_align.
        
        Parameters
        ----------
        atlas : str
            path to atlas file you want to use
        dsn : bool, optional
            is your space for tractography native-dsn, by default True
        
        Returns
        -------
        str
            path to aligned atlas file
        """
        
        self.atlas = atlas
        self.atlas_name = self.atlas.split("/")[-1].split(".")[0]
        self.aligned_atlas_t1mni = "{}/{}_aligned_atlas_t1w_mni.nii.gz".format(
            self.namer.dirs["tmp"]["reg_a"], self.atlas_name
        )
        self.aligned_atlas_skull = "{}/{}_aligned_atlas_skull.nii.gz".format(
            self.namer.dirs["tmp"]["reg_a"], self.atlas_name
        )
        self.dwi_aligned_atlas = "{}/{}_aligned_atlas.nii.gz".format(
            self.namer.dirs["output"]["reg_anat"], self.atlas_name
        )
        # self.dwi_aligned_atlas_mask = "{}/{}_aligned_atlas_mask.nii.gz".format(self.namer.dirs['tmp']['reg_a'], self.atlas_name)

        mgru.align(
            self.atlas,
            self.t1_aligned_mni,
            init=None,
            xfm=None,
            out=self.aligned_atlas_t1mni,
            dof=12,
            searchrad=True,
            interp="nearestneighbour",
            cost="mutualinfo",
        )

        if (self.simple is False) and (dsn is False):
            try:
                # Apply warp resulting from the inverse of T1w-->MNI created earlier
                mgru.apply_warp(
                    self.t1w_brain,
                    self.aligned_atlas_t1mni,
                    self.aligned_atlas_skull,
                    warp=self.mni2t1w_warp,
                    interp="nn",
                    sup=True,
                )

                # Apply transform to dwi space
                mgru.align(
                    self.aligned_atlas_skull,
                    self.nodif_B0,
                    init=self.t1wtissue2dwi_xfm,
                    xfm=None,
                    out=self.dwi_aligned_atlas,
                    dof=6,
                    searchrad=True,
                    interp="nearestneighbour",
                    cost="mutualinfo",
                )
            except:
                print(
                    "Warning: Atlas is not in correct dimensions, or input is low quality,\nusing linear template registration."
                )
                # Create transform to align atlas to T1w using flirt
                mgru.align(
                    self.atlas,
                    self.t1w_brain,
                    xfm=self.xfm_atlas2t1w_init,
                    init=None,
                    bins=None,
                    dof=6,
                    cost="mutualinfo",
                    searchrad=True,
                    interp="spline",
                    out=None,
                    sch=None,
                )
                mgru.align(
                    self.atlas,
                    self.t1_aligned_mni,
                    xfm=self.xfm_atlas2t1w,
                    out=None,
                    dof=6,
                    searchrad=True,
                    bins=None,
                    interp="spline",
                    cost="mutualinfo",
                    init=self.xfm_atlas2t1w_init,
                )

                # Combine our linear transform from t1w to template with our transform from dwi to t1w space to get a transform from atlas ->(-> t1w ->)-> dwi
                mgru.combine_xfms(
                    self.xfm_atlas2t1w, self.t1wtissue2dwi_xfm, self.temp2dwi_xfm
                )

                # Apply linear transformation from template to dwi space
                mgru.applyxfm(
                    self.nodif_B0, self.atlas, self.temp2dwi_xfm, self.dwi_aligned_atlas
                )
        elif dsn is False:
            # Create transform to align atlas to T1w using flirt
            mgru.align(
                self.atlas,
                self.t1w_brain,
                xfm=self.xfm_atlas2t1w_init,
                init=None,
                bins=None,
                dof=6,
                cost="mutualinfo",
                searchrad=None,
                interp="spline",
                out=None,
                sch=None,
            )
            mgru.align(
                self.atlas,
                self.t1w_brain,
                xfm=self.xfm_atlas2t1w,
                out=None,
                dof=6,
                searchrad=True,
                bins=None,
                interp="spline",
                cost="mutualinfo",
                init=self.xfm_atlas2t1w_init,
            )

            # Combine our linear transform from t1w to template with our transform from dwi to t1w space to get a transform from atlas ->(-> t1w ->)-> dwi
            mgru.combine_xfms(
                self.xfm_atlas2t1w, self.t1wtissue2dwi_xfm, self.temp2dwi_xfm
            )

            # Apply linear transformation from template to dwi space
            mgru.applyxfm(
                self.nodif_B0, self.atlas, self.temp2dwi_xfm, self.dwi_aligned_atlas
            )
        else:
            pass

        # Set intensities to int
        if dsn is False:
            self.atlas_img = nib.load(self.dwi_aligned_atlas)
        else:
            self.atlas_img = nib.load(self.aligned_atlas_t1mni)
        self.atlas_data = self.atlas_img.get_data().astype("int")
        node_num = len(np.unique(self.atlas_data))
        self.atlas_data[self.atlas_data > node_num] = 0

        t_img = load_img(self.wm_gm_int_in_dwi)
        mask = math_img("img > 0", img=t_img)
        mask.to_filename(self.wm_gm_int_in_dwi_bin)

        if dsn is False:
            nib.save(
                nib.Nifti1Image(
                    self.atlas_data.astype(np.int32),
                    affine=self.atlas_img.affine,
                    header=self.atlas_img.header,
                ),
                self.dwi_aligned_atlas,
            )
            return self.dwi_aligned_atlas
        else:
            nib.save(
                nib.Nifti1Image(
                    self.atlas_data.astype(np.int32),
                    affine=self.atlas_img.affine,
                    header=self.atlas_img.header,
                ),
                self.aligned_atlas_t1mni,
            )
            return self.aligned_atlas_t1mni

    def tissue2dwi_align(self):
        """alignment of ventricle and CC ROI's from MNI space --> dwi and CC and CSF from T1w space --> dwi
        A function to generate and perform dwi space alignment of avoidance/waypoint masks for tractography.
        First creates ventricle and CC ROI. Then creates transforms from stock MNI template to dwi space.
        NOTE: for this to work, must first have called both t1w2dwi_align and atlas2t1w2dwi_align.
        
        Raises
        ------
        ValueError
            Raised if FSL atlas for ventricle reference not found
        """        

        # Create MNI-space ventricle mask
        print("Creating MNI-space ventricle ROI...")
        if not os.path.isfile(self.mni_atlas):
            raise ValueError("FSL atlas for ventricle reference not found!")
        cmd = "fslmaths " + self.mni_vent_loc + " -thr 0.1 -bin " + self.mni_vent_loc
        os.system(cmd)

        cmd = "fslmaths " + self.corpuscallosum + " -bin " + self.corpuscallosum
        os.system(cmd)

        cmd = "fslmaths " + self.corpuscallosum + " -sub " + self.mni_vent_loc + " -bin " + self.corpuscallosum
        os.system(cmd)

        # Create a transform from the atlas onto T1w. This will be used to transform the ventricles to dwi space.
        mgru.align(
            self.mni_atlas,
            self.input_mni,
            xfm=self.xfm_roi2mni_init,
            init=None,
            bins=None,
            dof=6,
            cost="mutualinfo",
            searchrad=True,
            interp="spline",
            out=None,
        )

        # Create transform to align roi to mni and T1w using flirt
        mgru.applyxfm(
            self.input_mni, self.mni_vent_loc, self.xfm_roi2mni_init, self.vent_mask_mni
        )

        if self.simple is False:
            # Apply warp resulting from the inverse MNI->T1w created earlier
            mgru.apply_warp(
                self.t1w_brain,
                self.vent_mask_mni,
                self.vent_mask_t1w,
                warp=self.mni2t1w_warp,
                interp="nn",
                sup=True,
            )

            # Apply warp resulting from the inverse MNI->T1w created earlier
            mgru.apply_warp(
                self.t1w_brain,
                self.corpuscallosum,
                self.corpuscallosum_mask_t1w,
                warp=self.mni2t1w_warp,
                interp="nn",
                sup=True,
            )

        # Applyxfm tissue maps to dwi space
        mgru.applyxfm(
            self.nodif_B0,
            self.vent_mask_t1w,
            self.t1wtissue2dwi_xfm,
            self.vent_mask_dwi,
        )
        mgru.applyxfm(
            self.nodif_B0,
            self.corpuscallosum_mask_t1w,
            self.t1wtissue2dwi_xfm,
            self.corpuscallosum_dwi,
        )
        mgru.applyxfm(
            self.nodif_B0, self.csf_mask, self.t1wtissue2dwi_xfm, self.csf_mask_dwi
        )
        mgru.applyxfm(
            self.nodif_B0, self.gm_mask, self.t1wtissue2dwi_xfm, self.gm_in_dwi
        )
        mgru.applyxfm(
            self.nodif_B0, self.wm_mask, self.t1wtissue2dwi_xfm, self.wm_in_dwi
        )

        # Threshold WM to binary in dwi space
        thr_img = nib.load(self.wm_in_dwi)
        thr_img.get_data()[thr_img.get_data() < 0.15] = 0
        nib.save(thr_img, self.wm_in_dwi_bin)

        # Threshold GM to binary in dwi space
        thr_img = nib.load(self.gm_in_dwi)
        thr_img.get_data()[thr_img.get_data() < 0.15] = 0
        nib.save(thr_img, self.gm_in_dwi_bin)

        # Threshold CSF to binary in dwi space
        thr_img = nib.load(self.csf_mask_dwi)
        thr_img.get_data()[thr_img.get_data() < 0.99] = 0
        nib.save(thr_img, self.csf_mask_dwi)

        # Threshold WM to binary in dwi space
        self.t_img = load_img(self.wm_in_dwi_bin)
        self.mask = math_img("img > 0", img=self.t_img)
        self.mask.to_filename(self.wm_in_dwi_bin)

        # Threshold GM to binary in dwi space
        self.t_img = load_img(self.gm_in_dwi_bin)
        self.mask = math_img("img > 0", img=self.t_img)
        self.mask.to_filename(self.gm_in_dwi_bin)

        # Threshold CSF to binary in dwi space
        self.t_img = load_img(self.csf_mask_dwi)
        self.mask = math_img("img > 0", img=self.t_img)
        self.mask.to_filename(self.csf_mask_dwi_bin)

        # Create ventricular CSF mask
        print("Creating ventricular CSF mask...")
        cmd = (
            "fslmaths "
            + self.vent_mask_dwi
            + " -kernel sphere 10 -ero -bin "
            + self.vent_mask_dwi
        )
        os.system(cmd)
        print("Creating Corpus Callosum mask...")
        cmd = (
            "fslmaths "
            + self.corpuscallosum_dwi
            + " -mas "
            + self.wm_in_dwi_bin
            + " -bin "
            + self.corpuscallosum_dwi
        )
        os.system(cmd)
        cmd = (
            "fslmaths "
            + self.csf_mask_dwi
            + " -add "
            + self.vent_mask_dwi
            + " -bin "
            + self.vent_csf_in_dwi
        )
        os.system(cmd)

        # Create gm-wm interface image
        cmd = (
            "fslmaths "
            + self.gm_in_dwi_bin
            + " -mul "
            + self.wm_in_dwi_bin
            + " -add "
            + self.corpuscallosum_dwi
            + " -sub "
            + self.vent_csf_in_dwi
            + " -mas "
            + self.nodif_B0_mask
            + " -bin "
            + self.wm_gm_int_in_dwi
        )
        os.system(cmd)

        return


class dmri_reg_old(object):
    def __init__(self, dwi, gtab, t1w, atlas, aligned_dwi, namer, clean=False):
        """Aligns two images and stores the transform between them
        
        Parameters
        ----------
        dwi : str
            path to input image to be aligned as a nifti image file
        gtab : str
            path to file containing gradient driections and strength
        t1w : str
            path to reference image to be aligned to 
        atlas : str
            path to roi atlas file
        aligned_dwi : str
            path for the output aligned dwi image
        namer : name_resource
            variable containing directory tree information for pipeline outputs
        clean : bool, optional
            NOT USED IN THIS FUNCTION, by default False
        """
        
        self.dwi = dwi
        self.t1w = t1w
        self.atlas = atlas
        self.gtab = gtab
        self.aligned_dwi = aligned_dwi
        self.namer = namer

        # Creates names for all intermediate files used
        self.dwi_name = mgu.get_filename(dwi)
        self.t1w_name = mgu.get_filename(t1w)
        self.atlas_name = mgu.get_filename(atlas)

        self.temp_aligned = "{}/temp_aligned.nii.gz".format(
            self.namer.dirs["tmp"]["reg_a"]
        )
        self.temp_aligned2 = "{}/temp_aligned2.nii.gz".format(
            self.namer.dirs["tmp"]["reg_a"]
        )
        self.b0 = "{}/b0.nii.gz".format(self.namer.dirs["tmp"]["reg_a"])
        self.t1w_brain = "{}/t1w_brain.nii.gz".format(self.namer.dirs["tmp"]["reg_a"])
        self.xfm = "{}/{}_{}_xfm.mat".format(
            self.namer.dirs["tmp"]["reg_m"], self.t1w_name, self.atlas_name
        )

    def dwi2atlas(self, clean=False):
        print("running dwi2atlas ...")
        # Loads DTI image in as data and extracts B0 volume
        self.dwi_im = nib.load(self.dwi)
        self.b0s = np.where(self.gtab.b0s_mask)[0]
        self.b0_im = np.squeeze(
            self.dwi_im.get_data()[:, :, :, self.b0s[0]]
        )  # if more than 1, use first

        # Wraps B0 volume in new nifti image
        self.b0_head = self.dwi_im.header
        self.b0_head.set_data_shape(self.b0_head.get_data_shape()[0:3])
        self.b0_out = nib.Nifti1Image(
            self.b0_im, affine=self.dwi_im.affine, header=self.b0_head
        )
        self.b0_out.update_header()
        nib.save(self.b0_out, self.b0)

        # Applies skull stripping to T1 volume, then EPI alignment to T1
        print("calling mgru.extract_brain on {}, {}".format(
            self.t1w, self.t1w_brain
        ))  # t1w = in, t1w_brain = out
        mgru.extract_brain(self.t1w, self.t1w_brain, "-B")
        print("calling align_epi")
        print(self.t1w)
        print(self.t1w_brain)
        print(self.temp_aligned)
        mgru.align_epi(self.dwi, self.t1w, self.t1w_brain, self.temp_aligned)

        # Applies linear registration from T1 to template
        print("calling mgru.align on {}, {}, {}".format(self.t1w, self.atlas, self.xfm))
        mgru.align(self.t1w, self.atlas, self.xfm)

        # Applies combined transform to dwi image volume
        print("calling mgru.applyxfm on {}, {}, {}, {}".format(
            self.atlas, self.temp_aligned, self.xfm, self.temp_aligned2
        ))
        mgru.applyxfm(self.atlas, self.temp_aligned, self.xfm, self.temp_aligned2)
        print("calling mgru.resample on {}, {}, {}".format(
            self.temp_aligned2, self.aligned_dwi, self.atlas
        ))
        mgru.resample(self.temp_aligned2, self.aligned_dwi, self.atlas)

        if clean:
            cmd = "rm -f {} {} {} {} {}*".format(
                self.dwi, self.temp_aligned, self.b0, self.xfm, self.t1w_name
            )
            print("Cleaning temporary registration files...")
            os.system(cmd)


class epi_register(object):
    def __init__(
        self,
        epi,
        t1w,
        t1w_brain,
        atlas,
        atlas_brain,
        atlas_mask,
        aligned_epi,
        aligned_t1w,
        namer,
    ):
        """
        A class to change brain spaces from a subject's epi sequence
        to that of a standardized atlas.
        **Positional Arguments:**
            epi:
                - the path of the preprocessed fmri image.
            t1w:
                - the path of the T1w scan.
            t1w_brain:
                - the path of the brain extracted T1w scan.
            atlas:
                - the template atlas.
            atlas_brain:
                - the template brain.
            atlas_mask:
                - the template mask.
            aligned_epi:
                - the name of the aligned fmri scan to produce.
            aligned_t1w:
                - the name of the aligned anatomical scan to produce
            namer:
                - naming utility.
        """

        # for naming temporary files
        self.epi_name = mgu.get_filename(epi)
        self.t1w_name = "{}_T1w".format(namer.__suball__)
        self.atlas_name = mgu.get_filename(atlas)
        self.namer = namer
        self.outdir = namer.dirs["tmp"]

        # our basic dependencies
        self.epi = epi
        self.t1w = t1w
        self.t1w_brain = t1w_brain
        self.atlas = atlas
        self.atlas_brain = atlas_brain
        self.atlas_mask = atlas_mask
        self.taligned_epi = aligned_epi
        self.taligned_t1w = aligned_t1w
        t1w_skull = "{}/{}_temp-aligned_skull.nii.gz"
        self.taligned_t1w_skull = t1w_skull.format(self.outdir["reg_a"], self.t1w_name)
        # strategies for qa later
        self.sreg_strat = None
        self.treg_strat = None

        # if we do bbr, then we will need a wm mask, so store for qa
        self.wm_mask = None

        if sum(nib.load(t1w).header.get_zooms()) <= 6:
            self.simple = False
        else:
            self.simple = True  # if the input is poor
        # name intermediates for self-alignment
        self.saligned_xfm = "{}/{}_self-aligned.mat".format(
            self.outdir["reg_m"], self.epi_name
        )
        pass

    def self_align(self):
        """
        A function to perform self alignment. Uses a local optimisation
        cost function to get the two images close, and then uses bbr
        to obtain a good alignment of brain boundaries.
        """
        xfm_init1 = "{}/{}_xfm_epi2t1w_init1.mat".format(
            self.outdir["reg_m"], self.epi_name
        )
        xfm_init2 = "{}/{}_xfm_epi2t1w_init2.mat".format(
            self.outdir["reg_m"], self.epi_name
        )
        epi_init = "{}/{}_local.nii.gz".format(self.outdir["reg_m"], self.epi_name)

        # perform an initial alignment with a gentle translational guess
        # note that this schedule file only adjusts such that the x, y, z
        # params between the epi and the t1w brain are optimal
        mgru.align(
            self.epi,
            self.t1w_brain,
            xfm=xfm_init1,
            bins=None,
            dof=None,
            cost=None,
            searchrad=None,
            sch="${FSLDIR}/etc/flirtsch/sch3Dtrans_3dof",
        )
        # perform a near local-only registration, which looks for local
        # fits of the voxels and will improve our registration if our
        # image is for instance cut off somewhere with simple3d
        # make sure to initialize with our translationally optimal fit
        mgru.align(
            self.epi,
            self.t1w_brain,
            xfm=xfm_init2,
            init=xfm_init1,
            bins=None,
            dof=None,
            cost=None,
            searchrad=None,
            out=epi_init,
            sch="${FSLDIR}/etc/flirtsch/simple3D.sch",
        )

        # if we have a quality T1w image (resolution < 2x2x2) we will get
        # a decent segmentation, and then we can use bbr from flirt
        if not self.simple:
            xfm_init3 = "{}/{}_xfm_epi2t1w.mat".format(
                self.outdir["reg_m"], self.epi_name
            )
            xfm_bbr = "{}/{}_xfm_bbr.mat".format(self.outdir["reg_m"], self.epi_name)
            epi_bbr = "{}/{}_bbr.nii.gz".format(self.outdir["reg_m"], self.epi_name)
            # use a 6 dof registration with near-local initializer
            mgru.align(
                self.epi,
                self.t1w_brain,
                xfm=xfm_init3,
                init=xfm_init2,
                bins=None,
                dof=6,
                cost=None,
                searchrad=None,
                sch=None,
            )
            # segment the t1w brain into probability maps
            map_path = "{}/{}_seg".format(self.outdir["reg_a"], self.t1w_name)
            maps = mgnu.segment_t1w(self.t1w_brain, map_path)
            wm_mask = "{}/{}_wmm.nii.gz".format(self.outdir["reg_a"], self.t1w_name)
            self.wm_mask = wm_mask
            # use the probability maps to extract white matter mask
            mgnu.probmap2mask(maps["wm_prob"], wm_mask, 0.5)
            # perform flirt with boundary-based registration, using the
            # white matter mask to improve registration quality
            mgru.align(
                self.epi,
                self.t1w,
                xfm=xfm_bbr,
                wmseg=wm_mask,
                out=epi_bbr,
                init=xfm_init3,
                interp="spline",
                sch="${FSLDIR}/etc/flirtsch/bbr.sch",
            )
            # store the 3d image to use as our qa image, but keep the transform
            # so that we don't have to multiply yet
            self.sreg_xfm = xfm_bbr
            self.sreg_brain = epi_bbr
            self.sreg_strat = "epireg"  # store the strategy
        else:
            # if we have low quality T1w image, we will not be able
            # to segment, so do not use bbr
            print(
                "Warning: BBR self registration not "
                "attempted, as input is low quality."
            )
            # use the 3d image and transform from the near-local registration
            # instead
            self.sreg_xfm = xfm_init2
            self.sreg_brain = epi_init
            self.sreg_strat = "flirt"
        # have to use bet for this, as afni 3dautomask
        # only works on 4d volumes
        mgru.extract_brain(self.sreg_brain, self.sreg_brain, opts="-f 0.3 -R")
        pass

    def template_align(self):
        """
        A function to perform template alignment. First tries nonlinear
        registration, and if that does not work effectively, does a linear
        registration instead.
        NOTE: for this to work, must first have called self-align.
        """
        xfm_t1w2temp_init = "{}/{}_xfm_t1w2temp_init.mat".format(
            self.outdir["reg_a"], self.t1w_name
        )
        xfm_t1w2temp = "{}/{}_xfm_t1w2temp.mat".format(
            self.outdir["reg_a"], self.t1w_name
        )

        # linear registration initializer with local optimisation in
        # case our brain extraction is poor to give our 12 dof flirt
        # a better starting point
        # if brain extraction fails, a 12 dof registration will perform
        # horribly since the brain will be an odd shape, leading to total
        # failure. The idea is that local optimisation looks to essentially
        # align "regions" of the brain, and as such, will not add unnecessary
        # stretching if the brain is not the correct shape, potentially
        # leading the 12 dof registration to not totally distort the image
        mgru.align(
            self.t1w_brain,
            self.atlas_brain,
            xfm=xfm_t1w2temp_init,
            init=None,
            bins=None,
            dof=None,
            cost=None,
            searchrad=None,
            out=None,
            sch="${FSLDIR}/etc/flirtsch/sch3Dtrans_3dof",
        )

        # linear registration from t1 space to atlas space with a 12 dof
        # linear registration to serve as our initializer
        mgru.align(
            self.t1w_brain,
            self.atlas_brain,
            xfm=xfm_t1w2temp,
            out=None,
            dof=12,
            searchrad=True,
            bins=256,
            interp="spline",
            wmseg=None,
            init=xfm_t1w2temp_init,
        )

        self.epi_aligned_skull = "{}/{}_temp-aligned_skull.nii.gz".format(
            self.outdir["reg_m"], self.epi_name
        )  # template-aligned with skull
        # if the atlas is MNI 2mm, then we have a config file for it
        if nib.load(self.atlas).get_data().shape in [(91, 109, 91)] and (
            self.simple is False
        ):
            warp_t1w2temp = "{}/{}_warp_t1w2temp.nii.gz".format(
                self.outdir["reg_a"], self.epi_name
            )  # to store the template warp
            # use FNIRT to nonlinearly align from the t1w to the
            # template space, using the 12 dof transform as an initializer
            mgru.align_nonlinear(
                self.t1w, self.atlas, xfm_t1w2temp, warp_t1w2temp, mask=self.atlas_mask
            )
            # apply the warp from the epi to the atlas space by first using
            # the linear transform from the epi to the template space
            mgru.apply_warp(
                self.epi,
                self.atlas,
                self.epi_aligned_skull,
                warp=warp_t1w2temp,
                xfm=self.sreg_xfm,
            )
            # apply the warp from the t1w to the atlas space
            mgru.apply_warp(
                self.t1w, self.atlas, self.taligned_t1w_skull, warp=warp_t1w2temp
            )
            self.treg_strat = "fnirt"  # strategy details
        else:
            # if we dont have 2mm mni or a low quality t1w, FNIRT is unsuitable
            print()
            "Atlas is not 2mm MNI, or input is low quality."
            print()
            "Using linear template registration."

            xfm_epi2temp = "{}/{}_xfm_epi2temp.mat".format(
                self.outdir["reg_m"], self.epi_name
            )
            # just combine our 12 dof linear transform from t1w to template
            # with our transform from epi to t1w space to get a transform
            # from epi ->(-> t1w ->)-> temp space (epi -> temp)
            mgru.combine_xfms(xfm_t1w2temp, self.sreg_xfm, xfm_epi2temp)
            # apply linear transformation from epi to template space
            mgru.applyxfm(
                self.epi,
                self.atlas,
                xfm_epi2temp,
                self.epi_aligned_skull,
                interp="spline",
            )
            # apply 12 dof linear transform from t1w to template space
            mgru.apply_warp(
                self.t1w, self.atlas, self.taligned_t1w_skull, xfm=xfm_t1w2temp
            )
            self.treg_strat = "flirt"  # strategy
        # use BET to extract brain from our epi volume
        mgru.extract_brain(self.epi_aligned_skull, self.taligned_epi, opts="-F")

        # use AFNI to extract brain from our t1w volume
        mgru.extract_t1w_brain(
            self.taligned_t1w_skull, self.taligned_t1w, self.outdir["reg_a"]
        )
        pass<|MERGE_RESOLUTION|>--- conflicted
+++ resolved
@@ -120,11 +120,7 @@
     nib.streamlines.save(trkfile, streams_mni)
 
     # DSN QC plotting
-<<<<<<< HEAD
-    #[Commented out to ignore display issue, If I don't remove this please ignore]mgu.show_template_bundles(mni_streamlines, template_path, streams_warp_png)
-=======
     #mgu.show_template_bundles(mni_streamlines, template_path, streams_warp_png)
->>>>>>> b24e78cc
 
     return mni_streamlines, streams_mni
 
