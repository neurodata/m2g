#!/usr/bin/env python -W ignore::DeprecationWarning

# Copyright 2019 NeuroData (http://neurodata.io)
#
# Licensed under the Apache License, Version 2.0 (the "License");
# you may not use this file except in compliance with the License.
# You may obtain a copy of the License at
#
#     http://www.apache.org/licenses/LICENSE-2.0
#
# Unless required by applicable law or agreed to in writing, software
# distributed under the License is distributed on an "AS IS" BASIS,
# WITHOUT WARRANTIES OR CONDITIONS OF ANY KIND, either express or implied.
# See the License for the specific language governing permissions and
# limitations under the License.
#
# register.py
# Repackaged for native space registrations by Derek Pisner on 2019-01-16
# Email: dpisner@utexas.edu.
# epi_register created by Eric Bridgeford.


import warnings

warnings.simplefilter("ignore")
import os
import nibabel as nib
import numpy as np
from nilearn.image import load_img, math_img
from ndmg.utils import gen_utils
from ndmg.utils import reg_utils


def direct_streamline_norm(streams, fa_path, namer):
    """Applys the Symmetric Diffeomorphic Registration (SyN) Algorithm onto the streamlines to the atlas space defined by .../atlases/reference_brains/FSL_HCP1065_FA_2mm.nii.gz
    
    Parameters
    ----------
    streams : str
        Path to streamlines.trk file to be transformed
    fa_path : str
        Path to subject's FA tensor image
    namer : name_resource
        variable containing all relevant pathing information
    
    Returns
    -------
    ArraySequence
        Transformed streamlines
    str
        Path to tractogram streamline file: streamlines_dsn.trk
    """
    import os.path as op
    from dipy.tracking.streamline import deform_streamlines
    from dipy.io.streamline import load_trk
    from ndmg.utils import reg_utils as regutils
    from dipy.tracking import utils

    if os.path.isdir("/ndmg_atlases"):
        # in docker
        atlas_dir = "/ndmg_atlases"
    else:
        # local
        atlas_dir = op.expanduser("~") + "/.ndmg/ndmg_atlases"

    template_path = atlas_dir + "/atlases/reference_brains/FSL_HCP1065_FA_2mm.nii.gz"

    streams_warp_png = namer.dirs["tmp"]["base"] + "/warp_qc.png"

    # Run SyN and normalize streamlines
    fa_img = nib.load(fa_path)
    vox_size = fa_img.get_header().get_zooms()[0]
    template_img = nib.load(template_path)
    template_data = template_img.get_data()

    # SyN FA->Template
    [mapping, affine_map] = regutils.wm_syn(
        template_path, fa_path, namer.dirs["tmp"]["base"]
    )
    [streamlines, _] = load_trk(streams)

    # Warp streamlines
    adjusted_affine = affine_map.affine.copy()
    adjusted_affine[1][3] = -adjusted_affine[1][3]/vox_size**2
    mni_streamlines = deform_streamlines(streamlines, deform_field=mapping.get_forward_field()[-1:],
                                         stream_to_current_grid=template_img.affine,
                                         current_grid_to_world=adjusted_affine,
                                         stream_to_ref_grid=template_img.affine,
                                         ref_grid_to_world=np.eye(4))

    # Save streamlines
    hdr = fa_img.header
    trk_affine = np.eye(4)
    trk_hdr = nib.streamlines.trk.TrkFile.create_empty_header()
    trk_hdr["hdr_size"] = 1000
    trk_hdr["dimensions"] = hdr["dim"][1:4].astype("float32")
    trk_hdr["voxel_sizes"] = hdr["pixdim"][1:4]
    trk_hdr["voxel_to_rasmm"] = trk_affine
    trk_hdr["voxel_order"] = "RAS"
    trk_hdr["pad2"] = "RAS"
    trk_hdr["image_orientation_patient"] = np.array(
        [0.0, 0.0, 0.0, 0.0, 0.0, 0.0]
    ).astype("float32")
    trk_hdr["endianness"] = "<"
    trk_hdr["_offset_data"] = 1000
    trk_hdr["nb_streamlines"] = len(mni_streamlines)
    tractogram = nib.streamlines.Tractogram(mni_streamlines, affine_to_rasmm=trk_affine)
    trkfile = nib.streamlines.trk.TrkFile(tractogram, header=trk_hdr)
    streams_mni = streams.split(".trk")[0] + "_dsn.trk"
    nib.streamlines.save(trkfile, streams_mni)

    # DSN QC plotting
    # gen_utils.show_template_bundles(mni_streamlines, template_path, streams_warp_png)

    return mni_streamlines, streams_mni


class DmriReg(object):
    """Class containing relevant paths and class methods for analysing tractography
    
    Parameters
    ----------
    namer : name_resource
        name_resource variable containing relevant directory tree information
    nodif_B0 : str
        path to mean b0 image
    nodif_B0_mask : str
        path to mean b0 mask (nodif_B0....nii.gz)
    t1w_in : str
        path to t1w file
    vox_size : str
        voxel resolution ('2mm' or '1mm')
<<<<<<< HEAD
    skull : str, optional
        skullstrip parameter pre-set. Default is "none"
    simple : bool
        Whether you want to attempt non-linear registration when transforming between mni, t1w, and dwi space.
=======
    skull : int, optional
        skullstrip parameter pre-set. Default is 0
    simple : bool, optional
        Whether you want to attempt non-linear registration when transforming between mni, t1w, and dwi space. Default is False
>>>>>>> f4d66018
    
    Raises
    ------
    ValueError
        FSL atlas for ventricle reference not found
    """
    def __init__(self, namer, nodif_B0, nodif_B0_mask, t1w_in, vox_size, skull=0, simple=False):
        import os.path as op

        if os.path.isdir("/ndmg_atlases"):
            # in docker
            atlas_dir = "/ndmg_atlases"
        else:
            # local
            atlas_dir = op.expanduser("~") + "/.ndmg/ndmg_atlases"
        try:
            FSLDIR = os.environ["FSLDIR"]
        except KeyError:
            print("FSLDIR environment variable not set!")

        if vox_size == "2mm":
            vox_dims = "2x2x2"
        elif vox_size == "1mm":
            vox_dims = "1x1x1"

        self.simple = simple
        self.nodif_B0 = nodif_B0
        self.nodif_B0_mask = nodif_B0_mask
        self.t1w = t1w_in
        self.vox_size = vox_size
        self.t1w_name = "t1w"
        self.dwi_name = "dwi"
        self.namer = namer
        self.skull = skull
        self.t12mni_xfm_init = "{}/xfm_t1w2mni_init.mat".format(
            self.namer.dirs["tmp"]["reg_m"]
        )
        self.mni2t1_xfm_init = "{}/xfm_mni2t1w_init.mat".format(
            self.namer.dirs["tmp"]["reg_m"]
        )
        self.t12mni_xfm = "{}/xfm_t1w2mni.mat".format(self.namer.dirs["tmp"]["reg_m"])
        self.mni2t1_xfm = "{}/xfm_mni2t1.mat".format(self.namer.dirs["tmp"]["reg_m"])
        self.mni2t1w_warp = "{}/mni2t1w_warp.nii.gz".format(
            self.namer.dirs["tmp"]["reg_a"]
        )
        self.warp_t1w2mni = "{}/warp_t12mni.nii.gz".format(
            self.namer.dirs["tmp"]["reg_a"]
        )
        self.t1w2dwi = "{}/{}_in_dwi.nii.gz".format(
            self.namer.dirs["output"]["reg_anat"], self.t1w_name
        )
        self.t1_aligned_mni = "{}/{}_aligned_mni.nii.gz".format(
            self.namer.dirs["output"]["prep_anat"], self.t1w_name
        )
        self.t1w_brain = "{}/{}_brain.nii.gz".format(
            self.namer.dirs["output"]["prep_anat"], self.t1w_name
        )
        self.dwi2t1w_xfm = "{}/dwi2t1w_xfm.mat".format(self.namer.dirs["tmp"]["reg_m"])
        self.t1w2dwi_xfm = "{}/t1w2dwi_xfm.mat".format(self.namer.dirs["tmp"]["reg_m"])
        self.t1w2dwi_bbr_xfm = "{}/t1w2dwi_bbr_xfm.mat".format(
            self.namer.dirs["tmp"]["reg_m"]
        )
        self.dwi2t1w_bbr_xfm = "{}/dwi2t1w_bbr_xfm.mat".format(
            self.namer.dirs["tmp"]["reg_m"]
        )
        self.t1wtissue2dwi_xfm = "{}/t1wtissue2dwi_xfm.mat".format(
            self.namer.dirs["tmp"]["reg_m"]
        )
        self.xfm_atlas2t1w_init = "{}/{}_xfm_atlas2t1w_init.mat".format(
            self.namer.dirs["tmp"]["reg_m"], self.t1w_name
        )
        self.xfm_atlas2t1w = "{}/{}_xfm_atlas2t1w.mat".format(
            self.namer.dirs["tmp"]["reg_m"], self.t1w_name
        )
        self.temp2dwi_xfm = "{}/{}_xfm_temp2dwi.mat".format(
            self.namer.dirs["tmp"]["reg_m"], self.dwi_name
        )

        self.input_mni = "%s%s%s%s" % (
            FSLDIR,
            "/data/standard/MNI152_T1_",
            vox_size,
            "_brain.nii.gz",
        )
        self.input_mni_mask = "%s%s%s%s" % (
            FSLDIR,
            "/data/standard/MNI152_T1_",
            vox_size,
            "_brain_mask.nii.gz",
        )
        self.temp2dwi_xfm = "{}/{}_xfm_temp2dwi.mat".format(
            self.namer.dirs["tmp"]["reg_m"], self.dwi_name
        )
        self.map_path = "{}/{}_seg".format(
            self.namer.dirs["output"]["prep_anat"], self.t1w_name
        )
        self.wm_mask = "{}/{}_wm.nii.gz".format(
            self.namer.dirs["output"]["prep_anat"], self.t1w_name
        )
        self.wm_mask_thr = "{}/{}_wm_thr.nii.gz".format(
            self.namer.dirs["output"]["prep_anat"], self.t1w_name
        )
        self.wm_edge = "{}/{}_wm_edge.nii.gz".format(
            self.namer.dirs["tmp"]["reg_a"], self.t1w_name
        )
        self.csf_mask = "{}/{}_csf.nii.gz".format(
            self.namer.dirs["output"]["prep_anat"], self.t1w_name
        )
        self.gm_mask = "{}/{}_gm.nii.gz".format(
            self.namer.dirs["output"]["prep_anat"], self.t1w_name
        )
        self.xfm_roi2mni_init = "{}/roi_2_mni.mat".format(
            self.namer.dirs["tmp"]["reg_m"]
        )
        self.lvent_out_file = "{}/LVentricle.nii.gz".format(
            self.namer.dirs["tmp"]["reg_a"]
        )
        self.rvent_out_file = "{}/RVentricle.nii.gz".format(
            self.namer.dirs["tmp"]["reg_a"]
        )
        self.csf_mask_dwi = "{}/{}_csf_mask_dwi.nii.gz".format(
            self.namer.dirs["output"]["reg_anat"], self.t1w_name
        )
        self.gm_in_dwi = "{}/{}_gm_in_dwi.nii.gz".format(
            self.namer.dirs["output"]["reg_anat"], self.t1w_name
        )
        self.wm_in_dwi = "{}/{}_wm_in_dwi.nii.gz".format(
            self.namer.dirs["output"]["reg_anat"], self.t1w_name
        )
        self.csf_mask_dwi_bin = "{}/{}_csf_mask_dwi_bin.nii.gz".format(
            self.namer.dirs["tmp"]["reg_a"], self.t1w_name
        )
        self.gm_in_dwi_bin = "{}/{}_gm_in_dwi_bin.nii.gz".format(
            self.namer.dirs["tmp"]["reg_a"], self.t1w_name
        )
        self.wm_in_dwi_bin = "{}/{}_wm_in_dwi_bin.nii.gz".format(
            self.namer.dirs["tmp"]["reg_a"], self.t1w_name
        )
        self.vent_mask_dwi = "{}/{}_vent_mask_dwi.nii.gz".format(
            self.namer.dirs["tmp"]["reg_a"], self.t1w_name
        )
        self.vent_csf_in_dwi = "{}/{}_vent_csf_in_dwi.nii.gz".format(
            self.namer.dirs["tmp"]["reg_a"], self.t1w_name
        )
        self.vent_mask_mni = "{}/vent_mask_mni.nii.gz".format(
            self.namer.dirs["tmp"]["reg_a"]
        )
        self.vent_mask_t1w = "{}/vent_mask_t1w.nii.gz".format(
            self.namer.dirs["tmp"]["reg_a"]
        )
        self.wm_gm_int_in_dwi = "{}/{}_wm_gm_int_in_dwi.nii.gz".format(
            namer.dirs["output"]["reg_anat"], self.t1w_name
        )
        self.wm_gm_int_in_dwi_bin = "{}/{}_wm_gm_int_in_dwi_bin.nii.gz".format(
            namer.dirs["output"]["reg_anat"], self.t1w_name
        )
        self.input_mni_sched = "%s%s" % (FSLDIR, "/etc/flirtsch/T1_2_MNI152_2mm.cnf")
        self.mni_atlas = "%s%s%s%s" % (
            FSLDIR,
            "/data/atlases/HarvardOxford/HarvardOxford-sub-prob-",
            vox_size,
            ".nii.gz",
        )
        self.mni_vent_loc = (
            atlas_dir
            + "/atlases/mask/HarvardOxford-thr25_space-MNI152NLin6_variant-lateral-ventricles_res-"
            + vox_dims
            + "_descr-brainmask.nii.gz"
        )
        self.corpuscallosum = (
            atlas_dir + "/atlases/mask/CorpusCallosum_res_" + vox_size + ".nii.gz"
        )
        self.corpuscallosum_mask_t1w = "{}/{}_corpuscallosum.nii.gz".format(
            self.namer.dirs["output"]["reg_anat"], self.t1w_name
        )
        self.corpuscallosum_dwi = "{}/{}_corpuscallosum_dwi.nii.gz".format(
            self.namer.dirs["output"]["reg_anat"], self.t1w_name
        )

    def gen_tissue(self):
        """Extracts the brain from the raw t1w image (as indicated by self.t1w), uses it to create WM, GM, and CSF masks,
        reslices all 4 files to the target voxel resolution and extracts the white matter edge. Each mask is saved to 
        location indicated by self.map_path
        """
        # BET needed for this, as afni 3dautomask only works on 4d volumes
        print("Extracting brain from raw T1w image...")
        reg_utils.t1w_skullstrip(self.t1w, self.t1w_brain, self.skull)

        # Segment the t1w brain into probability maps
        self.maps = reg_utils.segment_t1w(self.t1w_brain, self.map_path)
        self.wm_mask = self.maps["wm_prob"]
        self.gm_mask = self.maps["gm_prob"]
        self.csf_mask = self.maps["csf_prob"]

        self.t1w_brain = gen_utils.match_target_vox_res(
            self.t1w_brain, self.vox_size, self.namer, sens="t1w"
        )
        self.wm_mask = gen_utils.match_target_vox_res(
            self.wm_mask, self.vox_size, self.namer, sens="t1w"
        )
        self.gm_mask = gen_utils.match_target_vox_res(
            self.gm_mask, self.vox_size, self.namer, sens="t1w"
        )
        self.csf_mask = gen_utils.match_target_vox_res(
            self.csf_mask, self.vox_size, self.namer, sens="t1w"
        )

        # Threshold WM to binary in dwi space
        self.t_img = load_img(self.wm_mask)
        self.mask = math_img("img > 0.2", img=self.t_img)
        self.mask.to_filename(self.wm_mask_thr)

        # Extract wm edge
        cmd = (
            "fslmaths "
            + self.wm_mask_thr
            + " -edge -bin -mas "
            + self.wm_mask_thr
            + " "
            + self.wm_edge
        )
        print("Extracting white matter edge ...")
        print(cmd)
        os.system(cmd)

        return

    def t1w2dwi_align(self):
        """Alignment from t1w to mni, making t1w_mni, and t1w_mni to dwi. A function to perform self alignment. Uses a local optimisation cost function to get the
        two images close, and then uses bbr to obtain a good alignment of brain boundaries. Assumes input dwi is already preprocessed and brain extracted.
        """
        
        # Create linear transform/ initializer T1w-->MNI
        reg_utils.align(
            self.t1w_brain,
            self.input_mni,
            xfm=self.t12mni_xfm_init,
            bins=None,
            interp="spline",
            out=None,
            dof=12,
            cost="mutualinfo",
            searchrad=True,
        )

        # Attempt non-linear registration of T1 to MNI template
        if self.simple is False:
            try:
                print("Running non-linear registration: T1w-->MNI ...")
                # Use FNIRT to nonlinearly align T1 to MNI template
                reg_utils.align_nonlinear(
                    self.t1w_brain,
                    self.input_mni,
                    xfm=self.t12mni_xfm_init,
                    out=self.t1_aligned_mni,
                    warp=self.warp_t1w2mni,
                    ref_mask=self.input_mni_mask,
                    config=self.input_mni_sched,
                )

                # Get warp from MNI -> T1
                reg_utils.inverse_warp(self.t1w_brain, self.mni2t1w_warp, self.warp_t1w2mni)

                # Get mat from MNI -> T1
                cmd = (
                    "convert_xfm -omat "
                    + self.mni2t1_xfm_init
                    + " -inverse "
                    + self.t12mni_xfm_init
                )
                print(cmd)
                os.system(cmd)

            except RuntimeError("Error: FNIRT failed!"):
                pass
        else:
            # Falling back to linear registration
            reg_utils.align(
                self.t1w_brain,
                self.input_mni,
                xfm=self.t12mni_xfm,
                init=self.t12mni_xfm_init,
                bins=None,
                dof=12,
                cost="mutualinfo",
                searchrad=True,
                interp="spline",
                out=self.t1_aligned_mni,
                sch=None,
            )

        # Align T1w-->DWI
        reg_utils.align(
            self.nodif_B0,
            self.t1w_brain,
            xfm=self.t1w2dwi_xfm,
            bins=None,
            interp="spline",
            dof=6,
            cost="mutualinfo",
            out=None,
            searchrad=True,
            sch=None,
        )
        cmd = "convert_xfm -omat " + self.dwi2t1w_xfm + " -inverse " + self.t1w2dwi_xfm
        print(cmd)
        os.system(cmd)

        if self.simple is False:
            # Flirt bbr
            try:
                print("Running FLIRT BBR registration: T1w-->DWI ...")
                reg_utils.align(
                    self.nodif_B0,
                    self.t1w_brain,
                    wmseg=self.wm_edge,
                    xfm=self.dwi2t1w_bbr_xfm,
                    init=self.dwi2t1w_xfm,
                    bins=256,
                    dof=7,
                    searchrad=True,
                    interp="spline",
                    out=None,
                    cost="bbr",
                    finesearch=5,
                    sch="${FSLDIR}/etc/flirtsch/bbr.sch",
                )
                cmd = (
                    "convert_xfm -omat "
                    + self.t1w2dwi_bbr_xfm
                    + " -inverse "
                    + self.dwi2t1w_bbr_xfm
                )
                os.system(cmd)

                # Apply the alignment
                reg_utils.align(
                    self.t1w_brain,
                    self.nodif_B0,
                    init=self.t1w2dwi_bbr_xfm,
                    xfm=self.t1wtissue2dwi_xfm,
                    bins=None,
                    interp="spline",
                    dof=7,
                    cost="mutualinfo",
                    out=self.t1w2dwi,
                    searchrad=True,
                    sch=None,
                )
            except RuntimeError("Error: FLIRT BBR failed!"):
                pass
        else:
            # Apply the alignment
            reg_utils.align(
                self.t1w_brain,
                self.nodif_B0,
                init=self.t1w2dwi_xfm,
                xfm=self.t1wtissue2dwi_xfm,
                bins=None,
                interp="spline",
                dof=6,
                cost="mutualinfo",
                out=self.t1w2dwi,
                searchrad=True,
                sch=None,
            )

        return

    def atlas2t1w2dwi_align(self, atlas, dsn=True):
        """alignment from atlas to t1w to dwi. A function to perform atlas alignmet. Tries nonlinear registration first, and if that fails, does a liner
        registration instead.
        Note: for this to work, must first have called t1w2dwi_align.
        
        Parameters
        ----------
        atlas : str
            path to atlas file you want to use
        dsn : bool, optional
            is your space for tractography native-dsn, by default True
        
        Returns
        -------
        str
            path to aligned atlas file
        """
        
        self.atlas = atlas
        self.atlas_name = self.atlas.split("/")[-1].split(".")[0]
        self.aligned_atlas_t1mni = "{}/{}_aligned_atlas_t1w_mni.nii.gz".format(
            self.namer.dirs["tmp"]["reg_a"], self.atlas_name
        )
        self.aligned_atlas_skull = "{}/{}_aligned_atlas_skull.nii.gz".format(
            self.namer.dirs["tmp"]["reg_a"], self.atlas_name
        )
        self.dwi_aligned_atlas = "{}/{}_aligned_atlas.nii.gz".format(
            self.namer.dirs["output"]["reg_anat"], self.atlas_name
        )
        # self.dwi_aligned_atlas_mask = "{}/{}_aligned_atlas_mask.nii.gz".format(self.namer.dirs['tmp']['reg_a'], self.atlas_name)

        reg_utils.align(
            self.atlas,
            self.t1_aligned_mni,
            init=None,
            xfm=None,
            out=self.aligned_atlas_t1mni,
            dof=12,
            searchrad=True,
            interp="nearestneighbour",
            cost="mutualinfo",
        )

        if (self.simple is False) and (dsn is False):
            try:
                # Apply warp resulting from the inverse of T1w-->MNI created earlier
                reg_utils.apply_warp(
                    self.t1w_brain,
                    self.aligned_atlas_t1mni,
                    self.aligned_atlas_skull,
                    warp=self.mni2t1w_warp,
                    interp="nn",
                    sup=True,
                )

                # Apply transform to dwi space
                reg_utils.align(
                    self.aligned_atlas_skull,
                    self.nodif_B0,
                    init=self.t1wtissue2dwi_xfm,
                    xfm=None,
                    out=self.dwi_aligned_atlas,
                    dof=6,
                    searchrad=True,
                    interp="nearestneighbour",
                    cost="mutualinfo",
                )
            except:
                print(
                    "Warning: Atlas is not in correct dimensions, or input is low quality,\nusing linear template registration."
                )
                # Create transform to align atlas to T1w using flirt
                reg_utils.align(
                    self.atlas,
                    self.t1w_brain,
                    xfm=self.xfm_atlas2t1w_init,
                    init=None,
                    bins=None,
                    dof=6,
                    cost="mutualinfo",
                    searchrad=True,
                    interp="spline",
                    out=None,
                    sch=None,
                )
                reg_utils.align(
                    self.atlas,
                    self.t1_aligned_mni,
                    xfm=self.xfm_atlas2t1w,
                    out=None,
                    dof=6,
                    searchrad=True,
                    bins=None,
                    interp="spline",
                    cost="mutualinfo",
                    init=self.xfm_atlas2t1w_init,
                )

                # Combine our linear transform from t1w to template with our transform from dwi to t1w space to get a transform from atlas ->(-> t1w ->)-> dwi
                reg_utils.combine_xfms(
                    self.xfm_atlas2t1w, self.t1wtissue2dwi_xfm, self.temp2dwi_xfm
                )

                # Apply linear transformation from template to dwi space
                reg_utils.applyxfm(
                    self.nodif_B0, self.atlas, self.temp2dwi_xfm, self.dwi_aligned_atlas
                )
        elif dsn is False:
            # Create transform to align atlas to T1w using flirt
            reg_utils.align(
                self.atlas,
                self.t1w_brain,
                xfm=self.xfm_atlas2t1w_init,
                init=None,
                bins=None,
                dof=6,
                cost="mutualinfo",
                searchrad=None,
                interp="spline",
                out=None,
                sch=None,
            )
            reg_utils.align(
                self.atlas,
                self.t1w_brain,
                xfm=self.xfm_atlas2t1w,
                out=None,
                dof=6,
                searchrad=True,
                bins=None,
                interp="spline",
                cost="mutualinfo",
                init=self.xfm_atlas2t1w_init,
            )

            # Combine our linear transform from t1w to template with our transform from dwi to t1w space to get a transform from atlas ->(-> t1w ->)-> dwi
            reg_utils.combine_xfms(
                self.xfm_atlas2t1w, self.t1wtissue2dwi_xfm, self.temp2dwi_xfm
            )

            # Apply linear transformation from template to dwi space
            reg_utils.applyxfm(
                self.nodif_B0, self.atlas, self.temp2dwi_xfm, self.dwi_aligned_atlas
            )
        else:
            pass

        # Set intensities to int
        if dsn is False:
            self.atlas_img = nib.load(self.dwi_aligned_atlas)
        else:
            self.atlas_img = nib.load(self.aligned_atlas_t1mni)
        self.atlas_data = np.around(self.atlas_img.get_data()).astype("int16")
        node_num = len(np.unique(self.atlas_data))
        self.atlas_data[self.atlas_data > node_num] = 0

        t_img = load_img(self.wm_gm_int_in_dwi)
        mask = math_img("img > 0", img=t_img)
        mask.to_filename(self.wm_gm_int_in_dwi_bin)

        if dsn is False:
            nib.save(
                nib.Nifti1Image(
                    self.atlas_data.astype(np.int32),
                    affine=self.atlas_img.affine,
                    header=self.atlas_img.header,
                ),
                self.dwi_aligned_atlas,
            )
            return self.dwi_aligned_atlas
        else:
            nib.save(
                nib.Nifti1Image(
                    self.atlas_data.astype(np.int32),
                    affine=self.atlas_img.affine,
                    header=self.atlas_img.header,
                ),
                self.aligned_atlas_t1mni,
            )
            return self.aligned_atlas_t1mni

    def tissue2dwi_align(self):
        """alignment of ventricle and CC ROI's from MNI space --> dwi and CC and CSF from T1w space --> dwi
        A function to generate and perform dwi space alignment of avoidance/waypoint masks for tractography.
        First creates ventricle and CC ROI. Then creates transforms from stock MNI template to dwi space.
        NOTE: for this to work, must first have called both t1w2dwi_align and atlas2t1w2dwi_align.
        
        Raises
        ------
        ValueError
            Raised if FSL atlas for ventricle reference not found
        """        

        # Create MNI-space ventricle mask
        print("Creating MNI-space ventricle ROI...")
        if not os.path.isfile(self.mni_atlas):
            raise ValueError("FSL atlas for ventricle reference not found!")
        cmd = "fslmaths " + self.mni_vent_loc + " -thr 0.1 -bin " + self.mni_vent_loc
        os.system(cmd)

        cmd = "fslmaths " + self.corpuscallosum + " -bin " + self.corpuscallosum
        os.system(cmd)

        cmd = (
            "fslmaths "
            + self.corpuscallosum
            + " -sub "
            + self.mni_vent_loc
            + " -bin "
            + self.corpuscallosum
        )
        os.system(cmd)

        # Create a transform from the atlas onto T1w. This will be used to transform the ventricles to dwi space.
        reg_utils.align(
            self.mni_atlas,
            self.input_mni,
            xfm=self.xfm_roi2mni_init,
            init=None,
            bins=None,
            dof=6,
            cost="mutualinfo",
            searchrad=True,
            interp="spline",
            out=None,
        )

        # Create transform to align roi to mni and T1w using flirt
        reg_utils.applyxfm(
            self.input_mni, self.mni_vent_loc, self.xfm_roi2mni_init, self.vent_mask_mni
        )

        if self.simple is False:
            # Apply warp resulting from the inverse MNI->T1w created earlier
            reg_utils.apply_warp(
                self.t1w_brain,
                self.vent_mask_mni,
                self.vent_mask_t1w,
                warp=self.mni2t1w_warp,
                interp="nn",
                sup=True,
            )

            # Apply warp resulting from the inverse MNI->T1w created earlier
            reg_utils.apply_warp(
                self.t1w_brain,
                self.corpuscallosum,
                self.corpuscallosum_mask_t1w,
                warp=self.mni2t1w_warp,
                interp="nn",
                sup=True,
            )

        # Applyxfm tissue maps to dwi space
        reg_utils.applyxfm(
            self.nodif_B0,
            self.vent_mask_t1w,
            self.t1wtissue2dwi_xfm,
            self.vent_mask_dwi,
        )
        reg_utils.applyxfm(
            self.nodif_B0,
            self.corpuscallosum_mask_t1w,
            self.t1wtissue2dwi_xfm,
            self.corpuscallosum_dwi,
        )
        reg_utils.applyxfm(
            self.nodif_B0, self.csf_mask, self.t1wtissue2dwi_xfm, self.csf_mask_dwi
        )
        reg_utils.applyxfm(
            self.nodif_B0, self.gm_mask, self.t1wtissue2dwi_xfm, self.gm_in_dwi
        )
        reg_utils.applyxfm(
            self.nodif_B0, self.wm_mask, self.t1wtissue2dwi_xfm, self.wm_in_dwi
        )

        # Threshold WM to binary in dwi space
        thr_img = nib.load(self.wm_in_dwi)
        thr_img.get_data()[thr_img.get_data() < 0.15] = 0
        nib.save(thr_img, self.wm_in_dwi_bin)

        # Threshold GM to binary in dwi space
        thr_img = nib.load(self.gm_in_dwi)
        thr_img.get_data()[thr_img.get_data() < 0.15] = 0
        nib.save(thr_img, self.gm_in_dwi_bin)

        # Threshold CSF to binary in dwi space
        thr_img = nib.load(self.csf_mask_dwi)
        thr_img.get_data()[thr_img.get_data() < 0.99] = 0
        nib.save(thr_img, self.csf_mask_dwi)

        # Threshold WM to binary in dwi space
        self.t_img = load_img(self.wm_in_dwi_bin)
        self.mask = math_img("img > 0", img=self.t_img)
        self.mask.to_filename(self.wm_in_dwi_bin)

        # Threshold GM to binary in dwi space
        self.t_img = load_img(self.gm_in_dwi_bin)
        self.mask = math_img("img > 0", img=self.t_img)
        self.mask.to_filename(self.gm_in_dwi_bin)

        # Threshold CSF to binary in dwi space
        self.t_img = load_img(self.csf_mask_dwi)
        self.mask = math_img("img > 0", img=self.t_img)
        self.mask.to_filename(self.csf_mask_dwi_bin)

        # Create ventricular CSF mask
        print("Creating ventricular CSF mask...")
        cmd = (
            "fslmaths "
            + self.vent_mask_dwi
            + " -kernel sphere 10 -ero -bin "
            + self.vent_mask_dwi
        )
        os.system(cmd)
        print("Creating Corpus Callosum mask...")
        cmd = (
            "fslmaths "
            + self.corpuscallosum_dwi
            + " -mas "
            + self.wm_in_dwi_bin
            + " -bin "
            + self.corpuscallosum_dwi
        )
        os.system(cmd)
        cmd = (
            "fslmaths "
            + self.csf_mask_dwi
            + " -add "
            + self.vent_mask_dwi
            + " -bin "
            + self.vent_csf_in_dwi
        )
        os.system(cmd)

        # Create gm-wm interface image
        cmd = (
            "fslmaths "
            + self.gm_in_dwi_bin
            + " -mul "
            + self.wm_in_dwi_bin
            + " -add "
            + self.corpuscallosum_dwi
            + " -sub "
            + self.vent_csf_in_dwi
            + " -mas "
            + self.nodif_B0_mask
            + " -bin "
            + self.wm_gm_int_in_dwi
        )
        os.system(cmd)

        return


class dmri_reg_old(object):
    def __init__(self, dwi, gtab, t1w, atlas, aligned_dwi, namer, clean=False, skull='none'):
        """Aligns two images and stores the transform between them
        
        Parameters
        ----------
        dwi : str
            path to input image to be aligned as a nifti image file
        gtab : str
            path to file containing gradient driections and strength
        t1w : str
            path to reference image to be aligned to 
        atlas : str
            path to roi atlas file
        aligned_dwi : str
            path for the output aligned dwi image
        namer : name_resource
            variable containing directory tree information for pipeline outputs
        clean : bool, optional
            Whether to delete intermediate files created by the pipeline, by default False
        skull : str, optional
            skullstrip parameter pre-set. Default is "none".
        """
        
        self.dwi = dwi
        self.t1w = t1w
        self.atlas = atlas
        self.gtab = gtab
        self.aligned_dwi = aligned_dwi
        self.namer = namer
        self.skull = skull

        # Creates names for all intermediate files used
        self.dwi_name = gen_utils.get_filename(dwi)
        self.t1w_name = gen_utils.get_filename(t1w)
        self.atlas_name = gen_utils.get_filename(atlas)

        self.temp_aligned = "{}/temp_aligned.nii.gz".format(
            self.namer.dirs["tmp"]["reg_a"]
        )
        self.temp_aligned2 = "{}/temp_aligned2.nii.gz".format(
            self.namer.dirs["tmp"]["reg_a"]
        )
        self.b0 = "{}/b0.nii.gz".format(self.namer.dirs["tmp"]["reg_a"])
        self.t1w_brain = "{}/t1w_brain.nii.gz".format(self.namer.dirs["tmp"]["reg_a"])
        self.xfm = "{}/{}_{}_xfm.mat".format(
            self.namer.dirs["tmp"]["reg_m"], self.t1w_name, self.atlas_name
        )

    def dwi2atlas(self, clean=False):
        """Aligns the dwi image into atlas space
        
        Parameters
        ----------
        clean : bool, optional
            Whether to delete intermediate files created by this process, by default False
        """
        print("running dwi2atlas ...")
        # Loads DTI image in as data and extracts B0 volume
        self.dwi_im = nib.load(self.dwi)
        self.b0s = np.where(self.gtab.b0s_mask)[0]
        self.b0_im = np.squeeze(
            self.dwi_im.get_data()[:, :, :, self.b0s[0]]
        )  # if more than 1, use first

        # Wraps B0 volume in new nifti image
        self.b0_head = self.dwi_im.header
        self.b0_head.set_data_shape(self.b0_head.get_data_shape()[0:3])
        self.b0_out = nib.Nifti1Image(
            self.b0_im, affine=self.dwi_im.affine, header=self.b0_head
        )
        self.b0_out.update_header()
        nib.save(self.b0_out, self.b0)

        # Applies skull stripping to T1 volume, then EPI alignment to T1
        print(
            "calling t1w_skullstrip on {}, {}".format(self.t1w, self.t1w_brain)
        )  # t1w = in, t1w_brain = out
        reg_utils.t1w_skullstrip(self.t1w, self.t1w_brain, self.skull)

        print("calling align_epi")
        print(self.t1w)
        print(self.t1w_brain)
        print(self.temp_aligned)
        reg_utils.align_epi(self.dwi, self.t1w, self.t1w_brain, self.temp_aligned)

        # Applies linear registration from T1 to template
        print("calling reg_utils.align on {}, {}, {}".format(self.t1w, self.atlas, self.xfm))
        reg_utils.align(self.t1w, self.atlas, self.xfm)

        # Applies combined transform to dwi image volume
        print(
            "calling reg_utils.applyxfm on {}, {}, {}, {}".format(
                self.atlas, self.temp_aligned, self.xfm, self.temp_aligned2
            )
        )
        reg_utils.applyxfm(self.atlas, self.temp_aligned, self.xfm, self.temp_aligned2)
        print(
            "calling reg_utils.resample on {}, {}, {}".format(
                self.temp_aligned2, self.aligned_dwi, self.atlas
            )
        )
        reg_utils.resample(self.temp_aligned2, self.aligned_dwi, self.atlas)

        if clean:
            cmd = "rm -f {} {} {} {} {}*".format(
                self.dwi, self.temp_aligned, self.b0, self.xfm, self.t1w_name
            )
            print("Cleaning temporary registration files...")
            os.system(cmd)<|MERGE_RESOLUTION|>--- conflicted
+++ resolved
@@ -130,24 +130,17 @@
         path to t1w file
     vox_size : str
         voxel resolution ('2mm' or '1mm')
-<<<<<<< HEAD
     skull : str, optional
         skullstrip parameter pre-set. Default is "none"
-    simple : bool
-        Whether you want to attempt non-linear registration when transforming between mni, t1w, and dwi space.
-=======
-    skull : int, optional
-        skullstrip parameter pre-set. Default is 0
     simple : bool, optional
         Whether you want to attempt non-linear registration when transforming between mni, t1w, and dwi space. Default is False
->>>>>>> f4d66018
     
     Raises
     ------
     ValueError
         FSL atlas for ventricle reference not found
     """
-    def __init__(self, namer, nodif_B0, nodif_B0_mask, t1w_in, vox_size, skull=0, simple=False):
+    def __init__(self, namer, nodif_B0, nodif_B0_mask, t1w_in, vox_size, skull='none', simple=False):
         import os.path as op
 
         if os.path.isdir("/ndmg_atlases"):
