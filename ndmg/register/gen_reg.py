#!/usr/bin/env python -W ignore::DeprecationWarning

# Copyright 2019 NeuroData (http://neurodata.io)
#
# Licensed under the Apache License, Version 2.0 (the "License");
# you may not use this file except in compliance with the License.
# You may obtain a copy of the License at
#
#     http://www.apache.org/licenses/LICENSE-2.0
#
# Unless required by applicable law or agreed to in writing, software
# distributed under the License is distributed on an "AS IS" BASIS,
# WITHOUT WARRANTIES OR CONDITIONS OF ANY KIND, either express or implied.
# See the License for the specific language governing permissions and
# limitations under the License.
#
# register.py
# Repackaged for native space registrations by Derek Pisner on 2019-01-16
# Email: dpisner@utexas.edu.
# epi_register created by Eric Bridgeford.


import warnings

warnings.simplefilter("ignore")
import os
import nibabel as nib
import numpy as np
from nilearn.image import (load_img, math_img)
from ndmg.utils import gen_utils as mgu
from ndmg.utils import reg_utils as mgru


def direct_streamline_norm(streams, fa_path, namer):
    import os.path as op
    from dipy.tracking.streamline import deform_streamlines
    from dipy.io.streamline import load_trk
    from ndmg.utils import reg_utils as regutils
    from dipy.tracking import utils

    if os.path.isdir("/ndmg_atlases"):
        # in docker
        atlas_dir = "/ndmg_atlases"
    else:
        # local
        atlas_dir = op.expanduser("~") + "/.ndmg/ndmg_atlases"

    template_path = atlas_dir + '/atlases/reference_brains/FSL_HCP1065_FA_2mm.nii.gz'

    streams_warp_png = namer.dirs["tmp"]["base"] + '/warp_qc.png'

    # Run SyN and normalize streamlines
    fa_img = nib.load(fa_path)
    vox_size = fa_img.get_header().get_zooms()[0]
    template_img = nib.load(template_path)
<<<<<<< HEAD
    template_data = template_img.get_data().astype('bool')
=======
    template_data = template_img.get_data()
>>>>>>> ce5fad27

    # SyN FA->Template
    [mapping, affine_map] = regutils.wm_syn(template_path, fa_path, namer.dirs["tmp"]["base"])
    [streamlines, _] = load_trk(streams)

    # Warp streamlines
    # Create an isocentered affine
    target_isocenter = np.diag(np.array([-vox_size, vox_size, vox_size, 1]))

    # Take the off-origin affine capturing the extent contrast between fa image and the template
    adjusted_affine = affine_map.affine.copy()

    # Now we flip the sign in the x and y planes so that we get the mirror image of the forward deformation field.
    adjusted_affine[0][3] = -adjusted_affine[0][3]
<<<<<<< HEAD
    adjusted_affine[1][3] = -adjusted_affine[1][3]
=======
>>>>>>> ce5fad27

    # Scale z by the voxel size
    adjusted_affine[2][3] = adjusted_affine[2][3]/vox_size

<<<<<<< HEAD
=======
    # Scale y by the square of the voxel size since we've already scaled along the z-plane.
    adjusted_affine[1][3] = adjusted_affine[1][3]/vox_size**vox_size

>>>>>>> ce5fad27
    # Apply the deformation and correct for the extents
    mni_streamlines = deform_streamlines(streamlines, deform_field=mapping.get_forward_field(),
                                         stream_to_current_grid=target_isocenter,
                                         current_grid_to_world=adjusted_affine,
                                         stream_to_ref_grid=target_isocenter,
                                         ref_grid_to_world=np.eye(4))

<<<<<<< HEAD
    # Check DSN quality, attempt y-flip if DSN fails. Occasionally, orientation affine may be corrupted and this tweak
    # should handle the inverse case.
    dm = utils.density_map(mni_streamlines, template_img.shape, affine=np.eye(4)).astype('bool')
    in_brain = len(np.unique(np.where((template_data.astype('uint8') > 0) & (dm.astype('uint8') > 0))))
    out_brain = len(np.unique(np.where((template_data.astype('uint8') == 0) & (dm.astype('uint8') > 0))))
    if in_brain < out_brain:
        adjusted_affine[1][3] = -adjusted_affine[1][3]
        mni_streamlines = deform_streamlines(streamlines, deform_field=mapping.get_forward_field(),
                                             stream_to_current_grid=target_isocenter,
                                             current_grid_to_world=adjusted_affine,
                                             stream_to_ref_grid=target_isocenter,
                                             ref_grid_to_world=np.eye(4))
        dm = utils.density_map(mni_streamlines, template_img.shape, affine=np.eye(4)).astype('bool')
        in_brain = len(np.unique(np.where((template_data.astype('uint8') > 0) & (dm.astype('uint8') > 0))))
        out_brain = len(np.unique(np.where((template_data.astype('uint8') == 0) & (dm.astype('uint8') > 0))))
        if in_brain > out_brain:
            print('Warning: Direct Streamline Normalization completed successfully only after inverting the y-plane '
                  'voxel-to-world. This may not be correct, so manual check for corrupted header orientations is '
                  'recommended.')
        else:
            raise ValueError('ERROR: Direct Streamline Normalization failed. Check for corrupted header/affine.')

=======
>>>>>>> ce5fad27
    # Save streamlines
    hdr = fa_img.header
    trk_affine = np.eye(4)
    trk_hdr = nib.streamlines.trk.TrkFile.create_empty_header()
    trk_hdr['hdr_size'] = 1000
    trk_hdr['dimensions'] = hdr['dim'][1:4].astype('float32')
    trk_hdr['voxel_sizes'] = hdr['pixdim'][1:4]
    trk_hdr['voxel_to_rasmm'] = trk_affine
    trk_hdr['voxel_order'] = 'RAS'
    trk_hdr['pad2'] = 'RAS'
    trk_hdr['image_orientation_patient'] = np.array([0., 0., 0., 0., 0., 0.]).astype('float32')
    trk_hdr['endianness'] = '<'
    trk_hdr['_offset_data'] = 1000
<<<<<<< HEAD
    trk_hdr['nb_streamlines'] = len(streamlines)
    tractogram = nib.streamlines.Tractogram(streamlines, affine_to_rasmm=trk_affine)
    trkfile = nib.streamlines.trk.TrkFile(tractogram, header=trk_hdr)
    nib.streamlines.save(trkfile, streams)
=======
    trk_hdr['nb_streamlines'] = len(mni_streamlines)
    tractogram = nib.streamlines.Tractogram(mni_streamlines, affine_to_rasmm=trk_affine)
    trkfile = nib.streamlines.trk.TrkFile(tractogram, header=trk_hdr)
    streams_mni = streams.split('.trk')[0] + '_dsn.trk'
    nib.streamlines.save(trkfile, streams_mni)
>>>>>>> ce5fad27

    # DSN QC plotting
    mgu.show_template_bundles(mni_streamlines, template_path, streams_warp_png)

<<<<<<< HEAD
    return mni_streamlines
=======
    return mni_streamlines, streams_mni
>>>>>>> ce5fad27


class dmri_reg(object):
    """Class containing relevant paths and class methods for analysing tractography
    
    Parameters
    ----------
    namer : name_resource
        name_resource variable containing relevant directory tree information
    nodif_B0 : str
        path to mean b0 image
    nodif_B0_mask : str
        path to mean b0 mask (nodif_B0....nii.gz)
    t1w_in : str
        path to t1w file
    vox_size : str
        voxel resolution ('2mm' or '1mm')
    simple : bool
        [description]
    
    Returns
    -------
    [type]
        [description]
    
    Raises
    ------
    ValueError
        FSL atlas for ventricle reference not found
    """
    def __init__(self, namer, nodif_B0, nodif_B0_mask, t1w_in, vox_size, simple):
<<<<<<< HEAD
=======
        import os.path as op
        if os.path.isdir("/ndmg_atlases"):
            # in docker
            atlas_dir = "/ndmg_atlases"
        else:
            # local
            atlas_dir = op.expanduser("~") + "/.ndmg/ndmg_atlases"
>>>>>>> ce5fad27
        try:
            FSLDIR = os.environ["FSLDIR"]
        except KeyError:
            print("FSLDIR environment variable not set!")
<<<<<<< HEAD
=======

        if vox_size == '2mm':
            vox_dims = '2x2x2'
        elif vox_size == '1mm':
            vox_dims = '1x1x1'

>>>>>>> ce5fad27
        self.simple = simple
        self.nodif_B0 = nodif_B0
        self.nodif_B0_mask = nodif_B0_mask
        self.t1w = t1w_in
        self.vox_size = vox_size
        self.t1w_name = "t1w"
        self.dwi_name = "dwi"
        self.namer = namer
        self.t12mni_xfm_init = "{}/xfm_t1w2mni_init.mat".format(
            self.namer.dirs["tmp"]["reg_m"]
        )
        self.mni2t1_xfm_init = "{}/xfm_mni2t1w_init.mat".format(
            self.namer.dirs["tmp"]["reg_m"]
        )
        self.t12mni_xfm = "{}/xfm_t1w2mni.mat".format(self.namer.dirs["tmp"]["reg_m"])
        self.mni2t1_xfm = "{}/xfm_mni2t1.mat".format(self.namer.dirs["tmp"]["reg_m"])
        self.mni2t1w_warp = "{}/mni2t1w_warp.nii.gz".format(
            self.namer.dirs["tmp"]["reg_a"]
        )
        self.warp_t1w2mni = "{}/warp_t12mni.nii.gz".format(
            self.namer.dirs["tmp"]["reg_a"]
        )
        self.t1w2dwi = "{}/{}_in_dwi.nii.gz".format(
            self.namer.dirs["output"]["reg_anat"], self.t1w_name
        )
        self.t1_aligned_mni = "{}/{}_aligned_mni.nii.gz".format(
            self.namer.dirs["output"]["prep_anat"], self.t1w_name
        )
        self.t1w_brain = "{}/{}_brain.nii.gz".format(
            self.namer.dirs["output"]["prep_anat"], self.t1w_name
        )
        self.dwi2t1w_xfm = "{}/dwi2t1w_xfm.mat".format(self.namer.dirs["tmp"]["reg_m"])
        self.t1w2dwi_xfm = "{}/t1w2dwi_xfm.mat".format(self.namer.dirs["tmp"]["reg_m"])
        self.t1w2dwi_bbr_xfm = "{}/t1w2dwi_bbr_xfm.mat".format(
            self.namer.dirs["tmp"]["reg_m"]
        )
        self.dwi2t1w_bbr_xfm = "{}/dwi2t1w_bbr_xfm.mat".format(
            self.namer.dirs["tmp"]["reg_m"]
        )
        self.t1wtissue2dwi_xfm = "{}/t1wtissue2dwi_xfm.mat".format(
            self.namer.dirs["tmp"]["reg_m"]
        )
        self.xfm_atlas2t1w_init = "{}/{}_xfm_atlas2t1w_init.mat".format(
            self.namer.dirs["tmp"]["reg_m"], self.t1w_name
        )
        self.xfm_atlas2t1w = "{}/{}_xfm_atlas2t1w.mat".format(
            self.namer.dirs["tmp"]["reg_m"], self.t1w_name
        )
        self.temp2dwi_xfm = "{}/{}_xfm_temp2dwi.mat".format(
            self.namer.dirs["tmp"]["reg_m"], self.dwi_name
        )
        self.input_mni = "%s%s%s%s" % (
            FSLDIR,
            "/data/standard/MNI152_T1_",
            vox_size,
            "_brain.nii.gz",
        )
        self.temp2dwi_xfm = "{}/{}_xfm_temp2dwi.mat".format(
            self.namer.dirs["tmp"]["reg_m"], self.dwi_name
        )
        self.map_path = "{}/{}_seg".format(
            self.namer.dirs["output"]["prep_anat"], self.t1w_name
        )
        self.wm_mask = "{}/{}_wm.nii.gz".format(
            self.namer.dirs["output"]["prep_anat"], self.t1w_name
        )
        self.wm_mask_thr = "{}/{}_wm_thr.nii.gz".format(
            self.namer.dirs["output"]["prep_anat"], self.t1w_name
        )
        self.wm_edge = "{}/{}_wm_edge.nii.gz".format(
            self.namer.dirs["tmp"]["reg_a"], self.t1w_name
        )
        self.csf_mask = "{}/{}_csf.nii.gz".format(
            self.namer.dirs["output"]["prep_anat"], self.t1w_name
        )
        self.gm_mask = "{}/{}_gm.nii.gz".format(
            self.namer.dirs["output"]["prep_anat"], self.t1w_name
        )
        self.xfm_roi2mni_init = "{}/roi_2_mni.mat".format(
            self.namer.dirs["tmp"]["reg_m"]
        )
        self.lvent_out_file = "{}/LVentricle.nii.gz".format(
            self.namer.dirs["tmp"]["reg_a"]
        )
        self.rvent_out_file = "{}/RVentricle.nii.gz".format(
            self.namer.dirs["tmp"]["reg_a"]
        )
        self.csf_mask_dwi = "{}/{}_csf_mask_dwi.nii.gz".format(
            self.namer.dirs["output"]["reg_anat"], self.t1w_name
        )
        self.gm_in_dwi = "{}/{}_gm_in_dwi.nii.gz".format(
            self.namer.dirs["output"]["reg_anat"], self.t1w_name
        )
        self.wm_in_dwi = "{}/{}_wm_in_dwi.nii.gz".format(
            self.namer.dirs["output"]["reg_anat"], self.t1w_name
        )
        self.csf_mask_dwi_bin = "{}/{}_csf_mask_dwi_bin.nii.gz".format(
            self.namer.dirs["tmp"]["reg_a"], self.t1w_name
        )
        self.gm_in_dwi_bin = "{}/{}_gm_in_dwi_bin.nii.gz".format(
            self.namer.dirs["tmp"]["reg_a"], self.t1w_name
        )
        self.wm_in_dwi_bin = "{}/{}_wm_in_dwi_bin.nii.gz".format(
            self.namer.dirs["tmp"]["reg_a"], self.t1w_name
        )
        self.vent_mask_dwi = "{}/{}_vent_mask_dwi.nii.gz".format(
            self.namer.dirs["tmp"]["reg_a"], self.t1w_name
        )
        self.vent_csf_in_dwi = "{}/{}_vent_csf_in_dwi.nii.gz".format(
            self.namer.dirs["tmp"]["reg_a"], self.t1w_name
        )
        self.vent_mask_mni = "{}/vent_mask_mni.nii.gz".format(
            self.namer.dirs["tmp"]["reg_a"]
        )
        self.vent_mask_t1w = "{}/vent_mask_t1w.nii.gz".format(
            self.namer.dirs["tmp"]["reg_a"]
        )

        self.input_mni = "%s%s%s%s" % (
            FSLDIR,
            "/data/standard/MNI152_T1_",
            vox_size,
            "_brain.nii.gz",
        )
        self.input_mni_mask = "%s%s%s%s" % (
            FSLDIR,
            "/data/standard/MNI152_T1_",
            vox_size,
            "_brain_mask.nii.gz",
        )
        self.wm_gm_int_in_dwi = "{}/{}_wm_gm_int_in_dwi.nii.gz".format(
            namer.dirs["output"]["reg_anat"], self.t1w_name
        )
        self.wm_gm_int_in_dwi_bin = "{}/{}_wm_gm_int_in_dwi_bin.nii.gz".format(
            namer.dirs["output"]["reg_anat"], self.t1w_name
        )
        self.input_mni_sched = "%s%s" % (FSLDIR, "/etc/flirtsch/T1_2_MNI152_2mm.cnf")
        self.mni_atlas = "%s%s%s%s" % (
            FSLDIR,
            "/data/atlases/HarvardOxford/HarvardOxford-sub-prob-",
            vox_size,
            ".nii.gz",
        )
        self.mni_vent_loc = atlas_dir + '/atlases/mask/HarvardOxford-thr25_space-MNI152NLin6_variant-lateral-ventricles_res-' + vox_dims + '_descr-brainmask.nii.gz'
        self.corpuscallosum = atlas_dir + '/atlases/mask/CorpusCallosum_res_' + vox_size + '.nii.gz'
        self.corpuscallosum_mask_t1w = "{}/{}_corpuscallosum.nii.gz".format(self.namer.dirs["output"]["reg_anat"],
                                                                            self.t1w_name)
        self.corpuscallosum_dwi = "{}/{}_corpuscallosum_dwi.nii.gz".format(self.namer.dirs["output"]["reg_anat"],
                                                                           self.t1w_name)

    def gen_tissue(self):
        """Extracts the brain from the raw t1w image (as indicated by self.t1w), uses it to create WM, GM, and CSF masks,
        reslices all 4 files to the target voxel resolution and extracts the white matter edge. Each mask is saved to 
        location indicated by self.map_path
        """
        # BET needed for this, as afni 3dautomask only works on 4d volumes
        print("Extracting brain from raw T1w image...")
        mgru.t1w_skullstrip(self.t1w, self.t1w_brain)

        # Segment the t1w brain into probability maps
        self.maps = mgru.segment_t1w(self.t1w_brain, self.map_path)
        self.wm_mask = self.maps["wm_prob"]
        self.gm_mask = self.maps["gm_prob"]
        self.csf_mask = self.maps["csf_prob"]

        self.t1w_brain = mgu.match_target_vox_res(
            self.t1w_brain, self.vox_size, self.namer, sens="t1w"
        )
        self.wm_mask = mgu.match_target_vox_res(
            self.wm_mask, self.vox_size, self.namer, sens="t1w"
        )
        self.gm_mask = mgu.match_target_vox_res(
            self.gm_mask, self.vox_size, self.namer, sens="t1w"
        )
        self.csf_mask = mgu.match_target_vox_res(
            self.csf_mask, self.vox_size, self.namer, sens="t1w"
        )

        # Threshold WM to binary in dwi space
        self.t_img = load_img(self.wm_mask)
        self.mask = math_img("img > 0.2", img=self.t_img)
        self.mask.to_filename(self.wm_mask_thr)

        # Extract wm edge
        cmd = (
            "fslmaths "
            + self.wm_mask_thr
            + " -edge -bin -mas "
            + self.wm_mask_thr
            + " "
            + self.wm_edge
        )
        os.system(cmd)
        print(cmd)

        return

    def t1w2dwi_align(self):
        """Alignment from t1w to mni, making t1w_mni, and t1w_mni to dwi. A function to perform self alignment. Uses a local optimisation cost function to get the
        two images close, and then uses bbr to obtain a good alignment of brain boundaries. Assumes input dwi is already preprocessed and brain extracted.
        """
        
        # Create linear transform/ initializer T1w-->MNI
        mgru.align(
            self.t1w_brain,
            self.input_mni,
            xfm=self.t12mni_xfm_init,
            bins=None,
            interp="spline",
            out=None,
            dof=12,
            cost="mutualinfo",
            searchrad=True,
        )

        # Attempt non-linear registration of T1 to MNI template
        if self.simple is False:
            try:
                print("Running non-linear registration: T1w-->MNI ...")
                # Use FNIRT to nonlinearly align T1 to MNI template
                mgru.align_nonlinear(
                    self.t1w_brain,
                    self.input_mni,
                    xfm=self.t12mni_xfm_init,
                    out=self.t1_aligned_mni,
                    warp=self.warp_t1w2mni,
                    ref_mask=self.input_mni_mask,
                    config=self.input_mni_sched,
                )

                # Get warp from MNI -> T1
                mgru.inverse_warp(self.t1w_brain, self.mni2t1w_warp, self.warp_t1w2mni)

                # Get mat from MNI -> T1
                cmd = (
                    "convert_xfm -omat "
                    + self.mni2t1_xfm_init
                    + " -inverse "
                    + self.t12mni_xfm_init
                )
                print(cmd)
                os.system(cmd)

            except RuntimeError("Error: FNIRT failed!"):
                pass
        else:
            # Falling back to linear registration
            mgru.align(
                self.t1w_brain,
                self.input_mni,
                xfm=self.t12mni_xfm,
                init=self.t12mni_xfm_init,
                bins=None,
                dof=12,
                cost="mutualinfo",
                searchrad=True,
                interp="spline",
                out=self.t1_aligned_mni,
                sch=None,
            )

        # Align T1w-->DWI
        mgru.align(
            self.nodif_B0,
            self.t1w_brain,
            xfm=self.t1w2dwi_xfm,
            bins=None,
            interp="spline",
            dof=6,
            cost="mutualinfo",
            out=None,
            searchrad=True,
            sch=None,
        )
        cmd = "convert_xfm -omat " + self.dwi2t1w_xfm + " -inverse " + self.t1w2dwi_xfm
        print(cmd)
        os.system(cmd)

        if self.simple is False:
            # Flirt bbr
            try:
                print("Running FLIRT BBR registration: T1w-->DWI ...")
                mgru.align(
                    self.nodif_B0,
                    self.t1w_brain,
                    wmseg=self.wm_edge,
                    xfm=self.dwi2t1w_bbr_xfm,
                    init=self.dwi2t1w_xfm,
                    bins=256,
                    dof=7,
                    searchrad=True,
                    interp="spline",
                    out=None,
                    cost="bbr",
                    finesearch=5,
                    sch="${FSLDIR}/etc/flirtsch/bbr.sch",
                )
                cmd = (
                    "convert_xfm -omat "
                    + self.t1w2dwi_bbr_xfm
                    + " -inverse "
                    + self.dwi2t1w_bbr_xfm
                )
                os.system(cmd)

                # Apply the alignment
                mgru.align(
                    self.t1w_brain,
                    self.nodif_B0,
                    init=self.t1w2dwi_bbr_xfm,
                    xfm=self.t1wtissue2dwi_xfm,
                    bins=None,
                    interp="spline",
                    dof=7,
                    cost="mutualinfo",
                    out=self.t1w2dwi,
                    searchrad=True,
                    sch=None,
                )
            except RuntimeError("Error: FLIRT BBR failed!"):
                pass
        else:
            # Apply the alignment
            mgru.align(
                self.t1w_brain,
                self.nodif_B0,
                init=self.t1w2dwi_xfm,
                xfm=self.t1wtissue2dwi_xfm,
                bins=None,
                interp="spline",
                dof=6,
                cost="mutualinfo",
                out=self.t1w2dwi,
                searchrad=True,
                sch=None,
            )

        return

    def atlas2t1w2dwi_align(self, atlas, dsn=True):
        """alignment from atlas to t1w to dwi. A function to perform atlas alignmet. Tries nonlinear registration first, and if that fails, does a liner
        registration instead.
        Note: for this to work, must first have called t1w2dwi_align.
        
        Parameters
        ----------
        atlas : str
            path to atlas file you want to use
        dsn : bool, optional
            is your space for tractography native-dsn, by default True
        
        Returns
        -------
        str
            path to aligned atlas file
        """
        
        self.atlas = atlas
        self.atlas_name = self.atlas.split("/")[-1].split(".")[0]
        self.aligned_atlas_t1mni = "{}/{}_aligned_atlas_t1w_mni.nii.gz".format(
            self.namer.dirs["tmp"]["reg_a"], self.atlas_name
        )
        self.aligned_atlas_skull = "{}/{}_aligned_atlas_skull.nii.gz".format(
            self.namer.dirs["tmp"]["reg_a"], self.atlas_name
        )
        self.dwi_aligned_atlas = "{}/{}_aligned_atlas.nii.gz".format(
            self.namer.dirs["output"]["reg_anat"], self.atlas_name
        )
        # self.dwi_aligned_atlas_mask = "{}/{}_aligned_atlas_mask.nii.gz".format(self.namer.dirs['tmp']['reg_a'], self.atlas_name)

        mgru.align(
            self.atlas,
            self.t1_aligned_mni,
            init=None,
            xfm=None,
            out=self.aligned_atlas_t1mni,
            dof=12,
            searchrad=True,
            interp="nearestneighbour",
            cost="mutualinfo",
        )

        if (self.simple is False) and (dsn is False):
            try:
                # Apply warp resulting from the inverse of T1w-->MNI created earlier
                mgru.apply_warp(
                    self.t1w_brain,
                    self.aligned_atlas_t1mni,
                    self.aligned_atlas_skull,
                    warp=self.mni2t1w_warp,
                    interp="nn",
                    sup=True,
                )

                # Apply transform to dwi space
                mgru.align(
                    self.aligned_atlas_skull,
                    self.nodif_B0,
                    init=self.t1wtissue2dwi_xfm,
                    xfm=None,
                    out=self.dwi_aligned_atlas,
                    dof=6,
                    searchrad=True,
                    interp="nearestneighbour",
                    cost="mutualinfo",
                )
            except:
                print(
                    "Warning: Atlas is not in correct dimensions, or input is low quality,\nusing linear template registration."
                )
                # Create transform to align atlas to T1w using flirt
                mgru.align(
                    self.atlas,
                    self.t1w_brain,
                    xfm=self.xfm_atlas2t1w_init,
                    init=None,
                    bins=None,
                    dof=6,
                    cost="mutualinfo",
                    searchrad=True,
                    interp="spline",
                    out=None,
                    sch=None,
                )
                mgru.align(
                    self.atlas,
                    self.t1_aligned_mni,
                    xfm=self.xfm_atlas2t1w,
                    out=None,
                    dof=6,
                    searchrad=True,
                    bins=None,
                    interp="spline",
                    cost="mutualinfo",
                    init=self.xfm_atlas2t1w_init,
                )

                # Combine our linear transform from t1w to template with our transform from dwi to t1w space to get a transform from atlas ->(-> t1w ->)-> dwi
                mgru.combine_xfms(
                    self.xfm_atlas2t1w, self.t1wtissue2dwi_xfm, self.temp2dwi_xfm
                )

                # Apply linear transformation from template to dwi space
                mgru.applyxfm(
                    self.nodif_B0, self.atlas, self.temp2dwi_xfm, self.dwi_aligned_atlas
                )
        elif dsn is False:
            # Create transform to align atlas to T1w using flirt
            mgru.align(
                self.atlas,
                self.t1w_brain,
                xfm=self.xfm_atlas2t1w_init,
                init=None,
                bins=None,
                dof=6,
                cost="mutualinfo",
                searchrad=None,
                interp="spline",
                out=None,
                sch=None,
            )
            mgru.align(
                self.atlas,
                self.t1w_brain,
                xfm=self.xfm_atlas2t1w,
                out=None,
                dof=6,
                searchrad=True,
                bins=None,
                interp="spline",
                cost="mutualinfo",
                init=self.xfm_atlas2t1w_init,
            )

            # Combine our linear transform from t1w to template with our transform from dwi to t1w space to get a transform from atlas ->(-> t1w ->)-> dwi
            mgru.combine_xfms(
                self.xfm_atlas2t1w, self.t1wtissue2dwi_xfm, self.temp2dwi_xfm
            )

            # Apply linear transformation from template to dwi space
            mgru.applyxfm(
                self.nodif_B0, self.atlas, self.temp2dwi_xfm, self.dwi_aligned_atlas
            )
        else:
            pass

        # Set intensities to int
        if dsn is False:
            self.atlas_img = nib.load(self.dwi_aligned_atlas)
        else:
            self.atlas_img = nib.load(self.aligned_atlas_t1mni)
        self.atlas_data = self.atlas_img.get_data().astype("int")
        node_num = len(np.unique(self.atlas_data))
        self.atlas_data[self.atlas_data > node_num] = 0

        t_img = load_img(self.wm_gm_int_in_dwi)
        mask = math_img("img > 0", img=t_img)
        mask.to_filename(self.wm_gm_int_in_dwi_bin)

        if dsn is False:
            nib.save(
                nib.Nifti1Image(
                    self.atlas_data.astype(np.int32),
                    affine=self.atlas_img.affine,
                    header=self.atlas_img.header,
                ),
                self.dwi_aligned_atlas,
            )
            return self.dwi_aligned_atlas
        else:
            nib.save(
                nib.Nifti1Image(
                    self.atlas_data.astype(np.int32),
                    affine=self.atlas_img.affine,
                    header=self.atlas_img.header,
                ),
                self.aligned_atlas_t1mni,
            )
            return self.aligned_atlas_t1mni

    def tissue2dwi_align(self):
<<<<<<< HEAD
        """alignment of ventricle ROIs from MNI space to dwi and CSF from t1w space to dwi. A function to generate and perform dwi space alignment
        of avoidance/waypoint masks for tractography. First creates ventricle ROI. Then creates transforms from stock MNI template to dwi space.
        
        Raises
        ------
        ValueError
            Raised if FSL atlas for ventricle reference not found
        """        
=======
        """
        alignment of ventricle and CC ROI's from MNI space --> dwi and
        CC and CSF from T1w space --> dwi
        A function to generate and perform dwi space alignment of avoidance/waypoint masks for tractography.
        First creates ventricle and CC ROI. Then creates transforms from stock MNI template to dwi space.
        NOTE: for this to work, must first have called both t1w2dwi_align and atlas2t1w2dwi_align.
        """
>>>>>>> ce5fad27

        # Create MNI-space ventricle mask
        print("Creating MNI-space ventricle ROI...")
        if not os.path.isfile(self.mni_atlas):
            raise ValueError("FSL atlas for ventricle reference not found!")
        cmd = "fslmaths " + self.mni_vent_loc + " -thr 0.1 -bin " + self.mni_vent_loc
        os.system(cmd)

        cmd = "fslmaths " + self.corpuscallosum + " -bin " + self.corpuscallosum
        os.system(cmd)

        cmd = "fslmaths " + self.corpuscallosum + " -sub " + self.mni_vent_loc + " -bin " + self.corpuscallosum
        os.system(cmd)

        # Create a transform from the atlas onto T1w. This will be used to transform the ventricles to dwi space.
        mgru.align(
            self.mni_atlas,
            self.input_mni,
            xfm=self.xfm_roi2mni_init,
            init=None,
            bins=None,
            dof=6,
            cost="mutualinfo",
            searchrad=True,
            interp="spline",
            out=None,
        )

        # Create transform to align roi to mni and T1w using flirt
        mgru.applyxfm(
            self.input_mni, self.mni_vent_loc, self.xfm_roi2mni_init, self.vent_mask_mni
        )

        if self.simple is False:
            # Apply warp resulting from the inverse MNI->T1w created earlier
            mgru.apply_warp(
                self.t1w_brain,
                self.vent_mask_mni,
                self.vent_mask_t1w,
                warp=self.mni2t1w_warp,
                interp="nn",
                sup=True,
            )

            # Apply warp resulting from the inverse MNI->T1w created earlier
            mgru.apply_warp(
                self.t1w_brain,
                self.corpuscallosum,
                self.corpuscallosum_mask_t1w,
                warp=self.mni2t1w_warp,
                interp="nn",
                sup=True,
            )

        # Applyxfm tissue maps to dwi space
        mgru.applyxfm(
            self.nodif_B0,
            self.vent_mask_t1w,
            self.t1wtissue2dwi_xfm,
            self.vent_mask_dwi,
        )
        mgru.applyxfm(
            self.nodif_B0,
            self.corpuscallosum_mask_t1w,
            self.t1wtissue2dwi_xfm,
            self.corpuscallosum_dwi,
        )
        mgru.applyxfm(
            self.nodif_B0, self.csf_mask, self.t1wtissue2dwi_xfm, self.csf_mask_dwi
        )
        mgru.applyxfm(
            self.nodif_B0, self.gm_mask, self.t1wtissue2dwi_xfm, self.gm_in_dwi
        )
        mgru.applyxfm(
            self.nodif_B0, self.wm_mask, self.t1wtissue2dwi_xfm, self.wm_in_dwi
        )

        # Threshold WM to binary in dwi space
        thr_img = nib.load(self.wm_in_dwi)
<<<<<<< HEAD
        thr_img.get_data()[thr_img.get_data() < 0.10] = 0
=======
        thr_img.get_data()[thr_img.get_data() < 0.15] = 0
>>>>>>> ce5fad27
        nib.save(thr_img, self.wm_in_dwi_bin)

        # Threshold GM to binary in dwi space
        thr_img = nib.load(self.gm_in_dwi)
<<<<<<< HEAD
        thr_img.get_data()[thr_img.get_data() < 0.10] = 0
=======
        thr_img.get_data()[thr_img.get_data() < 0.15] = 0
>>>>>>> ce5fad27
        nib.save(thr_img, self.gm_in_dwi_bin)

        # Threshold CSF to binary in dwi space
        thr_img = nib.load(self.csf_mask_dwi)
<<<<<<< HEAD
        thr_img.get_data()[thr_img.get_data() < 0.95] = 0
=======
        thr_img.get_data()[thr_img.get_data() < 0.99] = 0
>>>>>>> ce5fad27
        nib.save(thr_img, self.csf_mask_dwi)

        # Threshold WM to binary in dwi space
        self.t_img = load_img(self.wm_in_dwi_bin)
        self.mask = math_img("img > 0", img=self.t_img)
        self.mask.to_filename(self.wm_in_dwi_bin)

        # Threshold GM to binary in dwi space
        self.t_img = load_img(self.gm_in_dwi_bin)
        self.mask = math_img("img > 0", img=self.t_img)
        self.mask.to_filename(self.gm_in_dwi_bin)

        # Threshold CSF to binary in dwi space
        self.t_img = load_img(self.csf_mask_dwi)
        self.mask = math_img("img > 0", img=self.t_img)
        self.mask.to_filename(self.csf_mask_dwi_bin)

        # Create ventricular CSF mask
        print("Creating ventricular CSF mask...")
        cmd = (
            "fslmaths "
            + self.vent_mask_dwi
            + " -kernel sphere 10 -ero -bin "
            + self.vent_mask_dwi
        )
        os.system(cmd)
        print("Creating Corpus Callosum mask...")
        cmd = (
            "fslmaths "
            + self.corpuscallosum_dwi
            + " -mas "
            + self.wm_in_dwi_bin
            + " -bin "
            + self.corpuscallosum_dwi
        )
        os.system(cmd)
        cmd = (
            "fslmaths "
            + self.csf_mask_dwi
            + " -add "
            + self.vent_mask_dwi
            + " -bin "
            + self.vent_csf_in_dwi
        )
        os.system(cmd)

        # Create gm-wm interface image
        cmd = (
            "fslmaths "
            + self.gm_in_dwi_bin
            + " -mul "
            + self.wm_in_dwi_bin
            + " -add "
            + self.corpuscallosum_dwi
            + " -sub "
            + self.vent_csf_in_dwi
            + " -mas "
            + self.nodif_B0_mask
            + " -bin "
            + self.wm_gm_int_in_dwi
        )
        os.system(cmd)

        return


class dmri_reg_old(object):
    def __init__(self, dwi, gtab, t1w, atlas, aligned_dwi, namer, clean=False):
        """Aligns two images and stores the transform between them
        
        Parameters
        ----------
        object : [type]
            [description]
        dwi : str
            path to input image to be aligned as a nifti image file
        gtab : str
            path to file containing gradient driections and strength
        t1w : str
            path to reference image to be aligned to 
        atlas : str
            path to roi atlas file
        aligned_dwi : str
            path for the output aligned dwi image
        namer : name_resource
            variable containing directory tree information for pipeline outputs
        clean : bool, optional
            NOT USED IN THIS FUNCTION, by default False
        """
        
        self.dwi = dwi
        self.t1w = t1w
        self.atlas = atlas
        self.gtab = gtab
        self.aligned_dwi = aligned_dwi
        self.namer = namer

        # Creates names for all intermediate files used
        self.dwi_name = mgu.get_filename(dwi)
        self.t1w_name = mgu.get_filename(t1w)
        self.atlas_name = mgu.get_filename(atlas)

        self.temp_aligned = "{}/temp_aligned.nii.gz".format(
            self.namer.dirs["tmp"]["reg_a"]
        )
        self.temp_aligned2 = "{}/temp_aligned2.nii.gz".format(
            self.namer.dirs["tmp"]["reg_a"]
        )
        self.b0 = "{}/b0.nii.gz".format(self.namer.dirs["tmp"]["reg_a"])
        self.t1w_brain = "{}/t1w_brain.nii.gz".format(self.namer.dirs["tmp"]["reg_a"])
        self.xfm = "{}/{}_{}_xfm.mat".format(
            self.namer.dirs["tmp"]["reg_m"], self.t1w_name, self.atlas_name
        )

    def dwi2atlas(self, clean=False):
        print("running dwi2atlas ...")
        # Loads DTI image in as data and extracts B0 volume
        self.dwi_im = nib.load(self.dwi)
        self.b0s = np.where(self.gtab.b0s_mask)[0]
        self.b0_im = np.squeeze(
            self.dwi_im.get_data()[:, :, :, self.b0s[0]]
        )  # if more than 1, use first

        # Wraps B0 volume in new nifti image
        self.b0_head = self.dwi_im.header
        self.b0_head.set_data_shape(self.b0_head.get_data_shape()[0:3])
        self.b0_out = nib.Nifti1Image(
            self.b0_im, affine=self.dwi_im.affine, header=self.b0_head
        )
        self.b0_out.update_header()
        nib.save(self.b0_out, self.b0)

        # Applies skull stripping to T1 volume, then EPI alignment to T1
        print("calling mgru.extract_brain on {}, {}").format(
            self.t1w, self.t1w_brain
        )  # t1w = in, t1w_brain = out
        mgru.extract_brain(self.t1w, self.t1w_brain, "-B")
        print("calling align_epi")
        print(self.t1w)
        print(self.t1w_brain)
        print(self.temp_aligned)
        mgru.align_epi(self.dwi, self.t1w, self.t1w_brain, self.temp_aligned)

        # Applies linear registration from T1 to template
        print("calling mgru.align on {}, {}, {}").format(self.t1w, self.atlas, self.xfm)
        mgru.align(self.t1w, self.atlas, self.xfm)

        # Applies combined transform to dwi image volume
        print("calling mgru.applyxfm on {}, {}, {}, {}").format(
            self.atlas, self.temp_aligned, self.xfm, self.temp_aligned2
        )
        mgru.applyxfm(self.atlas, self.temp_aligned, self.xfm, self.temp_aligned2)
        print("calling mgru.resample on {}, {}, {}").format(
            self.temp_aligned2, self.aligned_dwi, self.atlas
        )
        mgru.resample(self.temp_aligned2, self.aligned_dwi, self.atlas)

        if clean:
            cmd = "rm -f {} {} {} {} {}*".format(
                self.dwi, self.temp_aligned, self.b0, self.xfm, self.t1w_name
            )
            print("Cleaning temporary registration files...")
            os.system(cmd)


class epi_register(object):
    def __init__(
        self,
        epi,
        t1w,
        t1w_brain,
        atlas,
        atlas_brain,
        atlas_mask,
        aligned_epi,
        aligned_t1w,
        namer,
    ):
        """
        A class to change brain spaces from a subject's epi sequence
        to that of a standardized atlas.
        **Positional Arguments:**
            epi:
                - the path of the preprocessed fmri image.
            t1w:
                - the path of the T1w scan.
            t1w_brain:
                - the path of the brain extracted T1w scan.
            atlas:
                - the template atlas.
            atlas_brain:
                - the template brain.
            atlas_mask:
                - the template mask.
            aligned_epi:
                - the name of the aligned fmri scan to produce.
            aligned_t1w:
                - the name of the aligned anatomical scan to produce
            namer:
                - naming utility.
        """

        # for naming temporary files
        self.epi_name = mgu.get_filename(epi)
        self.t1w_name = "{}_T1w".format(namer.__suball__)
        self.atlas_name = mgu.get_filename(atlas)
        self.namer = namer
        self.outdir = namer.dirs["tmp"]

        # our basic dependencies
        self.epi = epi
        self.t1w = t1w
        self.t1w_brain = t1w_brain
        self.atlas = atlas
        self.atlas_brain = atlas_brain
        self.atlas_mask = atlas_mask
        self.taligned_epi = aligned_epi
        self.taligned_t1w = aligned_t1w
        t1w_skull = "{}/{}_temp-aligned_skull.nii.gz"
        self.taligned_t1w_skull = t1w_skull.format(self.outdir["reg_a"], self.t1w_name)
        # strategies for qa later
        self.sreg_strat = None
        self.treg_strat = None

        # if we do bbr, then we will need a wm mask, so store for qa
        self.wm_mask = None

        if sum(nib.load(t1w).header.get_zooms()) <= 6:
            self.simple = False
        else:
            self.simple = True  # if the input is poor
        # name intermediates for self-alignment
        self.saligned_xfm = "{}/{}_self-aligned.mat".format(
            self.outdir["reg_m"], self.epi_name
        )
        pass

    def self_align(self):
        """
        A function to perform self alignment. Uses a local optimisation
        cost function to get the two images close, and then uses bbr
        to obtain a good alignment of brain boundaries.
        """
        xfm_init1 = "{}/{}_xfm_epi2t1w_init1.mat".format(
            self.outdir["reg_m"], self.epi_name
        )
        xfm_init2 = "{}/{}_xfm_epi2t1w_init2.mat".format(
            self.outdir["reg_m"], self.epi_name
        )
        epi_init = "{}/{}_local.nii.gz".format(self.outdir["reg_m"], self.epi_name)

        # perform an initial alignment with a gentle translational guess
        # note that this schedule file only adjusts such that the x, y, z
        # params between the epi and the t1w brain are optimal
        mgru.align(
            self.epi,
            self.t1w_brain,
            xfm=xfm_init1,
            bins=None,
            dof=None,
            cost=None,
            searchrad=None,
            sch="${FSLDIR}/etc/flirtsch/sch3Dtrans_3dof",
        )
        # perform a near local-only registration, which looks for local
        # fits of the voxels and will improve our registration if our
        # image is for instance cut off somewhere with simple3d
        # make sure to initialize with our translationally optimal fit
        mgru.align(
            self.epi,
            self.t1w_brain,
            xfm=xfm_init2,
            init=xfm_init1,
            bins=None,
            dof=None,
            cost=None,
            searchrad=None,
            out=epi_init,
            sch="${FSLDIR}/etc/flirtsch/simple3D.sch",
        )

        # if we have a quality T1w image (resolution < 2x2x2) we will get
        # a decent segmentation, and then we can use bbr from flirt
        if not self.simple:
            xfm_init3 = "{}/{}_xfm_epi2t1w.mat".format(
                self.outdir["reg_m"], self.epi_name
            )
            xfm_bbr = "{}/{}_xfm_bbr.mat".format(self.outdir["reg_m"], self.epi_name)
            epi_bbr = "{}/{}_bbr.nii.gz".format(self.outdir["reg_m"], self.epi_name)
            # use a 6 dof registration with near-local initializer
            mgru.align(
                self.epi,
                self.t1w_brain,
                xfm=xfm_init3,
                init=xfm_init2,
                bins=None,
                dof=6,
                cost=None,
                searchrad=None,
                sch=None,
            )
            # segment the t1w brain into probability maps
            map_path = "{}/{}_seg".format(self.outdir["reg_a"], self.t1w_name)
            maps = mgnu.segment_t1w(self.t1w_brain, map_path)
            wm_mask = "{}/{}_wmm.nii.gz".format(self.outdir["reg_a"], self.t1w_name)
            self.wm_mask = wm_mask
            # use the probability maps to extract white matter mask
            mgnu.probmap2mask(maps["wm_prob"], wm_mask, 0.5)
            # perform flirt with boundary-based registration, using the
            # white matter mask to improve registration quality
            mgru.align(
                self.epi,
                self.t1w,
                xfm=xfm_bbr,
                wmseg=wm_mask,
                out=epi_bbr,
                init=xfm_init3,
                interp="spline",
                sch="${FSLDIR}/etc/flirtsch/bbr.sch",
            )
            # store the 3d image to use as our qa image, but keep the transform
            # so that we don't have to multiply yet
            self.sreg_xfm = xfm_bbr
            self.sreg_brain = epi_bbr
            self.sreg_strat = "epireg"  # store the strategy
        else:
            # if we have low quality T1w image, we will not be able
            # to segment, so do not use bbr
            print(
                "Warning: BBR self registration not "
                "attempted, as input is low quality."
            )
            # use the 3d image and transform from the near-local registration
            # instead
            self.sreg_xfm = xfm_init2
            self.sreg_brain = epi_init
            self.sreg_strat = "flirt"
        # have to use bet for this, as afni 3dautomask
        # only works on 4d volumes
        mgru.extract_brain(self.sreg_brain, self.sreg_brain, opts="-f 0.3 -R")
        pass

    def template_align(self):
        """
        A function to perform template alignment. First tries nonlinear
        registration, and if that does not work effectively, does a linear
        registration instead.
        NOTE: for this to work, must first have called self-align.
        """
        xfm_t1w2temp_init = "{}/{}_xfm_t1w2temp_init.mat".format(
            self.outdir["reg_a"], self.t1w_name
        )
        xfm_t1w2temp = "{}/{}_xfm_t1w2temp.mat".format(
            self.outdir["reg_a"], self.t1w_name
        )

        # linear registration initializer with local optimisation in
        # case our brain extraction is poor to give our 12 dof flirt
        # a better starting point
        # if brain extraction fails, a 12 dof registration will perform
        # horribly since the brain will be an odd shape, leading to total
        # failure. The idea is that local optimisation looks to essentially
        # align "regions" of the brain, and as such, will not add unnecessary
        # stretching if the brain is not the correct shape, potentially
        # leading the 12 dof registration to not totally distort the image
        mgru.align(
            self.t1w_brain,
            self.atlas_brain,
            xfm=xfm_t1w2temp_init,
            init=None,
            bins=None,
            dof=None,
            cost=None,
            searchrad=None,
            out=None,
            sch="${FSLDIR}/etc/flirtsch/sch3Dtrans_3dof",
        )

        # linear registration from t1 space to atlas space with a 12 dof
        # linear registration to serve as our initializer
        mgru.align(
            self.t1w_brain,
            self.atlas_brain,
            xfm=xfm_t1w2temp,
            out=None,
            dof=12,
            searchrad=True,
            bins=256,
            interp="spline",
            wmseg=None,
            init=xfm_t1w2temp_init,
        )

        self.epi_aligned_skull = "{}/{}_temp-aligned_skull.nii.gz".format(
            self.outdir["reg_m"], self.epi_name
        )  # template-aligned with skull
        # if the atlas is MNI 2mm, then we have a config file for it
        if nib.load(self.atlas).get_data().shape in [(91, 109, 91)] and (
            self.simple is False
        ):
            warp_t1w2temp = "{}/{}_warp_t1w2temp.nii.gz".format(
                self.outdir["reg_a"], self.epi_name
            )  # to store the template warp
            # use FNIRT to nonlinearly align from the t1w to the
            # template space, using the 12 dof transform as an initializer
            mgru.align_nonlinear(
                self.t1w, self.atlas, xfm_t1w2temp, warp_t1w2temp, mask=self.atlas_mask
            )
            # apply the warp from the epi to the atlas space by first using
            # the linear transform from the epi to the template space
            mgru.apply_warp(
                self.epi,
                self.atlas,
                self.epi_aligned_skull,
                warp=warp_t1w2temp,
                xfm=self.sreg_xfm,
            )
            # apply the warp from the t1w to the atlas space
            mgru.apply_warp(
                self.t1w, self.atlas, self.taligned_t1w_skull, warp=warp_t1w2temp
            )
            self.treg_strat = "fnirt"  # strategy details
        else:
            # if we dont have 2mm mni or a low quality t1w, FNIRT is unsuitable
            print()
            "Atlas is not 2mm MNI, or input is low quality."
            print()
            "Using linear template registration."

            xfm_epi2temp = "{}/{}_xfm_epi2temp.mat".format(
                self.outdir["reg_m"], self.epi_name
            )
            # just combine our 12 dof linear transform from t1w to template
            # with our transform from epi to t1w space to get a transform
            # from epi ->(-> t1w ->)-> temp space (epi -> temp)
            mgru.combine_xfms(xfm_t1w2temp, self.sreg_xfm, xfm_epi2temp)
            # apply linear transformation from epi to template space
            mgru.applyxfm(
                self.epi,
                self.atlas,
                xfm_epi2temp,
                self.epi_aligned_skull,
                interp="spline",
            )
            # apply 12 dof linear transform from t1w to template space
            mgru.apply_warp(
                self.t1w, self.atlas, self.taligned_t1w_skull, xfm=xfm_t1w2temp
            )
            self.treg_strat = "flirt"  # strategy
        # use BET to extract brain from our epi volume
        mgru.extract_brain(self.epi_aligned_skull, self.taligned_epi, opts="-F")

        # use AFNI to extract brain from our t1w volume
        mgru.extract_t1w_brain(
            self.taligned_t1w_skull, self.taligned_t1w, self.outdir["reg_a"]
        )
        pass<|MERGE_RESOLUTION|>--- conflicted
+++ resolved
@@ -32,6 +32,24 @@
 
 
 def direct_streamline_norm(streams, fa_path, namer):
+    """Applys the Symmetric Diffeomorphic Registration (SyN) Algorithm onto the streamlines to the atlas space defined by .../atlases/reference_brains/FSL_HCP1065_FA_2mm.nii.gz
+    
+    Parameters
+    ----------
+    streams : str
+        Path to streamlines.trk file to be transformed
+    fa_path : str
+        Path to subject's FA tensor image
+    namer : name_resource
+        variable containing all relevant pathing information
+    
+    Returns
+    -------
+    ArraySequence
+        Transformed streamlines
+    str
+        Path to tractogram streamline file: streamlines_dsn.trk
+    """
     import os.path as op
     from dipy.tracking.streamline import deform_streamlines
     from dipy.io.streamline import load_trk
@@ -53,11 +71,7 @@
     fa_img = nib.load(fa_path)
     vox_size = fa_img.get_header().get_zooms()[0]
     template_img = nib.load(template_path)
-<<<<<<< HEAD
-    template_data = template_img.get_data().astype('bool')
-=======
     template_data = template_img.get_data()
->>>>>>> ce5fad27
 
     # SyN FA->Template
     [mapping, affine_map] = regutils.wm_syn(template_path, fa_path, namer.dirs["tmp"]["base"])
@@ -72,20 +86,13 @@
 
     # Now we flip the sign in the x and y planes so that we get the mirror image of the forward deformation field.
     adjusted_affine[0][3] = -adjusted_affine[0][3]
-<<<<<<< HEAD
-    adjusted_affine[1][3] = -adjusted_affine[1][3]
-=======
->>>>>>> ce5fad27
 
     # Scale z by the voxel size
     adjusted_affine[2][3] = adjusted_affine[2][3]/vox_size
 
-<<<<<<< HEAD
-=======
     # Scale y by the square of the voxel size since we've already scaled along the z-plane.
     adjusted_affine[1][3] = adjusted_affine[1][3]/vox_size**vox_size
 
->>>>>>> ce5fad27
     # Apply the deformation and correct for the extents
     mni_streamlines = deform_streamlines(streamlines, deform_field=mapping.get_forward_field(),
                                          stream_to_current_grid=target_isocenter,
@@ -93,31 +100,6 @@
                                          stream_to_ref_grid=target_isocenter,
                                          ref_grid_to_world=np.eye(4))
 
-<<<<<<< HEAD
-    # Check DSN quality, attempt y-flip if DSN fails. Occasionally, orientation affine may be corrupted and this tweak
-    # should handle the inverse case.
-    dm = utils.density_map(mni_streamlines, template_img.shape, affine=np.eye(4)).astype('bool')
-    in_brain = len(np.unique(np.where((template_data.astype('uint8') > 0) & (dm.astype('uint8') > 0))))
-    out_brain = len(np.unique(np.where((template_data.astype('uint8') == 0) & (dm.astype('uint8') > 0))))
-    if in_brain < out_brain:
-        adjusted_affine[1][3] = -adjusted_affine[1][3]
-        mni_streamlines = deform_streamlines(streamlines, deform_field=mapping.get_forward_field(),
-                                             stream_to_current_grid=target_isocenter,
-                                             current_grid_to_world=adjusted_affine,
-                                             stream_to_ref_grid=target_isocenter,
-                                             ref_grid_to_world=np.eye(4))
-        dm = utils.density_map(mni_streamlines, template_img.shape, affine=np.eye(4)).astype('bool')
-        in_brain = len(np.unique(np.where((template_data.astype('uint8') > 0) & (dm.astype('uint8') > 0))))
-        out_brain = len(np.unique(np.where((template_data.astype('uint8') == 0) & (dm.astype('uint8') > 0))))
-        if in_brain > out_brain:
-            print('Warning: Direct Streamline Normalization completed successfully only after inverting the y-plane '
-                  'voxel-to-world. This may not be correct, so manual check for corrupted header orientations is '
-                  'recommended.')
-        else:
-            raise ValueError('ERROR: Direct Streamline Normalization failed. Check for corrupted header/affine.')
-
-=======
->>>>>>> ce5fad27
     # Save streamlines
     hdr = fa_img.header
     trk_affine = np.eye(4)
@@ -131,27 +113,16 @@
     trk_hdr['image_orientation_patient'] = np.array([0., 0., 0., 0., 0., 0.]).astype('float32')
     trk_hdr['endianness'] = '<'
     trk_hdr['_offset_data'] = 1000
-<<<<<<< HEAD
-    trk_hdr['nb_streamlines'] = len(streamlines)
-    tractogram = nib.streamlines.Tractogram(streamlines, affine_to_rasmm=trk_affine)
-    trkfile = nib.streamlines.trk.TrkFile(tractogram, header=trk_hdr)
-    nib.streamlines.save(trkfile, streams)
-=======
     trk_hdr['nb_streamlines'] = len(mni_streamlines)
     tractogram = nib.streamlines.Tractogram(mni_streamlines, affine_to_rasmm=trk_affine)
     trkfile = nib.streamlines.trk.TrkFile(tractogram, header=trk_hdr)
     streams_mni = streams.split('.trk')[0] + '_dsn.trk'
     nib.streamlines.save(trkfile, streams_mni)
->>>>>>> ce5fad27
 
     # DSN QC plotting
-    mgu.show_template_bundles(mni_streamlines, template_path, streams_warp_png)
-
-<<<<<<< HEAD
-    return mni_streamlines
-=======
+    #[Commented out to ignore display issue, If I don't remove this please ignore]mgu.show_template_bundles(mni_streamlines, template_path, streams_warp_png)
+
     return mni_streamlines, streams_mni
->>>>>>> ce5fad27
 
 
 class dmri_reg(object):
@@ -172,19 +143,12 @@
     simple : bool
         [description]
     
-    Returns
-    -------
-    [type]
-        [description]
-    
     Raises
     ------
     ValueError
         FSL atlas for ventricle reference not found
     """
     def __init__(self, namer, nodif_B0, nodif_B0_mask, t1w_in, vox_size, simple):
-<<<<<<< HEAD
-=======
         import os.path as op
         if os.path.isdir("/ndmg_atlases"):
             # in docker
@@ -192,20 +156,16 @@
         else:
             # local
             atlas_dir = op.expanduser("~") + "/.ndmg/ndmg_atlases"
->>>>>>> ce5fad27
         try:
             FSLDIR = os.environ["FSLDIR"]
         except KeyError:
             print("FSLDIR environment variable not set!")
-<<<<<<< HEAD
-=======
 
         if vox_size == '2mm':
             vox_dims = '2x2x2'
         elif vox_size == '1mm':
             vox_dims = '1x1x1'
 
->>>>>>> ce5fad27
         self.simple = simple
         self.nodif_B0 = nodif_B0
         self.nodif_B0_mask = nodif_B0_mask
@@ -727,24 +687,16 @@
             return self.aligned_atlas_t1mni
 
     def tissue2dwi_align(self):
-<<<<<<< HEAD
-        """alignment of ventricle ROIs from MNI space to dwi and CSF from t1w space to dwi. A function to generate and perform dwi space alignment
-        of avoidance/waypoint masks for tractography. First creates ventricle ROI. Then creates transforms from stock MNI template to dwi space.
+        """alignment of ventricle and CC ROI's from MNI space --> dwi and CC and CSF from T1w space --> dwi
+        A function to generate and perform dwi space alignment of avoidance/waypoint masks for tractography.
+        First creates ventricle and CC ROI. Then creates transforms from stock MNI template to dwi space.
+        NOTE: for this to work, must first have called both t1w2dwi_align and atlas2t1w2dwi_align.
         
         Raises
         ------
         ValueError
             Raised if FSL atlas for ventricle reference not found
         """        
-=======
-        """
-        alignment of ventricle and CC ROI's from MNI space --> dwi and
-        CC and CSF from T1w space --> dwi
-        A function to generate and perform dwi space alignment of avoidance/waypoint masks for tractography.
-        First creates ventricle and CC ROI. Then creates transforms from stock MNI template to dwi space.
-        NOTE: for this to work, must first have called both t1w2dwi_align and atlas2t1w2dwi_align.
-        """
->>>>>>> ce5fad27
 
         # Create MNI-space ventricle mask
         print("Creating MNI-space ventricle ROI...")
@@ -824,29 +776,17 @@
 
         # Threshold WM to binary in dwi space
         thr_img = nib.load(self.wm_in_dwi)
-<<<<<<< HEAD
-        thr_img.get_data()[thr_img.get_data() < 0.10] = 0
-=======
         thr_img.get_data()[thr_img.get_data() < 0.15] = 0
->>>>>>> ce5fad27
         nib.save(thr_img, self.wm_in_dwi_bin)
 
         # Threshold GM to binary in dwi space
         thr_img = nib.load(self.gm_in_dwi)
-<<<<<<< HEAD
-        thr_img.get_data()[thr_img.get_data() < 0.10] = 0
-=======
         thr_img.get_data()[thr_img.get_data() < 0.15] = 0
->>>>>>> ce5fad27
         nib.save(thr_img, self.gm_in_dwi_bin)
 
         # Threshold CSF to binary in dwi space
         thr_img = nib.load(self.csf_mask_dwi)
-<<<<<<< HEAD
-        thr_img.get_data()[thr_img.get_data() < 0.95] = 0
-=======
         thr_img.get_data()[thr_img.get_data() < 0.99] = 0
->>>>>>> ce5fad27
         nib.save(thr_img, self.csf_mask_dwi)
 
         # Threshold WM to binary in dwi space
@@ -919,8 +859,6 @@
         
         Parameters
         ----------
-        object : [type]
-            [description]
         dwi : str
             path to input image to be aligned as a nifti image file
         gtab : str
