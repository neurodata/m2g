#!/usr/bin/env python

# Copyright 2016 NeuroData (http://neurodata.io)
#
# Licensed under the Apache License, Version 2.0 (the "License");
# you may not use this file except in compliance with the License.
# You may obtain a copy of the License at
#
#     http://www.apache.org/licenses/LICENSE-2.0
#
# Unless required by applicable law or agreed to in writing, software
# distributed under the License is distributed on an "AS IS" BASIS,
# WITHOUT WARRANTIES OR CONDITIONS OF ANY KIND, either express or implied.
# See the License for the specific language governing permissions and
# limitations under the License.
#

# register.py
# Created by Greg Kiar on 2016-01-28.
# Email: gkiar@jhu.edu

from subprocess import Popen, PIPE
import os.path as op
import ndmg.utils as mgu
import nibabel as nb
import numpy as np
import nilearn.image as nl
<<<<<<< HEAD
from ndmg.stats.func_qa_utils import registration_score
from abc import ABCMeta, abstractmethod
=======
from ndmg.stats.qa_func import registration_score
>>>>>>> 0a08d01e


class register(object):

    def __init__(self):
        """
        Enables registration of single images to one another as well as volumes
        within multi-volume image stacks. Has options to compute transforms,
        apply transforms, as well as a built-in method for aligning low
        resolution dwi images to a high resolution atlas.
        """
        pass

    def align(self, inp, ref, xfm=None, out=None, dof=12, searchrad=True,
              bins=256, interp=None, cost="mutualinfo", sch=None):
        """
        Aligns two images and stores the transform between them

        **Positional Arguments:**

                inp:
                    - Input impage to be aligned as a nifti image file
                ref:
                    - Image being aligned to as a nifti image file
                xfm:
                    - Returned transform between two images
                out:
                    - determines whether the image will be automatically
                    aligned.
                dof:
                    - the number of degrees of freedom of the alignment.
                searchrad:
                    - a bool indicating whether to use the predefined
                    searchradius parameter (180 degree sweep in x, y, and z).
                interp:
                    - the interpolation method to use. Default is trilinear.
                sch:
                    - the optional FLIRT schedule file.
        """
        cmd = "flirt -in {} -ref {}".format(inp, ref)
        if xfm is not None:
            cmd += " -omat {}".format(xfm)
        if out is not None:
            cmd += " -out {}".format(out)
        if dof is not None:
            cmd += " -dof {}".format(dof)
        if bins is not None:
            cmd += " -bins {}".format(bins)
        if interp is not None:
            cmd += " -interp {}".format(interp)
        if cost is not None:
            cmd += " -cost {}".format(cost)
        if searchrad is not None:
            cmd += " -searchrx -180 180 -searchry -180 180 " +\
                   "-searchrz -180 180"
        if sch is not None:
            cmd += " -schedule {}".format(sch)
        mgu.execute_cmd(cmd, verb=True)

    def align_epi(self, epi, t1, brain, out):
        """
        Algins EPI images to T1w image
        """
        cmd = 'epi_reg --epi={} --t1={} --t1brain={} --out={}'
        cmd = cmd.format(epi, t1, brain, out)
        mgu.execute_cmd(cmd, verb=True)

    def align_nonlinear(self, inp, ref, xfm, warp, mask=None):
        """
        Aligns two images using nonlinear methods and stores the
        transform between them.

        **Positional Arguments:**

            inp:
                - the input image.
            ref:
                - the reference image.
            affxfm:
                - the affine transform to use.
            warp:
                - the path to store the nonlinear warp.
            mask:
                - a mask in which voxels will be extracted
                during nonlinear alignment.
        """
        # if we are doing fnirt, use predefined fnirt config file
        # since the config is most robust
        cmd = "fnirt --in={} --aff={} --cout={} --ref={} --config=T1_2_MNI152_2mm"
        cmd = cmd.format(inp, xfm, warp, ref)
        if mask is not None:
            cmd += " --refmask={}".format(mask)
        out, err = mgu.execute_cmd(cmd, verb=True)

    def applyxfm(self, inp, ref, xfm, aligned):
        """
        Aligns two images with a given transform

        **Positional Arguments:**

                inp:
                    - Input impage to be aligned as a nifti image file
                ref:
                    - Image being aligned to as a nifti image file
                xfm:
                    - Transform between two images
                aligned:
                    - Aligned output image as a nifti image file
        """
        cmd = "flirt -in {} -ref {} -out {} -init {} -interp trilinear -applyxfm"
        cmd = cmd.format(inp, ref, aligned, xfm)
        mgu.execute_cmd(cmd, verb=True)

    def apply_warp(self, inp, out, ref, warp, xfm=None, mask=None):
        """
        Applies a warp from the functional to reference space
        in a single step, using information about the structural->ref
        mapping as well as the functional to structural mapping.

        **Positional Arguments:**

            inp:
                - the input image to be aligned as a nifti image file.
            out:
                - the output aligned image.
            ref:
                - the image being aligned to.
            warp:
                - the warp from the structural to reference space.
            premat:
                - the affine transformation from functional to
                structural space.
        """
        cmd = "applywarp --ref=" + ref + " --in=" + inp + " --out=" + out +\
              " --warp=" + warp
        if xfm is not None:
            cmd += " --premat=" + xfm
        if mask is not None:
            cmd += " --mask=" + mask
        mgu.execute_cmd(cmd, verb=True)

    def align_slices(self, dwi, corrected_dwi, idx):
        """
        Performs eddy-correction (or self-alignment) of a stack of 3D images

        **Positional Arguments:**
                dwi:
                    - 4D (DTI) image volume as a nifti file
                corrected_dwi:
                    - Corrected and aligned DTI volume in a nifti file
                idx:
                    - Index of the first B0 volume in the stack
        """
        cmd = "eddy_correct {} {} {}".format(dwi, corrected_dwi, idx)
        status = mgu.execute_cmd(cmd, verb=True)

    def resample(self, base, ingested, template):
        """
        Resamples the image such that images which have already been aligned
        in real coordinates also overlap in the image/voxel space.

        **Positional Arguments**
                base:
                    - Image to be aligned
                ingested:
                    - Name of image after alignment
                template:
                    - Image that is the target of the alignment
        """
        # Loads images
        template_im = nb.load(template)
        base_im = nb.load(base)
        # Aligns images
        target_im = nl.resample_img(base_im,
                                    target_affine=template_im.get_affine(),
                                    target_shape=template_im.get_data().shape,
                                    interpolation="nearest")
        # Saves new image
        nb.save(target_im, ingested)

    def resample_fsl(self, base, res, template):
        """
        A function to resample a base image in fsl to that of a template.
        **Positional Arguments:**

           base:
                - the path to the base image to resample.
            res:
                - the filename after resampling.
            template:
                - the template image to align to.
        """
        goal_res = int(nb.load(template).get_header().get_zooms()[0])
        cmd = "flirt -in {} -ref {} -out {} -nosearch -applyisoxfm {}"
        cmd = cmd.format(base, template, res, goal_res)
        mgu.execute_cmd(cmd, verb=True)

    def combine_xfms(self, xfm1, xfm2, xfmout):
        """
        A function to combine two transformations, and output the
        resulting transformation.

        **Positional Arguments**
            xfm1:
                - the path to the first transformation
            xfm2:
                - the path to the second transformation
            xfmout:
                - the path to the output transformation
        """
        cmd = "convert_xfm -omat {} -concat {} {}".format(xfmout, xfm1, xfm2)
        mgu.execute_cmd(cmd, verb=True)       


    def dwi2atlas(self, dwi, gtab, t1w, atlas,
                  aligned_dwi, outdir, clean=False):
        """
        Aligns two images and stores the transform between them

        **Positional Arguments:**

                dwi:
                    - Input impage to be aligned as a nifti image file
                gtab:
                    - object containing gradient directions and strength
                t1w:
                    - Intermediate image being aligned to as a nifti image file
                atlas:
                    - Terminal image being aligned to as a nifti image file
                aligned_dwi:
                    - Aligned output dwi image as a nifti image file
                outdir:
                    - Directory for derivatives to be stored
        """
        # Creates names for all intermediate files used
        dwi_name = mgu.get_filename(dwi)
        t1w_name = mgu.get_filename(t1w)
        atlas_name = mgu.get_filename(atlas)

        dwi2 = mgu.name_tmps(outdir, dwi_name, "_t2.nii.gz")
        temp_aligned = mgu.name_tmps(outdir, dwi_name, "_ta.nii.gz")
        temp_aligned2 = mgu.name_tmps(outdir, dwi_name, "_ta2.nii.gz")
        b0 = mgu.name_tmps(outdir, dwi_name, "_b0.nii.gz")
        t1w_brain = mgu.name_tmps(outdir, t1w_name, "_ss.nii.gz")
        xfm = mgu.name_tmps(outdir, t1w_name,
                            "_" + atlas_name + "_xfm.mat")

        # Align DTI volumes to each other
        self.align_slices(dwi, dwi2, np.where(gtab.b0s_mask)[0][0])

        # Loads DTI image in as data and extracts B0 volume
        dwi_im = nb.load(dwi2)
        b0_im = mgu.get_b0(gtab, dwi_im.get_data())

        # Wraps B0 volume in new nifti image
        b0_head = dwi_im.get_header()
        b0_head.set_data_shape(b0_head.get_data_shape()[0:3])
        b0_out = nb.Nifti1Image(b0_im, affine=dwi_im.get_affine(),
                                header=b0_head)
        b0_out.update_header()
        nb.save(b0_out, b0)

        # Applies skull stripping to T1 volume, then EPI alignment to T1
        mgu.extract_brain(t1w, t1w_brain, ' -B')
        self.align_epi(dwi2, t1w, t1w_brain, temp_aligned)

        # Applies linear registration from T1 to template
        self.align(t1w, atlas, xfm)

        # Applies combined transform to dwi image volume
        self.applyxfm(temp_aligned, atlas, xfm, temp_aligned2)
        self.resample(temp_aligned2, aligned_dwi, atlas)

        if clean:
            cmd = "rm -f {} {} {} {} {} {}*".format(dwi2, temp_aligned, b0,
                                                    xfm, outdir, t1w_name)
            print("Cleaning temporary registration files...")
            mgu.execute_cmd(cmd)


class func_register(register):
    def __init__(self, func, t1w, atlas, atlas_brain, atlas_mask,
                 aligned_func, aligned_t1w, outdir):
        """
        A class to change brain spaces from a subject's epi sequence
        to that of a standardized atlas.

        **Positional Arguments:**

            func:
                - the path of the preprocessed fmri image.
            t1w:
                - the path of the T1 scan.
            atlas:
                - the template atlas.
            atlas_brain:
                - the template brain.
            atlas_mask:
                - the template mask.
            aligned_func:
                - the name of the aligned fmri scan to produce.
            aligned_t1w:
                - the name of the aligned anatomical scan to produce
            outdir:
                - the output base directory.
        """
        super(register, self).__init__()
        # our basic dependencies
        self.epi = func
        self.t1w = t1w
        self.atlas = atlas
        self.atlas_brain = atlas_brain
        self.atlas_mask = atlas_mask
        self.taligned_epi = aligned_func
        self.taligned_t1w = aligned_t1w
        self.outdir = outdir
        # strategies so we can iterate for qc later
        self.sreg_strat = []
        self.sreg_epi = []
        self.treg_strat = []
        self.treg_epi = []
        self.treg_t1w = []
        # for naming temporary files
        self.epi_name = mgu.get_filename(func)
        self.t1w_name = mgu.get_filename(t1w)
        self.atlas_name = mgu.get_filename(atlas)
        # since we will need the t1w brain multiple times
        self.t1w_brain = mgu.name_tmps(self.outdir, self.t1w_name,
                                       "_brain.nii.gz")
        # Applies skull stripping to T1 volume
        # using a very low sensitivity for thresholding
        bet_sens = '-f 0.3 -R -B -S'
        mgu.extract_brain(self.t1w, self.t1w_brain, opts=bet_sens)
        # name intermediates for self-alignment
        self.saligned_epi = mgu.name_tmps(self.outdir, self.epi_name,
                                          "_self-aligned.nii.gz")
        pass


    def self_align(self):
        """
        A function to perform self alignment. Uses a local optimisation
        cost function to get the two images close, and then uses bbr
        to obtain a good alignment of brain boundaries.
        """
        epi_local = mgu.name_tmps(self.outdir, self.epi_name,
                                  "_self-aligned_local.nii.gz")
        epi_bbr = mgu.name_tmps(self.outdir, self.epi_name,
                                "_self-aligned_bbr.nii.gz")
        temp_aligned = mgu.name_tmps(self.outdir, self.epi_name,
                                     "_noresamp.nii.gz")
        xfm_local = mgu.name_tmps(self.outdir, self.epi_name,
                                  "_xfm_epi2t1w_local.mat")

        # perform an initial alignment with a gentle local optimization
        self.align(self.epi, self.t1w_brain, xfm=xfm_local, bins=None,
                   dof=None, cost=None, searchrad=None,
                   sch="${FSLDIR}/etc/flirtsch/simple3D.sch")
        self.applyxfm(self.epi, self.t1w_brain, xfm_local, epi_local)

        # attempt EPI registration. note that this somethimes does not
        # work great if our EPI has a low field of view.
        self.align_epi(epi_local, self.t1w, self.t1w_brain, epi_bbr)

        print "Analyzing Self Registration Quality..."
        sc_bbr = registration_score(epi_bbr, self.t1w_brain, self.outdir)

        # if BBR worked well, it performs a much better self registration
        # so use that strategy
        if (sc_bbr[0] > 0.8):
            self.resample(epi_bbr, self.saligned_epi, self.t1w)
        else:
            print "WARNING: BBR Self registration failed."
            self.resample(epi_local, self.saligned_epi, self.t1w)
        self.sreg_strat = ['bbr', 'local']
        self.sreg_epi = [epi_bbr, epi_local]
        pass


    def template_align(self):
        """
        A function to perform template alignment. First tries nonlinear
        registration, and if that does not work effectively, does a linear
        registration instead.
        NOTE: for this to work, must first have called self-align.
        """
        xfm_t1w2temp = mgu.name_tmps(self.outdir, self.epi_name,
                                     "_xfm_t1w2temp.mat")
        # linear registration from t1 space to atlas space
        self.align(self.t1w_brain, self.atlas_brain, xfm_t1w2temp)

        # if the atlas is MNI 2mm, then we have a config file for it
        if (nb.load(self.atlas).get_data().shape in [(91, 109, 91)]):
            warp_t1w2temp = mgu.name_tmps(self.outdir, self.epi_name,
                                          "_warp_t1w2temp.nii.gz")
            epi_nl = mgu.name_tmps(self.outdir, self.epi_name,
                                   "_temp-aligned_nonlinear.nii.gz")
            t1w_nl = mgu.name_tmps(self.outdir, self.t1w_name,
                                   "_temp-aligned_nonlinear.nii.gz")
            self.align_nonlinear(self.t1w, self.atlas, xfm_t1w2temp,
                                 warp_t1w2temp, mask=self.atlas_mask)

            self.apply_warp(self.saligned_epi, epi_nl, self.atlas,
                            warp_t1w2temp)

            print "Analyzing Nonlinear Template Registration Quality..."
            sc_fnirt = registration_score(epi_nl, self.atlas_brain, self.outdir)

            self.treg_strat.insert(0, 'nonlinear')
            self.treg_epi.insert(0, epi_nl)
            self.treg_t1w.insert(0, t1w_nl)
            # if self registration does well, return. else, use linear
            if (sc_fnirt[0] > 0.8):
                self.apply_warp(self.t1w, t1w_nl, self.atlas,
                                warp_t1w2temp, mask=self.atlas_mask)
                self.resample(t1w_nl, self.taligned_t1w, self.atlas)
                self.resample(epi_nl, self.taligned_epi, self.atlas)
                return
            else:
                print "WARNING: Error using FNIRT."
        else:
            print "Atlas is not 2mm MNI. Using linear template registration."

        # note that if Nonlinear failed, we will come here as well
        epi_lin = mgu.name_tmps(self.outdir, self.epi_name,
                                "_temp-aligned_linear.nii.gz")
        t1w_lin = mgu.name_tmps(self.outdir, self.t1w_name,
                                "_temp-aligned_linear.nii.gz") 
        self.treg_strat.insert(0, 'linear')
        self.treg_epi.insert(0, epi_lin)
        self.treg_t1w.insert(0, t1w_lin)
        # just apply our previously computed linear transform
        self.applyxfm(self.saligned_epi, self.atlas, xfm_t1w2temp, epi_lin)
        self.applyxfm(self.t1w, self.atlas, xfm_t1w2temp, t1w_lin)
        self.resample(t1w_lin, self.taligned_t1w, self.atlas)
        self.resample(epi_lin, self.taligned_epi, self.atlas)
        pass


    def register(self):
        """
        A function to perform self registration followed by
        template registration.
        """
        self.self_align()
        self.template_align()
        pass<|MERGE_RESOLUTION|>--- conflicted
+++ resolved
@@ -25,12 +25,7 @@
 import nibabel as nb
 import numpy as np
 import nilearn.image as nl
-<<<<<<< HEAD
 from ndmg.stats.func_qa_utils import registration_score
-from abc import ABCMeta, abstractmethod
-=======
-from ndmg.stats.qa_func import registration_score
->>>>>>> 0a08d01e
 
 
 class register(object):
