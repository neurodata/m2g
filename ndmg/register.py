--- conflicted
+++ resolved
@@ -1,4 +1,3 @@
-<<<<<<< HEAD
 #!/usr/bin/env python
 
 """
@@ -808,747 +807,4 @@
         if clean:
             cmd = f'rm -f {self.dwi} {self.temp_aligned} {self.b0} {self.xfm} {self.t1w_name}*'
             print("Cleaning temporary registration files...")
-            os.system(cmd)
-=======
-#!/usr/bin/env python
-
-"""
-ndmg.register
-~~~~~~~~~~~~~
-
-Contains ndmg's registration classes, organized as full registration workflows.
-Used for the majority of the registration described here: https://neurodata.io/talks/ndmg.pdf#page=20
-"""
-
-# standard library imports
-import os
-from argparse import ArgumentParser
-
-# package imports
-import nibabel as nib
-import numpy as np
-from nilearn.image import load_img
-from nilearn.image import math_img
-from dipy.tracking.streamline import deform_streamlines
-from dipy.io.streamline import load_trk
-from dipy.tracking import utils
-
-# ndmg imports
-from ndmg.utils import gen_utils
-from ndmg.utils import reg_utils
-
-
-@gen_utils.timer
-def direct_streamline_norm(streams, fa_path, namer):
-    """Applys the Symmetric Diffeomorphic Registration (SyN) Algorithm onto the streamlines to the atlas space defined by .../atlases/reference_brains/FSL_HCP1065_FA_2mm.nii.gz
-
-    Parameters
-    ----------
-    streams : str
-        Path to streamlines.trk file to be transformed
-    fa_path : str
-        Path to subject's FA tensor image
-    namer : NameResource
-        variable containing all relevant pathing information
-
-    Returns
-    -------
-    ArraySequence
-        Transformed streamlines
-    str
-        Path to tractogram streamline file: streamlines_dsn.trk
-    """
-
-    # TODO : put this atlas stuff into a function
-    if os.path.isdir("/ndmg_atlases"):
-        # in docker
-        atlas_dir = "/ndmg_atlases"
-    else:
-        # local
-        atlas_dir = os.path.expanduser("~") + "/.ndmg/ndmg_atlases"
-
-    template_path = atlas_dir + "/atlases/reference_brains/FSL_HCP1065_FA_2mm.nii.gz"
-
-    # Run SyN and normalize streamlines
-    fa_img = nib.load(fa_path)
-    vox_size = fa_img.get_header().get_zooms()[0]
-    template_img = nib.load(template_path)
-
-    # SyN FA->Template
-    [mapping, affine_map] = reg_utils.wm_syn(
-        template_path, fa_path, namer.dirs["tmp"]["base"]
-    )
-    streamlines = load_trk(streams, reference="same")
-
-    # Warp streamlines
-    adjusted_affine = affine_map.affine.copy()
-    adjusted_affine[1][3] = -adjusted_affine[1][3] / vox_size ** 2
-    mni_streamlines = deform_streamlines(
-        streamlines.streamlines,
-        deform_field=mapping.get_forward_field()[-1:],
-        stream_to_current_grid=template_img.affine,
-        current_grid_to_world=adjusted_affine,
-        stream_to_ref_grid=template_img.affine,
-        ref_grid_to_world=np.eye(4),
-    )
-
-    # Save streamlines
-    hdr = fa_img.header
-    trk_affine = np.eye(4)
-    trk_hdr = nib.streamlines.trk.TrkFile.create_empty_header()
-    trk_hdr["hdr_size"] = 1000
-    trk_hdr["dimensions"] = hdr["dim"][1:4].astype("float32")
-    trk_hdr["voxel_sizes"] = hdr["pixdim"][1:4]
-    trk_hdr["voxel_to_rasmm"] = trk_affine
-    trk_hdr["voxel_order"] = "RAS"
-    trk_hdr["pad2"] = "RAS"
-    trk_hdr["image_orientation_patient"] = np.array(
-        [0.0, 0.0, 0.0, 0.0, 0.0, 0.0]
-    ).astype("float32")
-    trk_hdr["endianness"] = "<"
-    trk_hdr["_offset_data"] = 1000
-    trk_hdr["nb_streamlines"] = len(mni_streamlines)
-    tractogram = nib.streamlines.Tractogram(mni_streamlines, affine_to_rasmm=trk_affine)
-    trkfile = nib.streamlines.trk.TrkFile(tractogram, header=trk_hdr)
-    streams_mni = streams.split(".trk")[0] + "_dsn.trk"
-    nib.streamlines.save(trkfile, streams_mni)
-    return mni_streamlines, streams_mni
-
-
-class DmriReg:
-    """Class containing relevant paths and class methods for analysing tractography
-
-    Parameters
-    ----------
-    namer : NameResource
-        NameResource variable containing relevant directory tree information
-    nodif_B0 : str
-        path to mean b0 image
-    nodif_B0_mask : str
-        path to mean b0 mask (nodif_B0....nii.gz)
-    t1w_in : str
-        path to t1w file
-    vox_size : str
-        voxel resolution ('2mm' or '1mm')
-    skull : str, optional
-        skullstrip parameter pre-set. Default is "none"
-    simple : bool, optional
-        Whether you want to attempt non-linear registration when transforming between mni, t1w, and dwi space. Default is False
-
-    Raises
-    ------
-    ValueError
-        FSL atlas for ventricle reference not found
-    """
-
-    def __init__(
-        self,
-        namer,
-        nodif_B0,
-        nodif_B0_mask,
-        t1w_in,
-        vox_size,
-        skull="none",
-        simple=False,
-    ):
-
-        if os.path.isdir("/ndmg_atlases"):
-            # in docker
-            atlas_dir = "/ndmg_atlases"
-        else:
-            # local
-            atlas_dir = os.path.expanduser("~") + "/.ndmg/ndmg_atlases"
-        try:
-            FSLDIR = os.environ["FSLDIR"]
-        except KeyError:
-            print("FSLDIR environment variable not set!")
-
-        if vox_size == "2mm":
-            vox_dims = "2x2x2"
-        elif vox_size == "1mm":
-            vox_dims = "1x1x1"
-
-        self.simple = simple
-        self.nodif_B0 = nodif_B0
-        self.nodif_B0_mask = nodif_B0_mask
-        self.t1w = t1w_in
-        self.vox_size = vox_size
-        self.t1w_name = "t1w"
-        self.dwi_name = "dwi"
-        self.namer = namer
-        self.skull = skull
-        self.t12mni_xfm_init = f'{self.namer.dirs["tmp"]["reg_m"]}/xfm_t1w2mni_init.mat'
-        self.mni2t1_xfm_init = f'{self.namer.dirs["tmp"]["reg_m"]}/xfm_mni2t1w_init.mat'
-        self.t12mni_xfm = f'{self.namer.dirs["tmp"]["reg_m"]}/xfm_t1w2mni.mat'
-        self.mni2t1_xfm = f'{self.namer.dirs["tmp"]["reg_m"]}/xfm_mni2t1.mat'
-        self.mni2t1w_warp = f'{self.namer.dirs["tmp"]["reg_a"]}/mni2t1w_warp.nii.gz'
-        self.warp_t1w2mni = f'{self.namer.dirs["tmp"]["reg_a"]}/warp_t12mni.nii.gz'
-        self.t1w2dwi = (
-            f'{self.namer.dirs["output"]["reg_anat"]}/{self.t1w_name}_in_dwi.nii.gz'
-        )
-        self.t1_aligned_mni = f'{self.namer.dirs["output"]["prep_anat"]}/{self.t1w_name}_aligned_mni.nii.gz'
-        self.t1w_brain = (
-            f'{self.namer.dirs["output"]["prep_anat"]}/{self.t1w_name}_brain.nii.gz'
-        )
-        self.dwi2t1w_xfm = f'{self.namer.dirs["tmp"]["reg_m"]}/dwi2t1w_xfm.mat'
-        self.t1w2dwi_xfm = f'{self.namer.dirs["tmp"]["reg_m"]}/t1w2dwi_xfm.mat'
-        self.t1w2dwi_bbr_xfm = f'{self.namer.dirs["tmp"]["reg_m"]}/t1w2dwi_bbr_xfm.mat'
-        self.dwi2t1w_bbr_xfm = f'{self.namer.dirs["tmp"]["reg_m"]}/dwi2t1w_bbr_xfm.mat'
-        self.t1wtissue2dwi_xfm = (
-            f'{self.namer.dirs["tmp"]["reg_m"]}/t1wtissue2dwi_xfm.mat'
-        )
-        self.xfm_atlas2t1w_init = (
-            f'{self.namer.dirs["tmp"]["reg_m"]}/{self.t1w_name}_xfm_atlas2t1w_init.mat'
-        )
-        self.xfm_atlas2t1w = (
-            f'{self.namer.dirs["tmp"]["reg_m"]}/{self.t1w_name}_xfm_atlas2t1w.mat'
-        )
-        self.temp2dwi_xfm = (
-            f'{self.namer.dirs["tmp"]["reg_m"]}/{self.dwi_name}_xfm_temp2dwi.mat'
-        )
-
-        self.input_mni = f"{FSLDIR}/data/standard/MNI152_T1_{vox_size}_brain.nii.gz"
-        self.input_mni_mask = (
-            f"{FSLDIR}/data/standard/MNI152_T1_{vox_size}_brain_mask.nii.gz"
-        )
-        self.temp2dwi_xfm = (
-            f'{self.namer.dirs["tmp"]["reg_m"]}/{self.dwi_name}_xfm_temp2dwi.mat'
-        )
-        self.map_path = f'{self.namer.dirs["output"]["prep_anat"]}/{self.t1w_name}_seg'
-        self.wm_mask = (
-            f'{self.namer.dirs["output"]["prep_anat"]}/{self.t1w_name}_wm.nii.gz'
-        )
-        self.wm_mask_thr = (
-            f'{self.namer.dirs["output"]["prep_anat"]}/{self.t1w_name}_wm_thr.nii.gz'
-        )
-        self.wm_edge = (
-            f'{self.namer.dirs["tmp"]["reg_a"]}/{self.t1w_name}_wm_edge.nii.gz'
-        )
-        self.csf_mask = (
-            f'{self.namer.dirs["output"]["prep_anat"]}/{self.t1w_name}_csf.nii.gz'
-        )
-        self.gm_mask = (
-            f'{self.namer.dirs["output"]["prep_anat"]}/{self.t1w_name}_gm.nii.gz'
-        )
-        self.xfm_roi2mni_init = f'{self.namer.dirs["tmp"]["reg_m"]}/roi_2_mni.mat'
-        self.lvent_out_file = f'{self.namer.dirs["tmp"]["reg_a"]}/LVentricle.nii.gz'
-        self.rvent_out_file = f'{self.namer.dirs["tmp"]["reg_a"]}/RVentricle.nii.gz'
-        self.csf_mask_dwi = f'{self.namer.dirs["output"]["reg_anat"]}/{self.t1w_name}_csf_mask_dwi.nii.gz'
-        self.gm_in_dwi = (
-            f'{self.namer.dirs["output"]["reg_anat"]}/{self.t1w_name}_gm_in_dwi.nii.gz'
-        )
-        self.wm_in_dwi = (
-            f'{self.namer.dirs["output"]["reg_anat"]}/{self.t1w_name}_wm_in_dwi.nii.gz'
-        )
-        self.csf_mask_dwi_bin = (
-            f'{self.namer.dirs["tmp"]["reg_a"]}/{self.t1w_name}_csf_mask_dwi_bin.nii.gz'
-        )
-        self.gm_in_dwi_bin = (
-            f'{self.namer.dirs["tmp"]["reg_a"]}/{self.t1w_name}_gm_in_dwi_bin.nii.gz'
-        )
-        self.wm_in_dwi_bin = (
-            f'{self.namer.dirs["tmp"]["reg_a"]}/{self.t1w_name}_wm_in_dwi_bin.nii.gz'
-        )
-        self.vent_mask_dwi = (
-            f'{self.namer.dirs["tmp"]["reg_a"]}/{self.t1w_name}_vent_mask_dwi.nii.gz'
-        )
-        self.vent_csf_in_dwi = (
-            f'{self.namer.dirs["tmp"]["reg_a"]}/{self.t1w_name}_vent_csf_in_dwi.nii.gz'
-        )
-        self.vent_mask_mni = f'{self.namer.dirs["tmp"]["reg_a"]}/vent_mask_mni.nii.gz'
-        self.vent_mask_t1w = f'{self.namer.dirs["tmp"]["reg_a"]}/vent_mask_t1w.nii.gz'
-        self.wm_gm_int_in_dwi = f'{namer.dirs["output"]["reg_anat"]}/{self.t1w_name}_wm_gm_int_in_dwi.nii.gz'
-        self.wm_gm_int_in_dwi_bin = f'{namer.dirs["output"]["reg_anat"]}/{self.t1w_name}_wm_gm_int_in_dwi_bin.nii.gz'
-        self.input_mni_sched = f"{FSLDIR}/etc/flirtsch/T1_2_MNI152_2mm.cnf"
-        self.mni_atlas = f"{atlas_dir}/atlases/label/Human/HarvardOxfordsub-maxprob-thr25_space-MNI152NLin6_label_all_res-{vox_dims}.nii.gz"
-        self.mni_vent_loc = f"{atlas_dir}/atlases/mask/HarvardOxford-thr25_space-MNI152NLin6_variant-lateral-ventricles_res-{vox_dims}_descr-brainmask.nii.gz"
-        self.corpuscallosum = (
-            f"{atlas_dir}/atlases/mask/CorpusCallosum_res_{vox_size}.nii.gz"
-        )
-        self.corpuscallosum_mask_t1w = f'{self.namer.dirs["output"]["reg_anat"]}/{self.t1w_name}_corpuscallosum.nii.gz'
-        self.corpuscallosum_dwi = f'{self.namer.dirs["output"]["reg_anat"]}/{self.t1w_name}_corpuscallosum_dwi.nii.gz'
-
-    @gen_utils.timer
-    def gen_tissue(self):
-        """Extracts the brain from the raw t1w image (as indicated by self.t1w), uses it to create WM, GM, and CSF masks,
-        reslices all 4 files to the target voxel resolution and extracts the white matter edge. Each mask is saved to
-        location indicated by self.map_path
-        """
-        # BET needed for this, as afni 3dautomask only works on 4d volumes
-        print("Extracting brain from raw T1w image...")
-        reg_utils.t1w_skullstrip(self.t1w, self.t1w_brain, self.skull)
-
-        # Segment the t1w brain into probability maps
-        self.maps = reg_utils.segment_t1w(self.t1w_brain, self.map_path)
-        self.wm_mask = self.maps["wm_prob"]
-        self.gm_mask = self.maps["gm_prob"]
-        self.csf_mask = self.maps["csf_prob"]
-
-        self.t1w_brain = gen_utils.match_target_vox_res(
-            self.t1w_brain, self.vox_size, self.namer, sens="t1w"
-        )
-        self.wm_mask = gen_utils.match_target_vox_res(
-            self.wm_mask, self.vox_size, self.namer, sens="t1w"
-        )
-        self.gm_mask = gen_utils.match_target_vox_res(
-            self.gm_mask, self.vox_size, self.namer, sens="t1w"
-        )
-        self.csf_mask = gen_utils.match_target_vox_res(
-            self.csf_mask, self.vox_size, self.namer, sens="t1w"
-        )
-
-        # Threshold WM to binary in dwi space
-        self.t_img = load_img(self.wm_mask)
-        self.mask = math_img("img > 0.2", img=self.t_img)
-        self.mask.to_filename(self.wm_mask_thr)
-
-        # Extract wm edge
-        cmd = f"fslmaths {self.wm_mask_thr} -edge -bin -mas {self.wm_mask_thr} {self.wm_edge}"
-        print("Extracting white matter edge ...")
-        print(cmd)
-        os.system(cmd)
-
-    @gen_utils.timer
-    def t1w2dwi_align(self):
-        """Alignment from t1w to mni, making t1w_mni, and t1w_mni to dwi. A function to perform self alignment. Uses a local optimisation cost function to get the
-        two images close, and then uses bbr to obtain a good alignment of brain boundaries. Assumes input dwi is already preprocessed and brain extracted.
-        """
-
-        # Create linear transform/ initializer T1w-->MNI
-        reg_utils.align(
-            self.t1w_brain,
-            self.input_mni,
-            xfm=self.t12mni_xfm_init,
-            bins=None,
-            interp="spline",
-            out=None,
-            dof=12,
-            cost="mutualinfo",
-            searchrad=True,
-        )
-
-        # Attempt non-linear registration of T1 to MNI template
-        if self.simple is False:
-            try:
-                print("Running non-linear registration: T1w-->MNI ...")
-                # Use FNIRT to nonlinearly align T1 to MNI template
-                reg_utils.align_nonlinear(
-                    self.t1w_brain,
-                    self.input_mni,
-                    xfm=self.t12mni_xfm_init,
-                    out=self.t1_aligned_mni,
-                    warp=self.warp_t1w2mni,
-                    ref_mask=self.input_mni_mask,
-                    config=self.input_mni_sched,
-                )
-
-                # Get warp from MNI -> T1
-                reg_utils.inverse_warp(
-                    self.t1w_brain, self.mni2t1w_warp, self.warp_t1w2mni
-                )
-
-                # Get mat from MNI -> T1
-                cmd = f"convert_xfm -omat {self.mni2t1_xfm_init} -inverse {self.t12mni_xfm_init}"
-                print(cmd)
-                os.system(cmd)
-
-            except RuntimeError("Error: FNIRT failed!"):
-                pass
-        else:
-            # Falling back to linear registration
-            reg_utils.align(
-                self.t1w_brain,
-                self.input_mni,
-                xfm=self.t12mni_xfm,
-                init=self.t12mni_xfm_init,
-                bins=None,
-                dof=12,
-                cost="mutualinfo",
-                searchrad=True,
-                interp="spline",
-                out=self.t1_aligned_mni,
-                sch=None,
-            )
-
-        # Align T1w-->DWI
-        reg_utils.align(
-            self.nodif_B0,
-            self.t1w_brain,
-            xfm=self.t1w2dwi_xfm,
-            bins=None,
-            interp="spline",
-            dof=6,
-            cost="mutualinfo",
-            out=None,
-            searchrad=True,
-            sch=None,
-        )
-        cmd = f"convert_xfm -omat {self.dwi2t1w_xfm} -inverse {self.t1w2dwi_xfm}"
-        print(cmd)
-        os.system(cmd)
-
-        if self.simple is False:
-            # Flirt bbr
-            try:
-                print("Running FLIRT BBR registration: T1w-->DWI ...")
-                reg_utils.align(
-                    self.nodif_B0,
-                    self.t1w_brain,
-                    wmseg=self.wm_edge,
-                    xfm=self.dwi2t1w_bbr_xfm,
-                    init=self.dwi2t1w_xfm,
-                    bins=256,
-                    dof=7,
-                    searchrad=True,
-                    interp="spline",
-                    out=None,
-                    cost="bbr",
-                    finesearch=5,
-                    sch="${FSLDIR}/etc/flirtsch/bbr.sch",
-                )
-                cmd = f"convert_xfm -omat {self.t1w2dwi_bbr_xfm} -inverse {self.dwi2t1w_bbr_xfm}"
-                os.system(cmd)
-
-                # Apply the alignment
-                reg_utils.align(
-                    self.t1w_brain,
-                    self.nodif_B0,
-                    init=self.t1w2dwi_bbr_xfm,
-                    xfm=self.t1wtissue2dwi_xfm,
-                    bins=None,
-                    interp="spline",
-                    dof=7,
-                    cost="mutualinfo",
-                    out=self.t1w2dwi,
-                    searchrad=True,
-                    sch=None,
-                )
-            except RuntimeError("Error: FLIRT BBR failed!"):
-                pass
-        else:
-            # Apply the alignment
-            reg_utils.align(
-                self.t1w_brain,
-                self.nodif_B0,
-                init=self.t1w2dwi_xfm,
-                xfm=self.t1wtissue2dwi_xfm,
-                bins=None,
-                interp="spline",
-                dof=6,
-                cost="mutualinfo",
-                out=self.t1w2dwi,
-                searchrad=True,
-                sch=None,
-            )
-
-    def atlas2t1w2dwi_align(self, atlas, dsn=True):
-        """alignment from atlas to t1w to dwi. A function to perform atlas alignmet. Tries nonlinear registration first, and if that fails, does a liner
-        registration instead.
-        Note: for this to work, must first have called t1w2dwi_align.
-
-        Parameters
-        ----------
-        atlas : str
-            path to atlas file you want to use
-        dsn : bool, optional
-            is your space for tractography native-dsn, by default True
-
-        Returns
-        -------
-        str
-            path to aligned atlas file
-        """
-
-        self.atlas = atlas
-        self.atlas_name = self.atlas.split("/")[-1].split(".")[0]
-        self.aligned_atlas_t1mni = f'{self.namer.dirs["tmp"]["reg_a"]}/{self.atlas_name}_aligned_atlas_t1w_mni.nii.gz'
-        self.aligned_atlas_skull = f'{self.namer.dirs["tmp"]["reg_a"]}/{self.atlas_name}_aligned_atlas_skull.nii.gz'
-        self.dwi_aligned_atlas = f'{self.namer.dirs["output"]["reg_anat"]}/{self.atlas_name}_aligned_atlas.nii.gz'
-        # self.dwi_aligned_atlas_mask = "{}/{}_aligned_atlas_mask.nii.gz".format(self.namer.dirs['tmp']['reg_a'], self.atlas_name)
-
-        reg_utils.align(
-            self.atlas,
-            self.t1_aligned_mni,
-            init=None,
-            xfm=None,
-            out=self.aligned_atlas_t1mni,
-            dof=12,
-            searchrad=True,
-            interp="nearestneighbour",
-            cost="mutualinfo",
-        )
-
-        if (self.simple is False) and (dsn is False):
-            try:
-                # Apply warp resulting from the inverse of T1w-->MNI created earlier
-                reg_utils.apply_warp(
-                    self.t1w_brain,
-                    self.aligned_atlas_t1mni,
-                    self.aligned_atlas_skull,
-                    warp=self.mni2t1w_warp,
-                    interp="nn",
-                    sup=True,
-                )
-
-                # Apply transform to dwi space
-                reg_utils.align(
-                    self.aligned_atlas_skull,
-                    self.nodif_B0,
-                    init=self.t1wtissue2dwi_xfm,
-                    xfm=None,
-                    out=self.dwi_aligned_atlas,
-                    dof=6,
-                    searchrad=True,
-                    interp="nearestneighbour",
-                    cost="mutualinfo",
-                )
-            except:
-                print(
-                    "Warning: Atlas is not in correct dimensions, or input is low quality,\nusing linear template registration."
-                )
-                # Create transform to align atlas to T1w using flirt
-                reg_utils.align(
-                    self.atlas,
-                    self.t1w_brain,
-                    xfm=self.xfm_atlas2t1w_init,
-                    init=None,
-                    bins=None,
-                    dof=6,
-                    cost="mutualinfo",
-                    searchrad=True,
-                    interp="spline",
-                    out=None,
-                    sch=None,
-                )
-                reg_utils.align(
-                    self.atlas,
-                    self.t1_aligned_mni,
-                    xfm=self.xfm_atlas2t1w,
-                    out=None,
-                    dof=6,
-                    searchrad=True,
-                    bins=None,
-                    interp="spline",
-                    cost="mutualinfo",
-                    init=self.xfm_atlas2t1w_init,
-                )
-
-                # Combine our linear transform from t1w to template with our transform from dwi to t1w space to get a transform from atlas ->(-> t1w ->)-> dwi
-                reg_utils.combine_xfms(
-                    self.xfm_atlas2t1w, self.t1wtissue2dwi_xfm, self.temp2dwi_xfm
-                )
-
-                # Apply linear transformation from template to dwi space
-                reg_utils.applyxfm(
-                    self.nodif_B0, self.atlas, self.temp2dwi_xfm, self.dwi_aligned_atlas
-                )
-        elif dsn is False:
-            # Create transform to align atlas to T1w using flirt
-            reg_utils.align(
-                self.atlas,
-                self.t1w_brain,
-                xfm=self.xfm_atlas2t1w_init,
-                init=None,
-                bins=None,
-                dof=6,
-                cost="mutualinfo",
-                searchrad=None,
-                interp="spline",
-                out=None,
-                sch=None,
-            )
-            reg_utils.align(
-                self.atlas,
-                self.t1w_brain,
-                xfm=self.xfm_atlas2t1w,
-                out=None,
-                dof=6,
-                searchrad=True,
-                bins=None,
-                interp="spline",
-                cost="mutualinfo",
-                init=self.xfm_atlas2t1w_init,
-            )
-
-            # Combine our linear transform from t1w to template with our transform from dwi to t1w space to get a transform from atlas ->(-> t1w ->)-> dwi
-            reg_utils.combine_xfms(
-                self.xfm_atlas2t1w, self.t1wtissue2dwi_xfm, self.temp2dwi_xfm
-            )
-
-            # Apply linear transformation from template to dwi space
-            reg_utils.applyxfm(
-                self.nodif_B0, self.atlas, self.temp2dwi_xfm, self.dwi_aligned_atlas
-            )
-        else:
-            pass
-
-        # Set intensities to int
-        if dsn is False:
-            self.atlas_img = nib.load(self.dwi_aligned_atlas)
-        else:
-            self.atlas_img = nib.load(self.aligned_atlas_t1mni)
-        self.atlas_data = np.around(self.atlas_img.get_data()).astype("int16")
-        node_num = len(np.unique(self.atlas_data))
-        self.atlas_data[self.atlas_data > node_num] = 0
-
-        t_img = load_img(self.wm_gm_int_in_dwi)
-        mask = math_img("img > 0", img=t_img)
-        mask.to_filename(self.wm_gm_int_in_dwi_bin)
-
-        if dsn is False:
-            nib.save(
-                nib.Nifti1Image(
-                    self.atlas_data.astype(np.int32),
-                    affine=self.atlas_img.affine,
-                    header=self.atlas_img.header,
-                ),
-                self.dwi_aligned_atlas,
-            )
-            return self.dwi_aligned_atlas
-        else:
-            nib.save(
-                nib.Nifti1Image(
-                    self.atlas_data.astype(np.int32),
-                    affine=self.atlas_img.affine,
-                    header=self.atlas_img.header,
-                ),
-                self.aligned_atlas_t1mni,
-            )
-            return self.aligned_atlas_t1mni
-
-    @gen_utils.timer
-    def tissue2dwi_align(self):
-        """alignment of ventricle and CC ROI's from MNI space --> dwi and CC and CSF from T1w space --> dwi
-        A function to generate and perform dwi space alignment of avoidance/waypoint masks for tractography.
-        First creates ventricle and CC ROI. Then creates transforms from stock MNI template to dwi space.
-        NOTE: for this to work, must first have called both t1w2dwi_align and atlas2t1w2dwi_align.
-
-        Raises
-        ------
-        ValueError
-            Raised if FSL atlas for ventricle reference not found
-        """
-
-        # Create MNI-space ventricle mask
-        print("Creating MNI-space ventricle ROI...")
-        if not os.path.isfile(self.mni_atlas):
-            raise ValueError("FSL atlas for ventricle reference not found!")
-        cmd = f"fslmaths {self.mni_vent_loc} -thr 0.1 -bin {self.mni_vent_loc}"
-        os.system(cmd)
-
-        cmd = f"fslmaths {self.corpuscallosum} -bin {self.corpuscallosum}"
-        os.system(cmd)
-
-        cmd = f"fslmaths {self.corpuscallosum} -sub {self.mni_vent_loc} -bin {self.corpuscallosum}"
-        os.system(cmd)
-
-        # Create a transform from the atlas onto T1w. This will be used to transform the ventricles to dwi space.
-        reg_utils.align(
-            self.mni_atlas,
-            self.input_mni,
-            xfm=self.xfm_roi2mni_init,
-            init=None,
-            bins=None,
-            dof=6,
-            cost="mutualinfo",
-            searchrad=True,
-            interp="spline",
-            out=None,
-        )
-
-        # Create transform to align roi to mni and T1w using flirt
-        reg_utils.applyxfm(
-            self.input_mni, self.mni_vent_loc, self.xfm_roi2mni_init, self.vent_mask_mni
-        )
-
-        if self.simple is False:
-            # Apply warp resulting from the inverse MNI->T1w created earlier
-            reg_utils.apply_warp(
-                self.t1w_brain,
-                self.vent_mask_mni,
-                self.vent_mask_t1w,
-                warp=self.mni2t1w_warp,
-                interp="nn",
-                sup=True,
-            )
-
-            # Apply warp resulting from the inverse MNI->T1w created earlier
-            reg_utils.apply_warp(
-                self.t1w_brain,
-                self.corpuscallosum,
-                self.corpuscallosum_mask_t1w,
-                warp=self.mni2t1w_warp,
-                interp="nn",
-                sup=True,
-            )
-
-        # Applyxfm tissue maps to dwi space
-        reg_utils.applyxfm(
-            self.nodif_B0,
-            self.vent_mask_t1w,
-            self.t1wtissue2dwi_xfm,
-            self.vent_mask_dwi,
-        )
-        reg_utils.applyxfm(
-            self.nodif_B0,
-            self.corpuscallosum_mask_t1w,
-            self.t1wtissue2dwi_xfm,
-            self.corpuscallosum_dwi,
-        )
-        reg_utils.applyxfm(
-            self.nodif_B0, self.csf_mask, self.t1wtissue2dwi_xfm, self.csf_mask_dwi
-        )
-        reg_utils.applyxfm(
-            self.nodif_B0, self.gm_mask, self.t1wtissue2dwi_xfm, self.gm_in_dwi
-        )
-        reg_utils.applyxfm(
-            self.nodif_B0, self.wm_mask, self.t1wtissue2dwi_xfm, self.wm_in_dwi
-        )
-
-        # Threshold WM to binary in dwi space
-        thr_img = nib.load(self.wm_in_dwi)
-        thr_img.get_data()[thr_img.get_data() < 0.15] = 0
-        nib.save(thr_img, self.wm_in_dwi_bin)
-
-        # Threshold GM to binary in dwi space
-        thr_img = nib.load(self.gm_in_dwi)
-        thr_img.get_data()[thr_img.get_data() < 0.15] = 0
-        nib.save(thr_img, self.gm_in_dwi_bin)
-
-        # Threshold CSF to binary in dwi space
-        thr_img = nib.load(self.csf_mask_dwi)
-        thr_img.get_data()[thr_img.get_data() < 0.99] = 0
-        nib.save(thr_img, self.csf_mask_dwi)
-
-        # Threshold WM to binary in dwi space
-        self.t_img = load_img(self.wm_in_dwi_bin)
-        self.mask = math_img("img > 0", img=self.t_img)
-        self.mask.to_filename(self.wm_in_dwi_bin)
-
-        # Threshold GM to binary in dwi space
-        self.t_img = load_img(self.gm_in_dwi_bin)
-        self.mask = math_img("img > 0", img=self.t_img)
-        self.mask.to_filename(self.gm_in_dwi_bin)
-
-        # Threshold CSF to binary in dwi space
-        self.t_img = load_img(self.csf_mask_dwi)
-        self.mask = math_img("img > 0", img=self.t_img)
-        self.mask.to_filename(self.csf_mask_dwi_bin)
-
-        # Create ventricular CSF mask
-        print("Creating ventricular CSF mask...")
-        cmd = f"fslmaths {self.vent_mask_dwi} -kernel sphere 10 -ero -bin {self.vent_mask_dwi}"
-        os.system(cmd)
-        print("Creating Corpus Callosum mask...")
-        cmd = f"fslmaths {self.corpuscallosum_dwi} -mas {self.wm_in_dwi_bin} -bin {self.corpuscallosum_dwi}"
-        os.system(cmd)
-        cmd = f"fslmaths {self.csf_mask_dwi} -add {self.vent_mask_dwi} -bin {self.vent_csf_in_dwi}"
-        os.system(cmd)
-
-        # Create gm-wm interface image
-        cmd = (
-            f"fslmaths {self.gm_in_dwi_bin} -mul {self.wm_in_dwi_bin} -add {self.corpuscallosum_dwi} "
-            f"-sub {self.vent_csf_in_dwi} -mas {self.nodif_B0_mask} -bin {self.wm_gm_int_in_dwi}"
-        )
-        os.system(cmd)
->>>>>>> d6398aea
+            os.system(cmd)