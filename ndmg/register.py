#!/usr/bin/env python

"""
ndmg.register
~~~~~~~~~~~~~
Contains ndmg's registration classes, organized as full registration workflows.
Used for the majority of the registration described here: https://neurodata.io/talks/ndmg.pdf#page=20
"""

# standard library imports
import os
<<<<<<< HEAD
=======
from argparse import ArgumentParser
import subprocess
>>>>>>> 8ae1b1c0

# package imports
import nibabel as nib
import numpy as np
from nilearn.image import load_img
from nilearn.image import math_img
from dipy.tracking.streamline import deform_streamlines
from dipy.io.streamline import load_trk
from dipy.tracking import utils

# ndmg imports
from ndmg.utils import gen_utils
from ndmg.utils import reg_utils
from ndmg.stats import qa_reg

@gen_utils.timer
def direct_streamline_norm(streams, fa_path, namer):
    """Applys the Symmetric Diffeomorphic Registration (SyN) Algorithm onto the streamlines to the atlas space defined by .../atlases/reference_brains/FSL_HCP1065_FA_2mm.nii.gz
    Parameters
    ----------
    streams : str
        Path to streamlines.trk file to be transformed
    fa_path : str
        Path to subject's FA tensor image
    namer : NameResource
        variable containing all relevant pathing information
    Returns
    -------
    ArraySequence
        Transformed streamlines
    str
        Path to tractogram streamline file: streamlines_dsn.trk
    """

    # TODO : put this atlas stuff into a function
    if os.path.isdir("/ndmg_atlases"):
        # in docker
        atlas_dir = "/ndmg_atlases"
    else:
        # local
        atlas_dir = os.path.expanduser("~") + "/.ndmg/ndmg_atlases"

    template_path = atlas_dir + "/atlases/reference_brains/FSL_HCP1065_FA_2mm.nii.gz"

    streams_warp_png = namer.dirs["tmp"]["base"] + "/warp_qc.png"

    # Run SyN and normalize streamlines
    fa_img = nib.load(fa_path)
    vox_size = fa_img.get_header().get_zooms()[0]
    template_img = nib.load(template_path)
    template_data = template_img.get_data()

    # SyN FA->Template
    [mapping, affine_map] = reg_utils.wm_syn(
        template_path, fa_path, namer.dirs["tmp"]["base"]
    )
    streamlines = load_trk(streams, reference="same")

    # Warp streamlines
    adjusted_affine = affine_map.affine.copy()
    adjusted_affine[1][3] = -adjusted_affine[1][3] / vox_size ** 2
    mni_streamlines = deform_streamlines(
        streamlines.streamlines,
        deform_field=mapping.get_forward_field()[-1:],
        stream_to_current_grid=template_img.affine,
        current_grid_to_world=adjusted_affine,
        stream_to_ref_grid=template_img.affine,
        ref_grid_to_world=np.eye(4),
    )

    # Save streamlines
    hdr = fa_img.header
    trk_affine = np.eye(4)
    trk_hdr = nib.streamlines.trk.TrkFile.create_empty_header()
    trk_hdr["hdr_size"] = 1000
    trk_hdr["dimensions"] = hdr["dim"][1:4].astype("float32")
    trk_hdr["voxel_sizes"] = hdr["pixdim"][1:4]
    trk_hdr["voxel_to_rasmm"] = trk_affine
    trk_hdr["voxel_order"] = "RAS"
    trk_hdr["pad2"] = "RAS"
    trk_hdr["image_orientation_patient"] = np.array(
        [0.0, 0.0, 0.0, 0.0, 0.0, 0.0]
    ).astype("float32")
    trk_hdr["endianness"] = "<"
    trk_hdr["_offset_data"] = 1000
    trk_hdr["nb_streamlines"] = len(mni_streamlines)
    tractogram = nib.streamlines.Tractogram(mni_streamlines, affine_to_rasmm=trk_affine)
    trkfile = nib.streamlines.trk.TrkFile(tractogram, header=trk_hdr)
    streams_mni = streams.split(".trk")[0] + "_dsn.trk"
    nib.streamlines.save(trkfile, streams_mni)

    # DSN QC plotting
    # gen_utils.show_template_bundles(mni_streamlines, template_path, streams_warp_png)

    return mni_streamlines, streams_mni


class DmriReg:
    """Class containing relevant paths and class methods for analysing tractography
    Parameters
    ----------
    namer : NameResource
        NameResource variable containing relevant directory tree information
    nodif_B0 : str
        path to mean b0 image
    nodif_B0_mask : str
        path to mean b0 mask (nodif_B0....nii.gz)
    t1w_in : str
        path to t1w file
    vox_size : str
        voxel resolution ('2mm' or '1mm')
    skull : str, optional
        skullstrip parameter pre-set. Default is "none"
    simple : bool, optional
        Whether you want to attempt non-linear registration when transforming between mni, t1w, and dwi space. Default is False
    Raises
    ------
    ValueError
        FSL atlas for ventricle reference not found
    """

    def __init__(
        self, namer, nodif_B0, nodif_B0_mask, t1w_in, vox_size, skull=None, simple=False
    ):

        if os.path.isdir("/ndmg_atlases"):
            # in docker
            atlas_dir = "/ndmg_atlases"
        else:
            # local
            atlas_dir = os.path.expanduser("~") + "/.ndmg/ndmg_atlases"
        try:
            FSLDIR = os.environ["FSLDIR"]
        except KeyError:
            print("FSLDIR environment variable not set!")

        if vox_size == "2mm":
            vox_dims = "2x2x2"
        elif vox_size == "1mm":
            vox_dims = "1x1x1"

        self.simple = simple
        self.nodif_B0 = nodif_B0
        self.nodif_B0_mask = nodif_B0_mask
        self.t1w = t1w_in
        self.vox_size = vox_size
        self.t1w_name = "t1w"
        self.dwi_name = "dwi"
        self.namer = namer
        self.skull = skull
        self.t12mni_xfm_init = f'{self.namer.dirs["tmp"]["reg_m"]}/xfm_t1w2mni_init.mat'
        self.mni2t1_xfm_init = f'{self.namer.dirs["tmp"]["reg_m"]}/xfm_mni2t1w_init.mat'
        self.t12mni_xfm = f'{self.namer.dirs["tmp"]["reg_m"]}/xfm_t1w2mni.mat'
        self.mni2t1_xfm = f'{self.namer.dirs["tmp"]["reg_m"]}/xfm_mni2t1.mat'
        self.mni2t1w_warp = f'{self.namer.dirs["tmp"]["reg_a"]}/mni2t1w_warp.nii.gz'
        self.warp_t1w2mni = f'{self.namer.dirs["tmp"]["reg_a"]}/warp_t12mni.nii.gz'
        self.t1w2dwi = f'{self.namer.dirs["output"]["reg_anat"]}/{self.t1w_name}_in_dwi.nii.gz'
        self.t1_aligned_mni = f'{self.namer.dirs["output"]["prep_anat"]}/{self.t1w_name}_aligned_mni.nii.gz'
        self.t1w_brain = f'{self.namer.dirs["output"]["prep_anat"]}/{self.t1w_name}_brain.nii.gz'
        self.dwi2t1w_xfm = f'{self.namer.dirs["tmp"]["reg_m"]}/dwi2t1w_xfm.mat'
        self.t1w2dwi_xfm = f'{self.namer.dirs["tmp"]["reg_m"]}/t1w2dwi_xfm.mat'
        self.t1w2dwi_bbr_xfm = f'{self.namer.dirs["tmp"]["reg_m"]}/t1w2dwi_bbr_xfm.mat'
        self.dwi2t1w_bbr_xfm = f'{self.namer.dirs["tmp"]["reg_m"]}/dwi2t1w_bbr_xfm.mat'
        self.t1wtissue2dwi_xfm = f'{self.namer.dirs["tmp"]["reg_m"]}/t1wtissue2dwi_xfm.mat'
        self.xfm_atlas2t1w_init = f'{self.namer.dirs["tmp"]["reg_m"]}/{self.t1w_name}_xfm_atlas2t1w_init.mat'
        self.xfm_atlas2t1w = f'{self.namer.dirs["tmp"]["reg_m"]}/{self.t1w_name}_xfm_atlas2t1w.mat'
        self.temp2dwi_xfm = f'{self.namer.dirs["tmp"]["reg_m"]}/{self.dwi_name}_xfm_temp2dwi.mat'

        self.input_mni = f'{FSLDIR}/data/standard/MNI152_T1_{vox_size}_brain.nii.gz'
        self.input_mni_mask = f'{FSLDIR}/data/standard/MNI152_T1_{vox_size}_brain_mask.nii.gz'
        self.temp2dwi_xfm = f'{self.namer.dirs["tmp"]["reg_m"]}/{self.dwi_name}_xfm_temp2dwi.mat'
        self.map_path = f'{self.namer.dirs["output"]["prep_anat"]}/{self.t1w_name}_seg'
        self.wm_mask = f'{self.namer.dirs["output"]["prep_anat"]}/{self.t1w_name}_wm.nii.gz'
        self.wm_mask_thr = f'{self.namer.dirs["output"]["prep_anat"]}/{self.t1w_name}_wm_thr.nii.gz'
        self.wm_edge = f'{self.namer.dirs["tmp"]["reg_a"]}/{self.t1w_name}_wm_edge.nii.gz'
        self.csf_mask = f'{self.namer.dirs["output"]["prep_anat"]}/{self.t1w_name}_csf.nii.gz'
        self.gm_mask = f'{self.namer.dirs["output"]["prep_anat"]}/{self.t1w_name}_gm.nii.gz'
        self.xfm_roi2mni_init = f'{self.namer.dirs["tmp"]["reg_m"]}/roi_2_mni.mat'
        self.lvent_out_file = f'{self.namer.dirs["tmp"]["reg_a"]}/LVentricle.nii.gz'
        self.rvent_out_file = f'{self.namer.dirs["tmp"]["reg_a"]}/RVentricle.nii.gz'
        self.csf_mask_dwi = f'{self.namer.dirs["output"]["reg_anat"]}/{self.t1w_name}_csf_mask_dwi.nii.gz'
        self.gm_in_dwi = f'{self.namer.dirs["output"]["reg_anat"]}/{self.t1w_name}_gm_in_dwi.nii.gz'
        self.wm_in_dwi = f'{self.namer.dirs["output"]["reg_anat"]}/{self.t1w_name}_wm_in_dwi.nii.gz'
        self.csf_mask_dwi_bin = f'{self.namer.dirs["tmp"]["reg_a"]}/{self.t1w_name}_csf_mask_dwi_bin.nii.gz'
        self.gm_in_dwi_bin = f'{self.namer.dirs["tmp"]["reg_a"]}/{self.t1w_name}_gm_in_dwi_bin.nii.gz'
        self.wm_in_dwi_bin = f'{self.namer.dirs["tmp"]["reg_a"]}/{self.t1w_name}_wm_in_dwi_bin.nii.gz'
        self.vent_mask_dwi = f'{self.namer.dirs["tmp"]["reg_a"]}/{self.t1w_name}_vent_mask_dwi.nii.gz'
        self.vent_csf_in_dwi = f'{self.namer.dirs["tmp"]["reg_a"]}/{self.t1w_name}_vent_csf_in_dwi.nii.gz'
        self.vent_mask_mni = f'{self.namer.dirs["tmp"]["reg_a"]}/vent_mask_mni.nii.gz'
        self.vent_mask_t1w = f'{self.namer.dirs["tmp"]["reg_a"]}/vent_mask_t1w.nii.gz'
        self.wm_gm_int_in_dwi = f'{namer.dirs["output"]["reg_anat"]}/{self.t1w_name}_wm_gm_int_in_dwi.nii.gz'
        self.wm_gm_int_in_dwi_bin = f'{namer.dirs["output"]["reg_anat"]}/{self.t1w_name}_wm_gm_int_in_dwi_bin.nii.gz'
        self.input_mni_sched = f'{FSLDIR}/etc/flirtsch/T1_2_MNI152_2mm.cnf'
        self.mni_atlas = f'{atlas_dir}/atlases/label/Human/HarvardOxfordsub-maxprob-thr25_space-MNI152NLin6_label_all_res-{vox_dims}.nii.gz'
        self.mni_vent_loc = f'{atlas_dir}/atlases/mask/HarvardOxford-thr25_space-MNI152NLin6_variant-lateral-ventricles_res-{vox_dims}_descr-brainmask.nii.gz'
        self.corpuscallosum = f'{atlas_dir}/atlases/mask/CorpusCallosum_res_{vox_size}.nii.gz'
        self.corpuscallosum_mask_t1w = f'{self.namer.dirs["output"]["reg_anat"]}/{self.t1w_name}_corpuscallosum.nii.gz'
        self.corpuscallosum_dwi = f'{self.namer.dirs["output"]["reg_anat"]}/{self.t1w_name}_corpuscallosum_dwi.nii.gz'

    @gen_utils.timer
    def gen_tissue(self):
        """Extracts the brain from the raw t1w image (as indicated by self.t1w), uses it to create WM, GM, and CSF masks,
        reslices all 4 files to the target voxel resolution and extracts the white matter edge. Each mask is saved to
        location indicated by self.map_path
        """
        # BET needed for this, as afni 3dautomask only works on 4d volumes
        print("Extracting brain from raw T1w image...")
        reg_utils.t1w_skullstrip(self.t1w, self.t1w_brain, self.skull)

        # Segment the t1w brain into probability maps
        self.maps = reg_utils.segment_t1w(self.t1w_brain, self.map_path)
        self.wm_mask = self.maps["wm_prob"]
        self.gm_mask = self.maps["gm_prob"]
        self.csf_mask = self.maps["csf_prob"]

        self.t1w_brain = gen_utils.match_target_vox_res(
            self.t1w_brain, self.vox_size, self.namer, sens="t1w"
        )
        self.wm_mask = gen_utils.match_target_vox_res(
            self.wm_mask, self.vox_size, self.namer, sens="t1w"
        )
        self.gm_mask = gen_utils.match_target_vox_res(
            self.gm_mask, self.vox_size, self.namer, sens="t1w"
        )
        self.csf_mask = gen_utils.match_target_vox_res(
            self.csf_mask, self.vox_size, self.namer, sens="t1w"
        )

        # Threshold WM to binary in dwi space
        self.t_img = load_img(self.wm_mask)
        self.mask = math_img("img > 0.2", img=self.t_img)
        self.mask.to_filename(self.wm_mask_thr)

        # Extract wm edge
        cmd = f'fslmaths {self.wm_mask_thr} -edge -bin -mas {self.wm_mask_thr} {self.wm_edge}'
        print("Extracting white matter edge ...")
        print(cmd)
        subprocess.run(cmd, shell=True, check=True)


    @gen_utils.timer
    def t1w2dwi_align(self):
        """Alignment from t1w to mni, making t1w_mni, and t1w_mni to dwi. A function to perform self alignment. Uses a local optimisation cost function to get the
        two images close, and then uses bbr to obtain a good alignment of brain boundaries. Assumes input dwi is already preprocessed and brain extracted.
        """

        # Create linear transform/ initializer T1w-->MNI
        reg_utils.align(
            self.t1w_brain,
            self.input_mni,
            xfm=self.t12mni_xfm_init,
            bins=None,
            interp="spline",
            out=None,
            dof=12,
            cost="mutualinfo",
            searchrad=True,
        )

        # Attempt non-linear registration of T1 to MNI template
        if self.simple is False:
            try:
                print("Running non-linear registration: T1w-->MNI ...")
                # Use FNIRT to nonlinearly align T1 to MNI template
                reg_utils.align_nonlinear(
                    self.t1w_brain,
                    self.input_mni,
                    xfm=self.t12mni_xfm_init,
                    out=self.t1_aligned_mni,
                    warp=self.warp_t1w2mni,
                    ref_mask=self.input_mni_mask,
                    config=self.input_mni_sched,
                )

                # Get warp from MNI -> T1
                reg_utils.inverse_warp(
                    self.t1w_brain, self.mni2t1w_warp, self.warp_t1w2mni
                )

                # Get mat from MNI -> T1
                cmd = f'convert_xfm -omat {self.mni2t1_xfm_init} -inverse {self.t12mni_xfm_init}'
                print(cmd)
                subprocess.run(cmd, shell=True, check=True)

            except RuntimeError("Error: FNIRT failed!"):
                pass
        else:
            # Falling back to linear registration
            reg_utils.align(
                self.t1w_brain,
                self.input_mni,
                xfm=self.t12mni_xfm,
                init=self.t12mni_xfm_init,
                bins=None,
                dof=12,
                cost="mutualinfo",
                searchrad=True,
                interp="spline",
                out=self.t1_aligned_mni,
                sch=None,
            )
        qa_reg.reg_mri_pngs(self.t1_aligned_mni, self.input_mni, self.namer.dirs['qa']['reg'])

        # Align T1w-->DWI
        reg_utils.align(
            self.nodif_B0,
            self.t1w_brain,
            xfm=self.t1w2dwi_xfm,
            bins=None,
            interp="spline",
            dof=6,
            cost="mutualinfo",
            out=None,
            searchrad=True,
            sch=None,
        )
        cmd = f'convert_xfm -omat {self.dwi2t1w_xfm} -inverse {self.t1w2dwi_xfm}'
        print(cmd)
        subprocess.run(cmd, shell=True, check=True)

        if self.simple is False:
            # Flirt bbr
            try:
                print("Running FLIRT BBR registration: T1w-->DWI ...")
                reg_utils.align(
                    self.nodif_B0,
                    self.t1w_brain,
                    wmseg=self.wm_edge,
                    xfm=self.dwi2t1w_bbr_xfm,
                    init=self.dwi2t1w_xfm,
                    bins=256,
                    dof=7,
                    searchrad=True,
                    interp="spline",
                    out=None,
                    cost="bbr",
                    finesearch=5,
                    sch="${FSLDIR}/etc/flirtsch/bbr.sch",
                )
<<<<<<< HEAD
                cmd = f'convert_xfm -omat {self.t1w2dwi_bbr_xfm} -inverse {self.dwi2t1w_bbr_xfm}'
                os.system(cmd)
=======
                cmd = f"convert_xfm -omat {self.t1w2dwi_bbr_xfm} -inverse {self.dwi2t1w_bbr_xfm}"
                subprocess.run(cmd, shell=True, check=True)
>>>>>>> 8ae1b1c0

                # Apply the alignment
                reg_utils.align(
                    self.t1w_brain,
                    self.nodif_B0,
                    init=self.t1w2dwi_bbr_xfm,
                    xfm=self.t1wtissue2dwi_xfm,
                    bins=None,
                    interp="spline",
                    dof=7,
                    cost="mutualinfo",
                    out=self.t1w2dwi,
                    searchrad=True,
                    sch=None,
                )
            except RuntimeError("Error: FLIRT BBR failed!"):
                pass
        else:
            # Apply the alignment
            reg_utils.align(
                self.t1w_brain,
                self.nodif_B0,
                init=self.t1w2dwi_xfm,
                xfm=self.t1wtissue2dwi_xfm,
                bins=None,
                interp="spline",
                dof=6,
                cost="mutualinfo",
                out=self.t1w2dwi,
                searchrad=True,
                sch=None,
            )
        qa_reg.reg_mri_pngs(self.t1w2dwi, self.nodif_B0, self.namer.dirs['qa']['reg'])


    def atlas2t1w2dwi_align(self, atlas, dsn=True):
        """alignment from atlas to t1w to dwi. A function to perform atlas alignmet. Tries nonlinear registration first, and if that fails, does a liner
        registration instead.
        Note: for this to work, must first have called t1w2dwi_align.
        Parameters
        ----------
        atlas : str
            path to atlas file you want to use
        dsn : bool, optional
            is your space for tractography native-dsn, by default True
        Returns
        -------
        str
            path to aligned atlas file
        """

        self.atlas = atlas
        self.atlas_name = self.atlas.split("/")[-1].split(".")[0]
        self.aligned_atlas_t1mni = f'{self.namer.dirs["tmp"]["reg_a"]}/{self.atlas_name}_aligned_atlas_t1w_mni.nii.gz'
        self.aligned_atlas_skull = f'{self.namer.dirs["tmp"]["reg_a"]}/{self.atlas_name}_aligned_atlas_skull.nii.gz'
        self.dwi_aligned_atlas = f'{self.namer.dirs["output"]["reg_anat"]}/{self.atlas_name}_aligned_atlas.nii.gz'
        # self.dwi_aligned_atlas_mask = "{}/{}_aligned_atlas_mask.nii.gz".format(self.namer.dirs['tmp']['reg_a'], self.atlas_name)

        reg_utils.align(
            self.atlas,
            self.t1_aligned_mni,
            init=None,
            xfm=None,
            out=self.aligned_atlas_t1mni,
            dof=12,
            searchrad=True,
            interp="nearestneighbour",
            cost="mutualinfo",
        )

        if (self.simple is False) and (dsn is False):
            try:
                # Apply warp resulting from the inverse of T1w-->MNI created earlier
                reg_utils.apply_warp(
                    self.t1w_brain,
                    self.aligned_atlas_t1mni,
                    self.aligned_atlas_skull,
                    warp=self.mni2t1w_warp,
                    interp="nn",
                    sup=True,
                )

                # Apply transform to dwi space
                reg_utils.align(
                    self.aligned_atlas_skull,
                    self.nodif_B0,
                    init=self.t1wtissue2dwi_xfm,
                    xfm=None,
                    out=self.dwi_aligned_atlas,
                    dof=6,
                    searchrad=True,
                    interp="nearestneighbour",
                    cost="mutualinfo",
                )
            except:
                print(
                    "Warning: Atlas is not in correct dimensions, or input is low quality,\nusing linear template registration."
                )
                # Create transform to align atlas to T1w using flirt
                reg_utils.align(
                    self.atlas,
                    self.t1w_brain,
                    xfm=self.xfm_atlas2t1w_init,
                    init=None,
                    bins=None,
                    dof=6,
                    cost="mutualinfo",
                    searchrad=True,
                    interp="spline",
                    out=None,
                    sch=None,
                )
                reg_utils.align(
                    self.atlas,
                    self.t1_aligned_mni,
                    xfm=self.xfm_atlas2t1w,
                    out=None,
                    dof=6,
                    searchrad=True,
                    bins=None,
                    interp="spline",
                    cost="mutualinfo",
                    init=self.xfm_atlas2t1w_init,
                )

                # Combine our linear transform from t1w to template with our transform from dwi to t1w space to get a transform from atlas ->(-> t1w ->)-> dwi
                reg_utils.combine_xfms(
                    self.xfm_atlas2t1w, self.t1wtissue2dwi_xfm, self.temp2dwi_xfm
                )

                # Apply linear transformation from template to dwi space
                reg_utils.applyxfm(
                    self.nodif_B0, self.atlas, self.temp2dwi_xfm, self.dwi_aligned_atlas
                )
        elif dsn is False:
            # Create transform to align atlas to T1w using flirt
            reg_utils.align(
                self.atlas,
                self.t1w_brain,
                xfm=self.xfm_atlas2t1w_init,
                init=None,
                bins=None,
                dof=6,
                cost="mutualinfo",
                searchrad=None,
                interp="spline",
                out=None,
                sch=None,
            )
            reg_utils.align(
                self.atlas,
                self.t1w_brain,
                xfm=self.xfm_atlas2t1w,
                out=None,
                dof=6,
                searchrad=True,
                bins=None,
                interp="spline",
                cost="mutualinfo",
                init=self.xfm_atlas2t1w_init,
            )

            # Combine our linear transform from t1w to template with our transform from dwi to t1w space to get a transform from atlas ->(-> t1w ->)-> dwi
            reg_utils.combine_xfms(
                self.xfm_atlas2t1w, self.t1wtissue2dwi_xfm, self.temp2dwi_xfm
            )

            # Apply linear transformation from template to dwi space
            reg_utils.applyxfm(
                self.nodif_B0, self.atlas, self.temp2dwi_xfm, self.dwi_aligned_atlas
            )
        else:
            pass

        # Set intensities to int
        if dsn is False:
            self.atlas_img = nib.load(self.dwi_aligned_atlas)
        else:
            self.atlas_img = nib.load(self.aligned_atlas_t1mni)
        self.atlas_data = np.around(self.atlas_img.get_data()).astype("int16")
        node_num = len(np.unique(self.atlas_data))
        self.atlas_data[self.atlas_data > node_num] = 0

        t_img = load_img(self.wm_gm_int_in_dwi)
        mask = math_img("img > 0", img=t_img)
        mask.to_filename(self.wm_gm_int_in_dwi_bin)

        if dsn is False:
            nib.save(
                nib.Nifti1Image(
                    self.atlas_data.astype(np.int32),
                    affine=self.atlas_img.affine,
                    header=self.atlas_img.header,
                ),
                self.dwi_aligned_atlas,
            )
            qa_reg.reg_mri_pngs(self.dwi_aligned_atlas, self.nodif_B0, self.namer.dirs['qa']['reg'])
            return self.dwi_aligned_atlas
        else:
            nib.save(
                nib.Nifti1Image(
                    self.atlas_data.astype(np.int32),
                    affine=self.atlas_img.affine,
                    header=self.atlas_img.header,
                ),
                self.aligned_atlas_t1mni,
            )
            qa_reg.reg_mri_pngs(self.aligned_atlas_t1mni, self.t1_aligned_mni, self.namer.dirs['qa']['reg'])
            return self.aligned_atlas_t1mni

    @gen_utils.timer
    def tissue2dwi_align(self):
        """alignment of ventricle and CC ROI's from MNI space --> dwi and CC and CSF from T1w space --> dwi
        A function to generate and perform dwi space alignment of avoidance/waypoint masks for tractography.
        First creates ventricle and CC ROI. Then creates transforms from stock MNI template to dwi space.
        NOTE: for this to work, must first have called both t1w2dwi_align and atlas2t1w2dwi_align.
        Raises
        ------
        ValueError
            Raised if FSL atlas for ventricle reference not found
        """

        # Create MNI-space ventricle mask
        print("Creating MNI-space ventricle ROI...")
        if not os.path.isfile(self.mni_atlas):
            raise ValueError("FSL atlas for ventricle reference not found!")
<<<<<<< HEAD
        cmd = f'fslmaths {self.mni_vent_loc} -thr 0.1 -bin {self.mni_vent_loc}'
        os.system(cmd)

        cmd = f'fslmaths {self.corpuscallosum} -bin {self.corpuscallosum}'
        os.system(cmd)

        cmd = f'fslmaths {self.corpuscallosum} -sub {self.mni_vent_loc} -bin {self.corpuscallosum}'
        os.system(cmd)
=======
        cmd = f"fslmaths {self.mni_vent_loc} -thr 0.1 -bin {self.mni_vent_loc}"
        subprocess.run(cmd, shell=True, check=True)

        cmd = f"fslmaths {self.corpuscallosum} -bin {self.corpuscallosum}"
        subprocess.run(cmd, shell=True, check=True)

        cmd = f"fslmaths {self.corpuscallosum} -sub {self.mni_vent_loc} -bin {self.corpuscallosum}"
        subprocess.run(cmd, shell=True, check=True)
>>>>>>> 8ae1b1c0

        # Create a transform from the atlas onto T1w. This will be used to transform the ventricles to dwi space.
        reg_utils.align(
            self.mni_atlas,
            self.input_mni,
            xfm=self.xfm_roi2mni_init,
            init=None,
            bins=None,
            dof=6,
            cost="mutualinfo",
            searchrad=True,
            interp="spline",
            out=None,
        )

        # Create transform to align roi to mni and T1w using flirt
        reg_utils.applyxfm(
            self.input_mni, self.mni_vent_loc, self.xfm_roi2mni_init, self.vent_mask_mni
        )

        if self.simple is False:
            # Apply warp resulting from the inverse MNI->T1w created earlier
            reg_utils.apply_warp(
                self.t1w_brain,
                self.vent_mask_mni,
                self.vent_mask_t1w,
                warp=self.mni2t1w_warp,
                interp="nn",
                sup=True,
            )

            # Apply warp resulting from the inverse MNI->T1w created earlier
            reg_utils.apply_warp(
                self.t1w_brain,
                self.corpuscallosum,
                self.corpuscallosum_mask_t1w,
                warp=self.mni2t1w_warp,
                interp="nn",
                sup=True,
            )

        # Applyxfm tissue maps to dwi space
        reg_utils.applyxfm(
            self.nodif_B0,
            self.vent_mask_t1w,
            self.t1wtissue2dwi_xfm,
            self.vent_mask_dwi,
        )
        qa_reg.reg_mri_pngs(self.vent_mask_dwi, self.nodif_B0, self.namer.dirs['qa']['reg'])
        reg_utils.applyxfm(
            self.nodif_B0,
            self.corpuscallosum_mask_t1w,
            self.t1wtissue2dwi_xfm,
            self.corpuscallosum_dwi,
        )
        qa_reg.reg_mri_pngs(self.corpuscallosum_dwi, self.nodif_B0, self.namer.dirs['qa']['reg'])
        reg_utils.applyxfm(
            self.nodif_B0, self.csf_mask, self.t1wtissue2dwi_xfm, self.csf_mask_dwi
        )
        qa_reg.reg_mri_pngs(self.csf_mask_dwi, self.nodif_B0, self.namer.dirs['qa']['reg'])
        reg_utils.applyxfm(
            self.nodif_B0, self.gm_mask, self.t1wtissue2dwi_xfm, self.gm_in_dwi
        )
        qa_reg.reg_mri_pngs(self.gm_in_dwi, self.nodif_B0, self.namer.dirs['qa']['reg'])
        reg_utils.applyxfm(
            self.nodif_B0, self.wm_mask, self.t1wtissue2dwi_xfm, self.wm_in_dwi
        )
        qa_reg.reg_mri_pngs(self.wm_in_dwi, self.nodif_B0, self.namer.dirs['qa']['reg'])

        # Threshold WM to binary in dwi space
        thr_img = nib.load(self.wm_in_dwi)
        thr_img.get_data()[thr_img.get_data() < 0.15] = 0
        nib.save(thr_img, self.wm_in_dwi_bin)

        # Threshold GM to binary in dwi space
        thr_img = nib.load(self.gm_in_dwi)
        thr_img.get_data()[thr_img.get_data() < 0.15] = 0
        nib.save(thr_img, self.gm_in_dwi_bin)

        # Threshold CSF to binary in dwi space
        thr_img = nib.load(self.csf_mask_dwi)
        thr_img.get_data()[thr_img.get_data() < 0.99] = 0
        nib.save(thr_img, self.csf_mask_dwi)

        # Threshold WM to binary in dwi space
        self.t_img = load_img(self.wm_in_dwi_bin)
        self.mask = math_img("img > 0", img=self.t_img)
        self.mask.to_filename(self.wm_in_dwi_bin)

        # Threshold GM to binary in dwi space
        self.t_img = load_img(self.gm_in_dwi_bin)
        self.mask = math_img("img > 0", img=self.t_img)
        self.mask.to_filename(self.gm_in_dwi_bin)

        # Threshold CSF to binary in dwi space
        self.t_img = load_img(self.csf_mask_dwi)
        self.mask = math_img("img > 0", img=self.t_img)
        self.mask.to_filename(self.csf_mask_dwi_bin)

        # Create ventricular CSF mask
        print("Creating ventricular CSF mask...")
<<<<<<< HEAD
        cmd = f'fslmaths {self.vent_mask_dwi} -kernel sphere 10 -ero -bin {self.vent_mask_dwi}'
        os.system(cmd)
        print("Creating Corpus Callosum mask...")
        cmd = f'fslmaths {self.corpuscallosum_dwi} -mas {self.wm_in_dwi_bin} -bin {self.corpuscallosum_dwi}'
        os.system(cmd)
        cmd = f'fslmaths {self.csf_mask_dwi} -add {self.vent_mask_dwi} -bin {self.vent_csf_in_dwi}'
        os.system(cmd)
=======
        cmd = f"fslmaths {self.vent_mask_dwi} -kernel sphere 10 -ero -bin {self.vent_mask_dwi}"
        subprocess.run(cmd, shell=True, check=True)
        print("Creating Corpus Callosum mask...")
        cmd = f"fslmaths {self.corpuscallosum_dwi} -mas {self.wm_in_dwi_bin} -bin {self.corpuscallosum_dwi}"
        subprocess.run(cmd, shell=True, check=True)
        cmd = f"fslmaths {self.csf_mask_dwi} -add {self.vent_mask_dwi} -bin {self.vent_csf_in_dwi}"
        subprocess.run(cmd, shell=True, check=True)
>>>>>>> 8ae1b1c0

        # Create gm-wm interface image
        cmd = (f'fslmaths {self.gm_in_dwi_bin} -mul {self.wm_in_dwi_bin} -add {self.corpuscallosum_dwi} '
            f'-sub {self.vent_csf_in_dwi} -mas {self.nodif_B0_mask} -bin {self.wm_gm_int_in_dwi}')
        os.system(cmd)



class DmriRegOld:
    def __init__(
        self, dwi, gtab, t1w, atlas, aligned_dwi, namer, clean=False, skull="none"
    ):
        """Aligns two images and stores the transform between them
        Parameters
        ----------
        dwi : str
            path to input image to be aligned as a nifti image file
        gtab : str
            path to file containing gradient driections and strength
        t1w : str
            path to reference image to be aligned to
        atlas : str
            path to roi atlas file
        aligned_dwi : str
            path for the output aligned dwi image
        namer : NameResource
            variable containing directory tree information for pipeline outputs
        clean : bool, optional
            Whether to delete intermediate files created by the pipeline, by default False
        skull : str, optional
            skullstrip parameter pre-set. Default is "none".
        """

        self.dwi = dwi
        self.t1w = t1w
        self.atlas = atlas
        self.gtab = gtab
        self.aligned_dwi = aligned_dwi
        self.namer = namer
        self.skull = skull

        # Creates names for all intermediate files used
        self.dwi_name = gen_utils.get_filename(dwi)
        self.t1w_name = gen_utils.get_filename(t1w)
        self.atlas_name = gen_utils.get_filename(atlas)

        self.temp_aligned = f'{self.namer.dirs["tmp"]["reg_a"]}/temp_aligned.nii.gz'
        self.temp_aligned2 = f'{self.namer.dirs["tmp"]["reg_a"]}/temp_aligned2.nii.gz'
        self.b0 = f'{self.namer.dirs["tmp"]["reg_a"]}/b0.nii.gz'
        self.t1w_brain = f'{self.namer.dirs["tmp"]["reg_a"]}/t1w_brain.nii.gz'
        self.xfm = f'{self.namer.dirs["tmp"]["reg_m"]}/{self.t1w_name}_{self.atlas_name}_xfm.mat'

    def dwi2atlas(self, clean=False):
        """Aligns the dwi image into atlas space
        Parameters
        ----------
        clean : bool, optional
            Whether to delete intermediate files created by this process, by default False
        """
        print("running dwi2atlas ...")
        # Loads DTI image in as data and extracts B0 volume
        self.dwi_im = nib.load(self.dwi)
        self.b0s = np.where(self.gtab.b0s_mask)[0]
        self.b0_im = np.squeeze(
            self.dwi_im.get_data()[:, :, :, self.b0s[0]]
        )  # if more than 1, use first

        # Wraps B0 volume in new nifti image
        self.b0_head = self.dwi_im.header
        self.b0_head.set_data_shape(self.b0_head.get_data_shape()[0:3])
        self.b0_out = nib.Nifti1Image(
            self.b0_im, affine=self.dwi_im.affine, header=self.b0_head
        )
        self.b0_out.update_header()
        nib.save(self.b0_out, self.b0)

        # Applies skull stripping to T1 volume, then EPI alignment to T1
        print(
            f'calling t1w_skullstrip on {self.t1w}, {self.t1w_brain}'
        )  # t1w = in, t1w_brain = out
        reg_utils.t1w_skullstrip(self.t1w, self.t1w_brain, self.skull)

        print(self.t1w)
        print(self.t1w_brain)
        print(self.temp_aligned)
        reg_utils.align_epi(self.dwi, self.t1w, self.t1w_brain, self.temp_aligned)

        # Applies linear registration from T1 to template
        print(
            f'calling reg_utils.align on {self.t1w}, {self.atlas}, {self.xfm}'
        )
<<<<<<< HEAD
        reg_utils.align(self.t1w, self.atlas, self.xfm)

        # Applies combined transform to dwi image volume
        print(
            f'calling reg_utils.applyxfm on {self.atlas}, {self.temp_aligned}, {self.xfm}, {self.temp_aligned2}'
        )
        reg_utils.applyxfm(self.atlas, self.temp_aligned, self.xfm, self.temp_aligned2)
        print(
            f'calling reg_utils.resample on {self.temp_aligned2}, {self.aligned_dwi}, {self.atlas}'
        )
        reg_utils.resample(self.temp_aligned2, self.aligned_dwi, self.atlas)

        if clean:
            cmd = f'rm -f {self.dwi} {self.temp_aligned} {self.b0} {self.xfm} {self.t1w_name}*'
            print("Cleaning temporary registration files...")
            os.system(cmd)
=======
        subprocess.run(cmd, shell=True, check=True)
>>>>>>> 8ae1b1c0
<|MERGE_RESOLUTION|>--- conflicted
+++ resolved
@@ -9,11 +9,8 @@
 
 # standard library imports
 import os
-<<<<<<< HEAD
-=======
 from argparse import ArgumentParser
 import subprocess
->>>>>>> 8ae1b1c0
 
 # package imports
 import nibabel as nib
@@ -27,7 +24,7 @@
 # ndmg imports
 from ndmg.utils import gen_utils
 from ndmg.utils import reg_utils
-from ndmg.stats import qa_reg
+
 
 @gen_utils.timer
 def direct_streamline_norm(streams, fa_path, namer):
@@ -58,13 +55,10 @@
 
     template_path = atlas_dir + "/atlases/reference_brains/FSL_HCP1065_FA_2mm.nii.gz"
 
-    streams_warp_png = namer.dirs["tmp"]["base"] + "/warp_qc.png"
-
     # Run SyN and normalize streamlines
     fa_img = nib.load(fa_path)
     vox_size = fa_img.get_header().get_zooms()[0]
     template_img = nib.load(template_path)
-    template_data = template_img.get_data()
 
     # SyN FA->Template
     [mapping, affine_map] = reg_utils.wm_syn(
@@ -104,10 +98,6 @@
     trkfile = nib.streamlines.trk.TrkFile(tractogram, header=trk_hdr)
     streams_mni = streams.split(".trk")[0] + "_dsn.trk"
     nib.streamlines.save(trkfile, streams_mni)
-
-    # DSN QC plotting
-    # gen_utils.show_template_bundles(mni_streamlines, template_path, streams_warp_png)
-
     return mni_streamlines, streams_mni
 
 
@@ -170,46 +160,88 @@
         self.mni2t1_xfm = f'{self.namer.dirs["tmp"]["reg_m"]}/xfm_mni2t1.mat'
         self.mni2t1w_warp = f'{self.namer.dirs["tmp"]["reg_a"]}/mni2t1w_warp.nii.gz'
         self.warp_t1w2mni = f'{self.namer.dirs["tmp"]["reg_a"]}/warp_t12mni.nii.gz'
-        self.t1w2dwi = f'{self.namer.dirs["output"]["reg_anat"]}/{self.t1w_name}_in_dwi.nii.gz'
+        self.t1w2dwi = (
+            f'{self.namer.dirs["output"]["reg_anat"]}/{self.t1w_name}_in_dwi.nii.gz'
+        )
         self.t1_aligned_mni = f'{self.namer.dirs["output"]["prep_anat"]}/{self.t1w_name}_aligned_mni.nii.gz'
-        self.t1w_brain = f'{self.namer.dirs["output"]["prep_anat"]}/{self.t1w_name}_brain.nii.gz'
+        self.t1w_brain = (
+            f'{self.namer.dirs["output"]["prep_anat"]}/{self.t1w_name}_brain.nii.gz'
+        )
         self.dwi2t1w_xfm = f'{self.namer.dirs["tmp"]["reg_m"]}/dwi2t1w_xfm.mat'
         self.t1w2dwi_xfm = f'{self.namer.dirs["tmp"]["reg_m"]}/t1w2dwi_xfm.mat'
         self.t1w2dwi_bbr_xfm = f'{self.namer.dirs["tmp"]["reg_m"]}/t1w2dwi_bbr_xfm.mat'
         self.dwi2t1w_bbr_xfm = f'{self.namer.dirs["tmp"]["reg_m"]}/dwi2t1w_bbr_xfm.mat'
-        self.t1wtissue2dwi_xfm = f'{self.namer.dirs["tmp"]["reg_m"]}/t1wtissue2dwi_xfm.mat'
-        self.xfm_atlas2t1w_init = f'{self.namer.dirs["tmp"]["reg_m"]}/{self.t1w_name}_xfm_atlas2t1w_init.mat'
-        self.xfm_atlas2t1w = f'{self.namer.dirs["tmp"]["reg_m"]}/{self.t1w_name}_xfm_atlas2t1w.mat'
-        self.temp2dwi_xfm = f'{self.namer.dirs["tmp"]["reg_m"]}/{self.dwi_name}_xfm_temp2dwi.mat'
-
-        self.input_mni = f'{FSLDIR}/data/standard/MNI152_T1_{vox_size}_brain.nii.gz'
-        self.input_mni_mask = f'{FSLDIR}/data/standard/MNI152_T1_{vox_size}_brain_mask.nii.gz'
-        self.temp2dwi_xfm = f'{self.namer.dirs["tmp"]["reg_m"]}/{self.dwi_name}_xfm_temp2dwi.mat'
+        self.t1wtissue2dwi_xfm = (
+            f'{self.namer.dirs["tmp"]["reg_m"]}/t1wtissue2dwi_xfm.mat'
+        )
+        self.xfm_atlas2t1w_init = (
+            f'{self.namer.dirs["tmp"]["reg_m"]}/{self.t1w_name}_xfm_atlas2t1w_init.mat'
+        )
+        self.xfm_atlas2t1w = (
+            f'{self.namer.dirs["tmp"]["reg_m"]}/{self.t1w_name}_xfm_atlas2t1w.mat'
+        )
+        self.temp2dwi_xfm = (
+            f'{self.namer.dirs["tmp"]["reg_m"]}/{self.dwi_name}_xfm_temp2dwi.mat'
+        )
+
+        self.input_mni = f"{FSLDIR}/data/standard/MNI152_T1_{vox_size}_brain.nii.gz"
+        self.input_mni_mask = (
+            f"{FSLDIR}/data/standard/MNI152_T1_{vox_size}_brain_mask.nii.gz"
+        )
+        self.temp2dwi_xfm = (
+            f'{self.namer.dirs["tmp"]["reg_m"]}/{self.dwi_name}_xfm_temp2dwi.mat'
+        )
         self.map_path = f'{self.namer.dirs["output"]["prep_anat"]}/{self.t1w_name}_seg'
-        self.wm_mask = f'{self.namer.dirs["output"]["prep_anat"]}/{self.t1w_name}_wm.nii.gz'
-        self.wm_mask_thr = f'{self.namer.dirs["output"]["prep_anat"]}/{self.t1w_name}_wm_thr.nii.gz'
-        self.wm_edge = f'{self.namer.dirs["tmp"]["reg_a"]}/{self.t1w_name}_wm_edge.nii.gz'
-        self.csf_mask = f'{self.namer.dirs["output"]["prep_anat"]}/{self.t1w_name}_csf.nii.gz'
-        self.gm_mask = f'{self.namer.dirs["output"]["prep_anat"]}/{self.t1w_name}_gm.nii.gz'
+        self.wm_mask = (
+            f'{self.namer.dirs["output"]["prep_anat"]}/{self.t1w_name}_wm.nii.gz'
+        )
+        self.wm_mask_thr = (
+            f'{self.namer.dirs["output"]["prep_anat"]}/{self.t1w_name}_wm_thr.nii.gz'
+        )
+        self.wm_edge = (
+            f'{self.namer.dirs["tmp"]["reg_a"]}/{self.t1w_name}_wm_edge.nii.gz'
+        )
+        self.csf_mask = (
+            f'{self.namer.dirs["output"]["prep_anat"]}/{self.t1w_name}_csf.nii.gz'
+        )
+        self.gm_mask = (
+            f'{self.namer.dirs["output"]["prep_anat"]}/{self.t1w_name}_gm.nii.gz'
+        )
         self.xfm_roi2mni_init = f'{self.namer.dirs["tmp"]["reg_m"]}/roi_2_mni.mat'
         self.lvent_out_file = f'{self.namer.dirs["tmp"]["reg_a"]}/LVentricle.nii.gz'
         self.rvent_out_file = f'{self.namer.dirs["tmp"]["reg_a"]}/RVentricle.nii.gz'
         self.csf_mask_dwi = f'{self.namer.dirs["output"]["reg_anat"]}/{self.t1w_name}_csf_mask_dwi.nii.gz'
-        self.gm_in_dwi = f'{self.namer.dirs["output"]["reg_anat"]}/{self.t1w_name}_gm_in_dwi.nii.gz'
-        self.wm_in_dwi = f'{self.namer.dirs["output"]["reg_anat"]}/{self.t1w_name}_wm_in_dwi.nii.gz'
-        self.csf_mask_dwi_bin = f'{self.namer.dirs["tmp"]["reg_a"]}/{self.t1w_name}_csf_mask_dwi_bin.nii.gz'
-        self.gm_in_dwi_bin = f'{self.namer.dirs["tmp"]["reg_a"]}/{self.t1w_name}_gm_in_dwi_bin.nii.gz'
-        self.wm_in_dwi_bin = f'{self.namer.dirs["tmp"]["reg_a"]}/{self.t1w_name}_wm_in_dwi_bin.nii.gz'
-        self.vent_mask_dwi = f'{self.namer.dirs["tmp"]["reg_a"]}/{self.t1w_name}_vent_mask_dwi.nii.gz'
-        self.vent_csf_in_dwi = f'{self.namer.dirs["tmp"]["reg_a"]}/{self.t1w_name}_vent_csf_in_dwi.nii.gz'
+        self.gm_in_dwi = (
+            f'{self.namer.dirs["output"]["reg_anat"]}/{self.t1w_name}_gm_in_dwi.nii.gz'
+        )
+        self.wm_in_dwi = (
+            f'{self.namer.dirs["output"]["reg_anat"]}/{self.t1w_name}_wm_in_dwi.nii.gz'
+        )
+        self.csf_mask_dwi_bin = (
+            f'{self.namer.dirs["tmp"]["reg_a"]}/{self.t1w_name}_csf_mask_dwi_bin.nii.gz'
+        )
+        self.gm_in_dwi_bin = (
+            f'{self.namer.dirs["tmp"]["reg_a"]}/{self.t1w_name}_gm_in_dwi_bin.nii.gz'
+        )
+        self.wm_in_dwi_bin = (
+            f'{self.namer.dirs["tmp"]["reg_a"]}/{self.t1w_name}_wm_in_dwi_bin.nii.gz'
+        )
+        self.vent_mask_dwi = (
+            f'{self.namer.dirs["tmp"]["reg_a"]}/{self.t1w_name}_vent_mask_dwi.nii.gz'
+        )
+        self.vent_csf_in_dwi = (
+            f'{self.namer.dirs["tmp"]["reg_a"]}/{self.t1w_name}_vent_csf_in_dwi.nii.gz'
+        )
         self.vent_mask_mni = f'{self.namer.dirs["tmp"]["reg_a"]}/vent_mask_mni.nii.gz'
         self.vent_mask_t1w = f'{self.namer.dirs["tmp"]["reg_a"]}/vent_mask_t1w.nii.gz'
         self.wm_gm_int_in_dwi = f'{namer.dirs["output"]["reg_anat"]}/{self.t1w_name}_wm_gm_int_in_dwi.nii.gz'
         self.wm_gm_int_in_dwi_bin = f'{namer.dirs["output"]["reg_anat"]}/{self.t1w_name}_wm_gm_int_in_dwi_bin.nii.gz'
-        self.input_mni_sched = f'{FSLDIR}/etc/flirtsch/T1_2_MNI152_2mm.cnf'
-        self.mni_atlas = f'{atlas_dir}/atlases/label/Human/HarvardOxfordsub-maxprob-thr25_space-MNI152NLin6_label_all_res-{vox_dims}.nii.gz'
-        self.mni_vent_loc = f'{atlas_dir}/atlases/mask/HarvardOxford-thr25_space-MNI152NLin6_variant-lateral-ventricles_res-{vox_dims}_descr-brainmask.nii.gz'
-        self.corpuscallosum = f'{atlas_dir}/atlases/mask/CorpusCallosum_res_{vox_size}.nii.gz'
+        self.input_mni_sched = f"{FSLDIR}/etc/flirtsch/T1_2_MNI152_2mm.cnf"
+        self.mni_atlas = f"{atlas_dir}/atlases/label/Human/HarvardOxfordsub-maxprob-thr25_space-MNI152NLin6_label_all_res-{vox_dims}.nii.gz"
+        self.mni_vent_loc = f"{atlas_dir}/atlases/mask/HarvardOxford-thr25_space-MNI152NLin6_variant-lateral-ventricles_res-{vox_dims}_descr-brainmask.nii.gz"
+        self.corpuscallosum = (
+            f"{atlas_dir}/atlases/mask/CorpusCallosum_res_{vox_size}.nii.gz"
+        )
         self.corpuscallosum_mask_t1w = f'{self.namer.dirs["output"]["reg_anat"]}/{self.t1w_name}_corpuscallosum.nii.gz'
         self.corpuscallosum_dwi = f'{self.namer.dirs["output"]["reg_anat"]}/{self.t1w_name}_corpuscallosum_dwi.nii.gz'
 
@@ -248,11 +280,11 @@
         self.mask.to_filename(self.wm_mask_thr)
 
         # Extract wm edge
-        cmd = f'fslmaths {self.wm_mask_thr} -edge -bin -mas {self.wm_mask_thr} {self.wm_edge}'
+        # TODO : this should be a function in reg_utils so that we can print it to the log
+        cmd = f"fslmaths {self.wm_mask_thr} -edge -bin -mas {self.wm_mask_thr} {self.wm_edge}"
         print("Extracting white matter edge ...")
         print(cmd)
         subprocess.run(cmd, shell=True, check=True)
-
 
     @gen_utils.timer
     def t1w2dwi_align(self):
@@ -294,7 +326,7 @@
                 )
 
                 # Get mat from MNI -> T1
-                cmd = f'convert_xfm -omat {self.mni2t1_xfm_init} -inverse {self.t12mni_xfm_init}'
+                cmd = f"convert_xfm -omat {self.mni2t1_xfm_init} -inverse {self.t12mni_xfm_init}"
                 print(cmd)
                 subprocess.run(cmd, shell=True, check=True)
 
@@ -330,7 +362,7 @@
             searchrad=True,
             sch=None,
         )
-        cmd = f'convert_xfm -omat {self.dwi2t1w_xfm} -inverse {self.t1w2dwi_xfm}'
+        cmd = f"convert_xfm -omat {self.dwi2t1w_xfm} -inverse {self.t1w2dwi_xfm}"
         print(cmd)
         subprocess.run(cmd, shell=True, check=True)
 
@@ -353,13 +385,8 @@
                     finesearch=5,
                     sch="${FSLDIR}/etc/flirtsch/bbr.sch",
                 )
-<<<<<<< HEAD
-                cmd = f'convert_xfm -omat {self.t1w2dwi_bbr_xfm} -inverse {self.dwi2t1w_bbr_xfm}'
-                os.system(cmd)
-=======
                 cmd = f"convert_xfm -omat {self.t1w2dwi_bbr_xfm} -inverse {self.dwi2t1w_bbr_xfm}"
                 subprocess.run(cmd, shell=True, check=True)
->>>>>>> 8ae1b1c0
 
                 # Apply the alignment
                 reg_utils.align(
@@ -394,7 +421,6 @@
             )
         qa_reg.reg_mri_pngs(self.t1w2dwi, self.nodif_B0, self.namer.dirs['qa']['reg'])
 
-
     def atlas2t1w2dwi_align(self, atlas, dsn=True):
         """alignment from atlas to t1w to dwi. A function to perform atlas alignmet. Tries nonlinear registration first, and if that fails, does a liner
         registration instead.
@@ -586,16 +612,6 @@
         print("Creating MNI-space ventricle ROI...")
         if not os.path.isfile(self.mni_atlas):
             raise ValueError("FSL atlas for ventricle reference not found!")
-<<<<<<< HEAD
-        cmd = f'fslmaths {self.mni_vent_loc} -thr 0.1 -bin {self.mni_vent_loc}'
-        os.system(cmd)
-
-        cmd = f'fslmaths {self.corpuscallosum} -bin {self.corpuscallosum}'
-        os.system(cmd)
-
-        cmd = f'fslmaths {self.corpuscallosum} -sub {self.mni_vent_loc} -bin {self.corpuscallosum}'
-        os.system(cmd)
-=======
         cmd = f"fslmaths {self.mni_vent_loc} -thr 0.1 -bin {self.mni_vent_loc}"
         subprocess.run(cmd, shell=True, check=True)
 
@@ -604,7 +620,6 @@
 
         cmd = f"fslmaths {self.corpuscallosum} -sub {self.mni_vent_loc} -bin {self.corpuscallosum}"
         subprocess.run(cmd, shell=True, check=True)
->>>>>>> 8ae1b1c0
 
         # Create a transform from the atlas onto T1w. This will be used to transform the ventricles to dwi space.
         reg_utils.align(
@@ -653,26 +668,26 @@
             self.t1wtissue2dwi_xfm,
             self.vent_mask_dwi,
         )
-        qa_reg.reg_mri_pngs(self.vent_mask_dwi, self.nodif_B0, self.namer.dirs['qa']['reg'])
+        qa_reg.reg_mri_pngs(self.vent_mask_t1w, self.nodif_B0, self.namer.dirs['qa']['reg'])
         reg_utils.applyxfm(
             self.nodif_B0,
             self.corpuscallosum_mask_t1w,
             self.t1wtissue2dwi_xfm,
             self.corpuscallosum_dwi,
         )
-        qa_reg.reg_mri_pngs(self.corpuscallosum_dwi, self.nodif_B0, self.namer.dirs['qa']['reg'])
+        qa_reg.reg_mri_pngs(self.corpuscallosum_mask_t1w, self.nodif_B0, self.namer.dirs['qa']['reg'])
         reg_utils.applyxfm(
             self.nodif_B0, self.csf_mask, self.t1wtissue2dwi_xfm, self.csf_mask_dwi
         )
-        qa_reg.reg_mri_pngs(self.csf_mask_dwi, self.nodif_B0, self.namer.dirs['qa']['reg'])
+        qa_reg.reg_mri_pngs(self.csf_mask, self.nodif_B0, self.namer.dirs['qa']['reg'])
         reg_utils.applyxfm(
             self.nodif_B0, self.gm_mask, self.t1wtissue2dwi_xfm, self.gm_in_dwi
         )
-        qa_reg.reg_mri_pngs(self.gm_in_dwi, self.nodif_B0, self.namer.dirs['qa']['reg'])
+        qa_reg.reg_mri_pngs(self.gm_mask, self.nodif_B0, self.namer.dirs['qa']['reg'])
         reg_utils.applyxfm(
             self.nodif_B0, self.wm_mask, self.t1wtissue2dwi_xfm, self.wm_in_dwi
         )
-        qa_reg.reg_mri_pngs(self.wm_in_dwi, self.nodif_B0, self.namer.dirs['qa']['reg'])
+        qa_reg.reg_mri_pngs(self.wm_mask, self.nodif_B0, self.namer.dirs['qa']['reg'])
 
         # Threshold WM to binary in dwi space
         thr_img = nib.load(self.wm_in_dwi)
@@ -706,15 +721,6 @@
 
         # Create ventricular CSF mask
         print("Creating ventricular CSF mask...")
-<<<<<<< HEAD
-        cmd = f'fslmaths {self.vent_mask_dwi} -kernel sphere 10 -ero -bin {self.vent_mask_dwi}'
-        os.system(cmd)
-        print("Creating Corpus Callosum mask...")
-        cmd = f'fslmaths {self.corpuscallosum_dwi} -mas {self.wm_in_dwi_bin} -bin {self.corpuscallosum_dwi}'
-        os.system(cmd)
-        cmd = f'fslmaths {self.csf_mask_dwi} -add {self.vent_mask_dwi} -bin {self.vent_csf_in_dwi}'
-        os.system(cmd)
-=======
         cmd = f"fslmaths {self.vent_mask_dwi} -kernel sphere 10 -ero -bin {self.vent_mask_dwi}"
         subprocess.run(cmd, shell=True, check=True)
         print("Creating Corpus Callosum mask...")
@@ -722,115 +728,10 @@
         subprocess.run(cmd, shell=True, check=True)
         cmd = f"fslmaths {self.csf_mask_dwi} -add {self.vent_mask_dwi} -bin {self.vent_csf_in_dwi}"
         subprocess.run(cmd, shell=True, check=True)
->>>>>>> 8ae1b1c0
 
         # Create gm-wm interface image
-        cmd = (f'fslmaths {self.gm_in_dwi_bin} -mul {self.wm_in_dwi_bin} -add {self.corpuscallosum_dwi} '
-            f'-sub {self.vent_csf_in_dwi} -mas {self.nodif_B0_mask} -bin {self.wm_gm_int_in_dwi}')
-        os.system(cmd)
-
-
-
-class DmriRegOld:
-    def __init__(
-        self, dwi, gtab, t1w, atlas, aligned_dwi, namer, clean=False, skull="none"
-    ):
-        """Aligns two images and stores the transform between them
-        Parameters
-        ----------
-        dwi : str
-            path to input image to be aligned as a nifti image file
-        gtab : str
-            path to file containing gradient driections and strength
-        t1w : str
-            path to reference image to be aligned to
-        atlas : str
-            path to roi atlas file
-        aligned_dwi : str
-            path for the output aligned dwi image
-        namer : NameResource
-            variable containing directory tree information for pipeline outputs
-        clean : bool, optional
-            Whether to delete intermediate files created by the pipeline, by default False
-        skull : str, optional
-            skullstrip parameter pre-set. Default is "none".
-        """
-
-        self.dwi = dwi
-        self.t1w = t1w
-        self.atlas = atlas
-        self.gtab = gtab
-        self.aligned_dwi = aligned_dwi
-        self.namer = namer
-        self.skull = skull
-
-        # Creates names for all intermediate files used
-        self.dwi_name = gen_utils.get_filename(dwi)
-        self.t1w_name = gen_utils.get_filename(t1w)
-        self.atlas_name = gen_utils.get_filename(atlas)
-
-        self.temp_aligned = f'{self.namer.dirs["tmp"]["reg_a"]}/temp_aligned.nii.gz'
-        self.temp_aligned2 = f'{self.namer.dirs["tmp"]["reg_a"]}/temp_aligned2.nii.gz'
-        self.b0 = f'{self.namer.dirs["tmp"]["reg_a"]}/b0.nii.gz'
-        self.t1w_brain = f'{self.namer.dirs["tmp"]["reg_a"]}/t1w_brain.nii.gz'
-        self.xfm = f'{self.namer.dirs["tmp"]["reg_m"]}/{self.t1w_name}_{self.atlas_name}_xfm.mat'
-
-    def dwi2atlas(self, clean=False):
-        """Aligns the dwi image into atlas space
-        Parameters
-        ----------
-        clean : bool, optional
-            Whether to delete intermediate files created by this process, by default False
-        """
-        print("running dwi2atlas ...")
-        # Loads DTI image in as data and extracts B0 volume
-        self.dwi_im = nib.load(self.dwi)
-        self.b0s = np.where(self.gtab.b0s_mask)[0]
-        self.b0_im = np.squeeze(
-            self.dwi_im.get_data()[:, :, :, self.b0s[0]]
-        )  # if more than 1, use first
-
-        # Wraps B0 volume in new nifti image
-        self.b0_head = self.dwi_im.header
-        self.b0_head.set_data_shape(self.b0_head.get_data_shape()[0:3])
-        self.b0_out = nib.Nifti1Image(
-            self.b0_im, affine=self.dwi_im.affine, header=self.b0_head
-        )
-        self.b0_out.update_header()
-        nib.save(self.b0_out, self.b0)
-
-        # Applies skull stripping to T1 volume, then EPI alignment to T1
-        print(
-            f'calling t1w_skullstrip on {self.t1w}, {self.t1w_brain}'
-        )  # t1w = in, t1w_brain = out
-        reg_utils.t1w_skullstrip(self.t1w, self.t1w_brain, self.skull)
-
-        print(self.t1w)
-        print(self.t1w_brain)
-        print(self.temp_aligned)
-        reg_utils.align_epi(self.dwi, self.t1w, self.t1w_brain, self.temp_aligned)
-
-        # Applies linear registration from T1 to template
-        print(
-            f'calling reg_utils.align on {self.t1w}, {self.atlas}, {self.xfm}'
-        )
-<<<<<<< HEAD
-        reg_utils.align(self.t1w, self.atlas, self.xfm)
-
-        # Applies combined transform to dwi image volume
-        print(
-            f'calling reg_utils.applyxfm on {self.atlas}, {self.temp_aligned}, {self.xfm}, {self.temp_aligned2}'
-        )
-        reg_utils.applyxfm(self.atlas, self.temp_aligned, self.xfm, self.temp_aligned2)
-        print(
-            f'calling reg_utils.resample on {self.temp_aligned2}, {self.aligned_dwi}, {self.atlas}'
-        )
-        reg_utils.resample(self.temp_aligned2, self.aligned_dwi, self.atlas)
-
-        if clean:
-            cmd = f'rm -f {self.dwi} {self.temp_aligned} {self.b0} {self.xfm} {self.t1w_name}*'
-            print("Cleaning temporary registration files...")
-            os.system(cmd)
-=======
-        subprocess.run(cmd, shell=True, check=True)
->>>>>>> 8ae1b1c0
+        cmd = (
+            f"fslmaths {self.gm_in_dwi_bin} -mul {self.wm_in_dwi_bin} -add {self.corpuscallosum_dwi} "
+            f"-sub {self.vent_csf_in_dwi} -mas {self.nodif_B0_mask} -bin {self.wm_gm_int_in_dwi}"
+        )
+        subprocess.run(cmd, shell=True, check=True)