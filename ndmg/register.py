--- conflicted
+++ resolved
@@ -25,13 +25,9 @@
 # ndmg imports
 from ndmg.utils import gen_utils
 from ndmg.utils import reg_utils
-<<<<<<< HEAD
-from ndmg.scripts import ndmg_bids
-=======
 from ndmg.stats.qa_skullstrip import gen_overlay_pngs
 from ndmg.stats.qa_reg import reg_mri_pngs
 from ndmg.stats.qa_fast import qa_fast_png
->>>>>>> cb94b65e
 
 
 @gen_utils.timer
@@ -43,14 +39,9 @@
         Path to streamlines.trk file to be transformed
     fa_path : str
         Path to subject's FA tensor image
-<<<<<<< HEAD
     outdir : Path
         Output directory location.
 
-=======
-    namer : NameResource
-        variable containing all relevant pathing information
->>>>>>> cb94b65e
     Returns
     -------
     ArraySequence
@@ -155,6 +146,8 @@
         self.reg_m = str(outdir / "tmp/reg_m")
         self.reg_anat = str(outdir / "anat/registered")
         self.prep_anat = str(outdir / "anat/preproc")
+        self.qa = str(outdir / "qa")
+        self.qa_reg = str(Path(self.qa) / "reg")
         self.simple = simple
         self.nodif_B0 = nodif_B0
         self.nodif_B0_mask = nodif_B0_mask
@@ -237,19 +230,20 @@
         reg_utils.t1w_skullstrip(self.t1w, self.t1w_brain, self.skull)
 
         #  QA part of skull strip
-        self.namer.dirs["qa"]["skull_strip"] = f'{self.namer.dirs["qa"]["base"]}/skull_strip'
-        if not os.path.exists(self.namer.dirs["qa"]["skull_strip"]):
-            os.makedirs(self.namer.dirs["qa"]["skull_strip"])
-        print('QA_skullstrip_path  ', self.namer.dirs["qa"]["skull_strip"])
-        gen_overlay_pngs(self.t1w_brain, self.t1w, self.namer.dirs["qa"]["skull_strip"])
+        skullstrip_qa = Path(self.qa) / "skull_strip"
+        if not os.path.exists(skullstrip_qa):
+            skullstrip_qa.mkdir(parents=True, exist_ok=True)
+        print('QA_skullstrip_path  ', skullstrip_qa)
+        gen_overlay_pngs(self.t1w_brain, self.t1w, skullstrip_qa)
         
         # Segment the t1w brain into probability maps
         self.maps = reg_utils.segment_t1w(self.t1w_brain, self.map_path)
         self.wm_mask = self.maps["wm_prob"]
         self.gm_mask = self.maps["gm_prob"]
         self.csf_mask = self.maps["csf_prob"]
+
         # Generates quality analysis pictures of white matter, gray matter and cerebrospinal fluid
-        qa_fast_png(self.csf_mask, self.gm_mask, self.wm_mask, f"{self.namer.dirs['qa']['reg']}/qa_fast.png")
+        qa_fast_png(self.csf_mask, self.gm_mask, self.wm_mask, self.qa_reg/"qa_fast.png"))
 
 
         self.t1w_brain = gen_utils.match_target_vox_res(
@@ -337,7 +331,7 @@
                 out=self.t1_aligned_mni,
                 sch=None,
             )
-        reg_mri_pngs(self.t1_aligned_mni, self.input_mni, self.namer.dirs['qa']['reg'])
+        reg_mri_pngs(self.t1_aligned_mni, self.input_mni, self.qa_reg)
 
         # Align T1w-->DWI
         reg_utils.align(
@@ -409,7 +403,7 @@
                 searchrad=True,
                 sch=None,
             )
-        reg_mri_pngs(self.t1w2dwi, self.nodif_B0, self.namer.dirs['qa']['reg'])
+        reg_mri_pngs(self.t1w2dwi, self.nodif_B0, self.qa_reg)
 
     def atlas2t1w2dwi_align(self, atlas, dsn=True):
         """alignment from atlas to t1w to dwi. A function to perform atlas alignmet. Tries nonlinear registration first, and if that fails, does a liner
@@ -577,7 +571,7 @@
                 ),
                 self.dwi_aligned_atlas,
             )
-            reg_mri_pngs(self.dwi_aligned_atlas, self.nodif_B0, self.namer.dirs['qa']['reg'])
+            reg_mri_pngs(self.dwi_aligned_atlas, self.nodif_B0, self.qa_reg)
             return self.dwi_aligned_atlas
         else:
             nib.save(
@@ -588,7 +582,7 @@
                 ),
                 self.aligned_atlas_t1mni,
             )
-            reg_mri_pngs(self.aligned_atlas_t1mni, self.t1_aligned_mni, self.namer.dirs['qa']['reg'])
+            reg_mri_pngs(self.aligned_atlas_t1mni, self.t1_aligned_mni, self.qa_reg)
             return self.aligned_atlas_t1mni
 
     @gen_utils.timer
@@ -663,26 +657,26 @@
             self.t1wtissue2dwi_xfm,
             self.vent_mask_dwi,
         )
-        reg_mri_pngs(self.vent_mask_dwi, self.nodif_B0, self.namer.dirs['qa']['reg'])
+        reg_mri_pngs(self.vent_mask_dwi, self.nodif_B0, self.qa_reg)
         reg_utils.applyxfm(
             self.nodif_B0,
             self.corpuscallosum_mask_t1w,
             self.t1wtissue2dwi_xfm,
             self.corpuscallosum_dwi,
         )
-        reg_mri_pngs(self.corpuscallosum_dwi, self.nodif_B0, self.namer.dirs['qa']['reg'])
+        reg_mri_pngs(self.corpuscallosum_dwi, self.nodif_B0, self.qa_reg)
         reg_utils.applyxfm(
             self.nodif_B0, self.csf_mask, self.t1wtissue2dwi_xfm, self.csf_mask_dwi
         )
-        reg_mri_pngs(self.csf_mask_dwi, self.nodif_B0, self.namer.dirs['qa']['reg'])
+        reg_mri_pngs(self.csf_mask_dwi, self.nodif_B0, self.qa_reg)
         reg_utils.applyxfm(
             self.nodif_B0, self.gm_mask, self.t1wtissue2dwi_xfm, self.gm_in_dwi
         )
-        reg_mri_pngs(self.gm_in_dwi, self.nodif_B0, self.namer.dirs['qa']['reg'])
+        reg_mri_pngs(self.gm_in_dwi, self.nodif_B0, self.qa_reg)
         reg_utils.applyxfm(
             self.nodif_B0, self.wm_mask, self.t1wtissue2dwi_xfm, self.wm_in_dwi
         )
-        reg_mri_pngs(self.wm_in_dwi, self.nodif_B0, self.namer.dirs['qa']['reg'])
+        reg_mri_pngs(self.wm_in_dwi, self.nodif_B0, self.qa_reg)
 
         # Threshold WM to binary in dwi space
         thr_img = nib.load(self.wm_in_dwi)
