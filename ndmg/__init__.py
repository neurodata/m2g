import warnings

warnings.simplefilter("ignore")
# from . import *

# so we don't have to type ndg.graph.graph(), etc., to get the classes
# from .graph import graph, biggraph
from .register.gen_reg import dmri_reg as register
from .register.gen_reg import epi_register as epi_register

# from .stats.qa_mri import qa_mri as qa_mri
# from .stats.group_func import group_func as group_func
from .track.gen_track import run_track as track

# from .stats import *
# from .preproc.preproc import preproc as preproc
from .timeseries import timeseries as timeseries
from .scripts import ndmg_dwi_pipeline as ndmg_dwi_pipeline
from .scripts import ndmg_func_pipeline as ndmg_func_pipeline

<<<<<<< HEAD
VERSION = "0.1.2"
=======
version = "0.1.3"
>>>>>>> 21cca9fa
<|MERGE_RESOLUTION|>--- conflicted
+++ resolved
@@ -18,8 +18,4 @@
 from .scripts import ndmg_dwi_pipeline as ndmg_dwi_pipeline
 from .scripts import ndmg_func_pipeline as ndmg_func_pipeline
 
-<<<<<<< HEAD
-VERSION = "0.1.2"
-=======
-version = "0.1.3"
->>>>>>> 21cca9fa
+version = "0.1.3"