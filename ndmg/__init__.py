from . import *

# so we don't have to type ndg.graph.graph(), etc., to get the classes
from .graph.graph import graph as graph
from .utils import utils
from .register.register import register as register
from .track.track import track as track
from .stats.qa_reg_func import qa_reg_func as qa_reg_func
from .stats import *
# from .preproc.preproc import preproc as preproc
from .timeseries import timeseries as timeseries
from .scripts import ndmg_dwi_pipeline as ndmg_dwi_pipeline
from .scripts import ndmg_func_pipeline as ndmg_func_pipeline

<<<<<<< HEAD
version = "0.0.50"
=======
version = "0.0.49"
>>>>>>> f2dc9b29
<|MERGE_RESOLUTION|>--- conflicted
+++ resolved
@@ -12,8 +12,4 @@
 from .scripts import ndmg_dwi_pipeline as ndmg_dwi_pipeline
 from .scripts import ndmg_func_pipeline as ndmg_func_pipeline
 
-<<<<<<< HEAD
-version = "0.0.50"
-=======
-version = "0.0.49"
->>>>>>> f2dc9b29
+version = "0.0.51"