#!/usr/bin/env python

"""
ndmg.scripts.ndmg_cloud
~~~~~~~~~~~~~~~~~~~~~~~

Contains functionality for running ndmg in batch on AWS.
For a tutorial on setting this up, see here : https://github.com/neurodata/ndmg/blob/deploy/tutorials/Batch.ipynb
"""

# standard library imports
import subprocess
import ast
import csv
import re
import os
import sys
import json
from copy import deepcopy
from collections import OrderedDict
from argparse import ArgumentParser
import warnings
import shutil
import time
from pathlib import Path

# package imports
import boto3

# ndmg imports
import ndmg
from ndmg.utils.cloud_utils import get_credentials
from ndmg.utils.cloud_utils import get_matching_s3_objects
from ndmg.utils.cloud_utils import s3_client

# TODO : grab this locally, using pkg_resources
participant_templ = "https://raw.githubusercontent.com/neurodata/ndmg/staging/templates/ndmg_cloud_participant.json"


def batch_submit(
    bucket,
    path,
    jobdir,
    credentials=None,
    state="participant",
    debug=False,
    dataset=None,
    log=False,
    bg=False,
    modif="",
    reg_style="",
    mod_type="",
):
    """Searches through an S3 bucket, gets all subject-ids, creates json files for each,
    submits batch jobs, and returns list of job ids to query status upon later

    Parameters
    ----------
    bucket : str
        The S3 bucket with the input dataset formatted according to the BIDS standard.
    path : str
        The directory where the dataset is stored on the S3 bucket
    jobdir : str
        Directory of batch jobs to generate/check up on
    credentials : [type], optional
        AWS formatted csv of credentials, by default None
    state : str, optional
        determines the function to be performed by this function ("participant", "status", "kill"), by default "participant"
    debug : bool, optional
        flag whether to save temp files along the path of processing, by default False
    dataset : str, optional
        Name given to the output directory containing analyzed data set "ndmg-<version>-<dataset>", by default None
    log : bool, optional
        flag to indicate log ploting in group analysis, by default False
    bg : bool, optional
        whether or not to produce voxelwise big graph, by default False
    modif : str, optional
        Name of folder on s3 to push to. If empty, push to a folder with ndmg's version number, by default ""
    reg_style : str, optional
        Space for tractography, by default ""
    mod_type : str, optional
        Determinstic (det) or probabilistic (prob) tracking, by default ""
    """

    print(f'Getting list from s3://{bucket}/{path}/...')
    threads = crawl_bucket(bucket, path, jobdir)

    print("Generating job for each subject...")
    jobs = create_json(
        bucket,
        path,
        threads,
        jobdir,
        credentials,
        debug,
        dataset,
        bg,
        modif=modif,
        reg_style=reg_style,
    )

    print("Submitting jobs to the queue...")
    ids = submit_jobs(jobs, jobdir)


def crawl_bucket(bucket, path, jobdir):
    """Gets subject list for a given s3 bucket and path

    Parameters
    ----------
    bucket : str
        s3 bucket
    path : str
        The directory where the dataset is stored on the S3 bucket
    jobdir : str
        Directory of batch jobs to generate/check up on

    Returns
    -------
    OrderedDict
        dictionary containing all subjects and sessions from the path location
    """

<<<<<<< HEAD
    # if jobdir has seshs info file in it, use that instead
    sesh_path = f'{jobdir}/seshs.json'
=======
    # if jobdir has seshs json cached, use that instead
    sesh_path = "{}/seshs.json".format(jobdir)
>>>>>>> 190c6e85
    if os.path.isfile(sesh_path):
        print("seshs.json found -- loading bucket info from there")
        with open(sesh_path, "r") as f:
            seshs = json.load(f)
        print("Information obtained from s3.")
        return seshs

    # set up bucket crawl
    subj_pattern = r"(?<=sub-)(\w*)(?=/ses)"
    sesh_pattern = r"(?<=ses-)(\d*)"
    all_subfiles = get_matching_s3_objects(bucket, path + "/sub-")
    subjs = list(set(re.findall(subj_pattern, obj)[0] for obj in all_subfiles))
    seshs = OrderedDict()

    # populate seshs
    for subj in subjs:
        prefix = f'{path}/sub-{subj}/'
        all_seshfiles = get_matching_s3_objects(bucket, prefix)
        sesh = list(set([re.findall(sesh_pattern, obj)[0] for obj in all_seshfiles]))
        if sesh != []:
            seshs[subj] = sesh
            print(f'{subj} added to seshs.')
        else:
            seshs[subj] = None
<<<<<<< HEAD
            print(f'{subj} not added (no sessions).')
        # seshs[subj] = sesh if sesh != [] else [None]
=======
            print("{} not added (no sessions).".format(subj))

    # print session IDs and create json cache
>>>>>>> 190c6e85
    print(
        (
            "Session IDs: "
            + ", ".join(
                [
                    subj + "-" + sesh if sesh is not None else subj
                    for subj in subjs
                    for sesh in seshs[subj]
                ]
            )
        )
    )
    with open(sesh_path, "w") as f:
        json.dump(seshs, f)
    print(f'{sesh_path} created.')
    print("Information obtained from s3.")
    return seshs


def create_json(
    bucket,
    path,
    threads,
    jobdir,
    credentials=None,
    debug=False,
    dataset=None,
    bg=False,
    modif="",
    reg_style="",
    mod_type="",
):
    """Creates the json files for each of the jobs

    Parameters
    ----------
    bucket : str
        The S3 bucket with the input dataset formatted according to the BIDS standard.
    path : str
        The directory where the dataset is stored on the S3 bucket
    threads : OrderedDict
        dictionary containing all subjects and sessions from the path location
    jobdir : str
        Directory of batch jobs to generate/check up on
    credentials : [type], optional
        AWS formatted csv of credentials, by default None
    debug : bool, optional
        flag whether to save temp files along the path of processing, by default False
    dataset : [type], optional
        Name given to the output directory containing analyzed data set "ndmg-<version>-<dataset>", by default None
    bg : bool, optional
        whether or not to produce voxelwise big graph, by default False
    modif : str, optional
        Name of folder on s3 to push to. If empty, push to a folder with ndmg's version number, by default ""
    reg_style : str, optional
        Space for tractography, by default ""
    mod_type : str, optional
        Determinstic (det) or probabilistic (prob) tracking, by default ""

    Returns
    -------
    list
        list of job jsons
    """
    jobsjson = f'{jobdir}/jobs.json'
    if os.path.isfile(jobsjson):
        with open(jobsjson, "r") as f:
            jobs = json.load(f)
        return jobs

    # set up infrastructure
    out = subprocess.check_output(f'mkdir -p {jobdir}', shell=True)
    out = subprocess.check_output(f'mkdir -p {jobdir}/jobs/', shell=True)
    out = subprocess.check_output(f'mkdir -p {jobdir}/ids/', shell=True)
    template = participant_templ
    seshs = threads

    # make template
    if not os.path.isfile(f'{jobdir}/{template.split("/")[-1]}'):
        cmd = f'wget --quiet -P {jobdir} {template}'
        subprocess.check_output(cmd, shell=True)

    with open(f'{jobdir}/{template.split("/")[-1]}', "r") as inf:
        template = json.load(inf)

    cmd = template["containerOverrides"]["command"]
    env = template["containerOverrides"]["environment"]

    # TODO : This checks for any credentials csv file, rather than `/.aws/credentials`.
    # modify template
    if credentials is not None:
        env[0]["value"], env[1]["value"] = get_credentials()
    else:
        env = []
    template["containerOverrides"]["environment"] = env

    # edit non-defaults
    jobs = []
    cmd[cmd.index("<BUCKET>")] = bucket
    cmd[cmd.index("<PATH>")] = path

    # edit defaults if necessary
    if reg_style:
        cmd[cmd.index("--sp") + 1] = reg_style
    if mod_type:
        cmd[cmd.index("--mod") + 1] = reg_style
    if bg:
        cmd.append("--big")
    if modif:
        cmd.insert(cmd.index("--push_data") + 1, u"--modif")
        cmd.insert(cmd.index("--push_data") + 2, modif)

    # edit participant-specific values ()
    # loop over every session of every participant
    for subj in seshs.keys():
        print(f'... Generating job for sub-{subj}')
        # and for each subject number in each participant number,
        for sesh in seshs[subj]:
            # add format-specific commands,
            job_cmd = deepcopy(cmd)
            job_cmd[job_cmd.index("<SUBJ>")] = subj
            if sesh is not None:
                job_cmd.insert(7, u"--session_label")
                job_cmd.insert(8, u"{}".format(sesh))
            if debug:
                job_cmd += [u"--debug"]

            # then, grab the template,
            # add additional parameters,
            # make the json file for this iteration,
            # and add the path to its json file to `jobs`.
            job_json = deepcopy(template)
            ver = ndmg.__version__.replace(".", "-")
            if dataset:
                name = f'ndmg_{ver}_{dataset}_sub-{subj}'
            else:
                name = f'ndmg_{ver}_sub-{subj}'
            if sesh is not None:
                name = f'{name}_ses-{sesh}'
            print(job_cmd)
            job_json["jobName"] = name
            job_json["containerOverrides"]["command"] = job_cmd
            job = os.path.join(jobdir, "jobs", name + ".json")
            with open(job, "w") as outfile:
                json.dump(job_json, outfile)
            jobs += [job]

    # return list of job jsons
    with open(jobsjson, "w") as f:
        json.dump(jobs, f)
    return jobs


def submit_jobs(jobs, jobdir):
    """Give list of jobs to submit, submits them to AWS Batch

    Parameters
    ----------
    jobs : list
        Name of the json files for all jobs to submit
    jobdir : str
        Directory of batch jobs to generate/check up on

    Returns
    -------
    int
        0
    """

    batch = s3_client(service="batch")
    cmd_template = "--cli-input-json file://{}"

    for job in jobs:
        with open(job, "r") as f:
            kwargs = json.load(f)
        print(f'... Submitting job {job}...')
        submission = batch.submit_job(**kwargs)
<<<<<<< HEAD
        # out = subprocess.check_output(cmd, shell=True)
        # time.sleep(0.1)  # jobs sometimes hang, seeing if this helps
        # submission = ast.literal_eval(out.decode("utf-8"))
        print(f'Job Name: {submission["jobName"]}, Job ID: {submission["jobId"]}')
=======
        print(
            (
                "Job Name: {}, Job ID: {}".format(
                    submission["jobName"], submission["jobId"]
                )
            )
        )
>>>>>>> 190c6e85
        sub_file = os.path.join(jobdir, "ids", submission["jobName"] + ".json")
        with open(sub_file, "w") as outfile:
            json.dump(submission, outfile)
        print("Submitted.")
    return 0


def kill_jobs(jobdir, reason='"Killing job"'):
    """Given a list of jobs, kills them all

    Parameters
    ----------
    jobdir : str
        Directory of batch jobs to generate/check up on
    reason : str, optional
        Task you want to perform on the jobs, by default '"Killing job"'
    """

    cmd_template1 = "aws batch cancel-job --job-id {} --reason {}"
    cmd_template2 = "aws batch terminate-job --job-id {} --reason {}"

    print(f'Cancelling/Terminating jobs in {jobdir}/ids/...')
    jobs = os.listdir(jobdir + "/ids/")
    batch = s3_client(service="batch")
    jids = []
    names = []

    # grab info about all the jobs
    for job in jobs:
        with open(f'{jobdir}/ids/{job}', "r") as inf:
            submission = json.load(inf)
        jid = submission["jobId"]
        name = submission["jobName"]
        jids.append(jid)
        names.append(name)

    for jid in jids:
        print(f'Terminating job {jid}')
        batch.terminate_job(jobId=jid, reason=reason)


#%%
def main():
    parser = ArgumentParser(
        description="This is a pipeline for running BIDs-formatted diffusion MRI datasets through AWS S3 to produce connectomes."
    )

    parser.add_argument(
        "state",
        choices=["participant", "status", "kill"],
        default="participant",
        help="determines the function to be performed by " "this function.",
    )
    parser.add_argument(
        "--bucket",
        help="The S3 bucket with the input dataset"
        " formatted according to the BIDS standard.",
    )
    parser.add_argument(
        "--bidsdir",
        help="The directory where the dataset"
        " lives on the S3 bucket should be stored. If you"
        " level analysis this folder should be prepopulated"
        " with the results of the participant level analysis.",
    )
    parser.add_argument(
        "--jobdir", action="store", help="Dir of batch jobs to" " generate/check up on."
    )
    parser.add_argument(
        "--credentials", action="store", help="AWS formatted" " csv of credentials."
    )
    parser.add_argument(
        "--log",
        action="store_true",
        help="flag to indicate" " log plotting in group analysis.",
        default=False,
    )
    parser.add_argument(
        "--debug",
        action="store_true",
        help="flag to store " "temp files along the path of processing.",
        default=False,
    )
    parser.add_argument("--dataset", action="store", help="Dataset name")
    parser.add_argument(
        "-b",
        "--big",
        action="store",
        default="False",
        help="whether or not to produce voxelwise big graph",
    )
    parser.add_argument(
        "--modif",
        action="store",
        help="Name of folder on s3 to push to. If empty, push to a folder with ndmg's version number.",
        default="",
    )
    parser.add_argument(
        "--sp",
        action="store",
        help="Space for tractography. Default is native.",
        default="native",
    )
    parser.add_argument(
        "--mod",
        action="store",
        help="Determinstic (det) or probabilistic (prob) tracking. Default is det.",
        default="det",
    )

    result = parser.parse_args()

    bucket = result.bucket
    path = result.bidsdir
    path = path.strip("/") if path is not None else path
    debug = result.debug
    state = result.state
    creds = result.credentials
    jobdir = result.jobdir
    dset = result.dataset
    log = result.log
    bg = result.big != "False"
    modif = result.modif
    reg_style = result.sp
    mod_type = result.mod

    if jobdir is None:
        jobdir = "./"

    if (bucket is None or path is None) and (state != "status" and state != "kill"):
        sys.exit(
            "Requires either path to bucket and data, or the status flag"
            " and job IDs to query.\n  Try:\n    ndmg_cloud --help"
        )

    if state == "status":
        print("Checking job status...")
        get_status(jobdir)
    elif state == "kill":
        print("Killing jobs...")
        kill_jobs(jobdir)
    elif state == "participant":
        print("Beginning batch submission process...")
        if not os.path.exists(jobdir):
            print("job directory not found. Creating...")
            Path(jobdir).mkdir(parents=True)
        batch_submit(
            bucket,
            path,
            jobdir,
            creds,
            state,
            debug,
            dset,
            log,
            bg,
            modif=modif,
            reg_style=reg_style,
            mod_type=mod_type,
        )

    sys.exit(0)


if __name__ == "__main__":
    main()<|MERGE_RESOLUTION|>--- conflicted
+++ resolved
@@ -121,13 +121,8 @@
         dictionary containing all subjects and sessions from the path location
     """
 
-<<<<<<< HEAD
     # if jobdir has seshs info file in it, use that instead
     sesh_path = f'{jobdir}/seshs.json'
-=======
-    # if jobdir has seshs json cached, use that instead
-    sesh_path = "{}/seshs.json".format(jobdir)
->>>>>>> 190c6e85
     if os.path.isfile(sesh_path):
         print("seshs.json found -- loading bucket info from there")
         with open(sesh_path, "r") as f:
@@ -152,14 +147,10 @@
             print(f'{subj} added to seshs.')
         else:
             seshs[subj] = None
-<<<<<<< HEAD
             print(f'{subj} not added (no sessions).')
-        # seshs[subj] = sesh if sesh != [] else [None]
-=======
-            print("{} not added (no sessions).".format(subj))
+
 
     # print session IDs and create json cache
->>>>>>> 190c6e85
     print(
         (
             "Session IDs: "
@@ -337,12 +328,6 @@
             kwargs = json.load(f)
         print(f'... Submitting job {job}...')
         submission = batch.submit_job(**kwargs)
-<<<<<<< HEAD
-        # out = subprocess.check_output(cmd, shell=True)
-        # time.sleep(0.1)  # jobs sometimes hang, seeing if this helps
-        # submission = ast.literal_eval(out.decode("utf-8"))
-        print(f'Job Name: {submission["jobName"]}, Job ID: {submission["jobId"]}')
-=======
         print(
             (
                 "Job Name: {}, Job ID: {}".format(
@@ -350,7 +335,6 @@
                 )
             )
         )
->>>>>>> 190c6e85
         sub_file = os.path.join(jobdir, "ids", submission["jobName"] + ".json")
         with open(sub_file, "w") as outfile:
             json.dump(submission, outfile)
