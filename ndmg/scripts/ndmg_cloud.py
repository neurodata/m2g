#!/usr/bin/env python

# Copyright 2016 NeuroData (http://neurodata.io)
#
# Licensed under the Apache License, Version 2.0 (the "License");
# you may not use this file except in compliance with the License.
# You may obtain a copy of the License at
#
#     http://www.apache.org/licenses/LICENSE-2.0
#
# Unless required by applicable law or agreed to in writing, software
# distributed under the License is distributed on an "AS IS" BASIS,
# WITHOUT WARRANTIES OR CONDITIONS OF ANY KIND, either express or implied.
# See the License for the specific language governing permissions and
# limitations under the License.
#

# ndmg_cloud.py
# Created by Greg Kiar on 2017-02-02.
# Edited a ton by Alex Loftus
# Email: gkiar@jhu.edu, aloftus2@jhu.edu

#%%
import subprocess
import ast
import csv
import re
import os
import sys
import json
from copy import deepcopy
from collections import OrderedDict
from argparse import ArgumentParser
import warnings
import shutil
import time
from pathlib import Path

import boto3

import ndmg
import ndmg.utils as mgu
from ndmg.utils.s3_utils import get_credentials, get_matching_s3_objects, s3_client

# TODO : grab this locally, using pkg_resources
participant_templ = "https://raw.githubusercontent.com/neurodata/ndmg/staging/templates/ndmg_cloud_participant.json"


def batch_submit(
    bucket,
    path,
    jobdir,
    credentials=None,
    state="participant",
    debug=False,
    dataset=None,
    log=False,
    bg=False,
    modif="",
    reg_style="",
    mod_type="",
):
    """
<<<<<<< HEAD
    Searches through an S3 bucket, gets all subject-ids, creates json files
    for each, submits batch jobs, and returns list of job ids to query status
    upon later.
    """
    print(("Getting list from s3://{}/{}/...".format(bucket, path)))
=======

    print(f'Getting list from s3://{bucket}/{path}/...')
>>>>>>> 4a3984c8
    threads = crawl_bucket(bucket, path, jobdir)

    print("Generating job for each subject...")
    jobs = create_json(
        bucket,
        path,
        threads,
        jobdir,
        credentials,
        debug,
        dataset,
        bg,
        modif=modif,
        reg_style=reg_style,
    )

    print("Submitting jobs to the queue...")
    ids = submit_jobs(jobs, jobdir)


def crawl_bucket(bucket, path, jobdir):
    """
    Gets subject list for a given S3 bucket and path
    """
    # if jobdir has seshs info file in it, use that instead
    sesh_path = f'{jobdir}/seshs.json'
    if os.path.isfile(sesh_path):
        print("seshs.json found -- loading bucket info from there")
        with open(sesh_path, "r") as f:
            seshs = json.load(f)
        print("Information obtained from s3.")
        return seshs

    # set up bucket crawl
    subj_pattern = r"(?<=sub-)(\w*)(?=/ses)"
    sesh_pattern = r"(?<=ses-)(\d*)"
    all_subfiles = get_matching_s3_objects(bucket, path + "/sub-")
    subjs = list(set(re.findall(subj_pattern, obj)[0] for obj in all_subfiles))
    seshs = OrderedDict()

    # populate seshs
    for subj in subjs:
        prefix = f'{path}/sub-{subj}/'
        all_seshfiles = get_matching_s3_objects(bucket, prefix)
        sesh = list(set([re.findall(sesh_pattern, obj)[0] for obj in all_seshfiles]))
        if sesh != []:
            seshs[subj] = sesh
            print(f'{subj} added to seshs.')
        else:
            seshs[subj] = None
            print(f'{subj} not added (no sessions).')


    # print session IDs and create json cache
    print(
        (
            "Session IDs: "
            + ", ".join(
                [
                    subj + "-" + sesh if sesh is not None else subj
                    for subj in subjs
                    for sesh in seshs[subj]
                ]
            )
        )
    )
    with open(sesh_path, "w") as f:
        json.dump(seshs, f)
    print(f'{sesh_path} created.')
    print("Information obtained from s3.")
    return seshs


def create_json(
    bucket,
    path,
    threads,
    jobdir,
    credentials=None,
    debug=False,
    dataset=None,
    bg=False,
    modif="",
    reg_style="",
    mod_type="",
):
    """
    Takes parameters to make jsons
    """
    jobsjson = f'{jobdir}/jobs.json'
    if os.path.isfile(jobsjson):
        with open(jobsjson, "r") as f:
            jobs = json.load(f)
        return jobs

    # set up infrastructure
    out = subprocess.check_output(f'mkdir -p {jobdir}', shell=True)
    out = subprocess.check_output(f'mkdir -p {jobdir}/jobs/', shell=True)
    out = subprocess.check_output(f'mkdir -p {jobdir}/ids/', shell=True)
    template = participant_templ
    seshs = threads

    # make template
    if not os.path.isfile(f'{jobdir}/{template.split("/")[-1]}'):
        cmd = f'wget --quiet -P {jobdir} {template}'
        subprocess.check_output(cmd, shell=True)

    with open(f'{jobdir}/{template.split("/")[-1]}', "r") as inf:
        template = json.load(inf)

    cmd = template["containerOverrides"]["command"]
    env = template["containerOverrides"]["environment"]

    # TODO : This checks for any credentials csv file, rather than `/.aws/credentials`.
    # modify template
    if credentials is not None:
        env[0]["value"], env[1]["value"] = get_credentials()
    else:
        env = []
    template["containerOverrides"]["environment"] = env

    # edit non-defaults
    jobs = []
    cmd[cmd.index("<BUCKET>")] = bucket
    cmd[cmd.index("<PATH>")] = path

    # edit defaults if necessary
    if reg_style:
        cmd[cmd.index("--sp") + 1] = reg_style
    if mod_type:
        cmd[cmd.index("--mod") + 1] = reg_style
    if bg:
        cmd.append("--big")
    if modif:
        cmd.insert(cmd.index("--push_data") + 1, u"--modif")
        cmd.insert(cmd.index("--push_data") + 2, modif)

    # edit participant-specific values ()
    # loop over every session of every participant
    for subj in seshs.keys():
        print(f'... Generating job for sub-{subj}')
        # and for each subject number in each participant number,
        for sesh in seshs[subj]:
            # add format-specific commands,
            job_cmd = deepcopy(cmd)
            job_cmd[job_cmd.index("<SUBJ>")] = subj
            if sesh is not None:
                job_cmd.insert(7, u"--session_label")
                job_cmd.insert(8, u"{}".format(sesh))
            if debug:
                job_cmd += [u"--debug"]

            # then, grab the template,
            # add additional parameters,
            # make the json file for this iteration,
            # and add the path to its json file to `jobs`.
            job_json = deepcopy(template)
            ver = ndmg.VERSION.replace(".", "-")
            if dataset:
                name = f'ndmg_{ver}_{dataset}_sub-{subj}'
            else:
                name = f'ndmg_{ver}_sub-{subj}'
            if sesh is not None:
                name = f'{name}_ses-{sesh}'
            print(job_cmd)
            job_json["jobName"] = name
            job_json["containerOverrides"]["command"] = job_cmd
            job = os.path.join(jobdir, "jobs", name + ".json")
            with open(job, "w") as outfile:
                json.dump(job_json, outfile)
            jobs += [job]

    # return list of job jsons
    with open(jobsjson, "w") as f:
        json.dump(jobs, f)
    return jobs


def submit_jobs(jobs, jobdir):
    """
    Give list of jobs to submit, submits them to AWS Batch
    """
    batch = s3_client(service="batch")
    cmd_template = "--cli-input-json file://{}"

    for job in jobs:
        with open(job, "r") as f:
            kwargs = json.load(f)
        print(f'... Submitting job {job}...')
        submission = batch.submit_job(**kwargs)
        print(
            (
                f'Job Name: {submission["jobName"]}, Job ID: {submission["jobId"]}'
            )
        )
        sub_file = os.path.join(jobdir, "ids", submission["jobName"] + ".json")
        with open(sub_file, "w") as outfile:
            json.dump(submission, outfile)
        print("Submitted.")
    return 0


def get_status(jobdir, jobid=None):
    """
    Given list of jobs, returns status of each.
    """
    cmd_template = "aws batch describe-jobs --jobs {}"

    if jobid is None:
        print(("Describing jobs in {}/ids/...".format(jobdir)))
        jobs = os.listdir(jobdir + "/ids/")
        for job in jobs:
            with open("{}/ids/{}".format(jobdir, job), "r") as inf:
                submission = json.load(inf)
            cmd = cmd_template.format(submission["jobId"])
            print(("... Checking job {}...".format(submission["jobName"])))
            out = subprocess.check_output(cmd, shell=True)
            status = re.findall('"status": "([A-Za-z]+)",', out.decode("utf-8"))[0]
            print(("... ... Status: {}".format(status)))
        return 0
    else:
        print(("Describing job id {}...".format(jobid)))
        cmd = cmd_template.format(jobid)
        out = subprocess.check_output(cmd, shell=True)
        status = re.findall('"status": "([A-Za-z]+)",', out.decode("utf-8"))[0]
        print(("... Status: {}".format(status)))
        return status


def kill_jobs(jobdir, reason='"Killing job"'):
    """
    Given a list of jobs, kills them all.
    """
    cmd_template1 = "aws batch cancel-job --job-id {} --reason {}"
    cmd_template2 = "aws batch terminate-job --job-id {} --reason {}"

    print(f'Cancelling/Terminating jobs in {jobdir}/ids/...')
    jobs = os.listdir(jobdir + "/ids/")
    batch = s3_client(service="batch")
    jids = []
    names = []

    # grab info about all the jobs
    for job in jobs:
        with open(f'{jobdir}/ids/{job}', "r") as inf:
            submission = json.load(inf)
        jid = submission["jobId"]
        name = submission["jobName"]
        jids.append(jid)
        names.append(name)

    for jid in jids:
        print(f'Terminating job {jid}')
        batch.terminate_job(jobId=jid, reason=reason)


#%%
def main():
    parser = ArgumentParser(
        description="This is a pipeline for running BIDs-formatted diffusion MRI datasets through AWS S3 to produce connectomes."
    )

    parser.add_argument(
        "state",
        choices=["participant", "status", "kill"],
        default="participant",
        help="determines the function to be performed by " "this function.",
    )
    parser.add_argument(
        "--bucket",
        help="The S3 bucket with the input dataset"
        " formatted according to the BIDS standard.",
    )
    parser.add_argument(
        "--bidsdir",
        help="The directory where the dataset"
        " lives on the S3 bucket should be stored. If you"
        " level analysis this folder should be prepopulated"
        " with the results of the participant level analysis.",
    )
    parser.add_argument(
        "--jobdir", action="store", help="Dir of batch jobs to" " generate/check up on."
    )
    parser.add_argument(
        "--credentials", action="store", help="AWS formatted" " csv of credentials."
    )
    parser.add_argument(
        "--log",
        action="store_true",
        help="flag to indicate" " log plotting in group analysis.",
        default=False,
    )
    parser.add_argument(
        "--debug",
        action="store_true",
        help="flag to store " "temp files along the path of processing.",
        default=False,
    )
    parser.add_argument("--dataset", action="store", help="Dataset name")
    parser.add_argument(
        "-b",
        "--big",
        action="store",
        default="False",
        help="whether or not to produce voxelwise big graph",
    )
    parser.add_argument(
        "--modif",
        action="store",
        help="Name of folder on s3 to push to. If empty, push to a folder with ndmg's version number.",
        default="",
    )
    parser.add_argument(
        "--sp",
        action="store",
        help="Space for tractography. Default is native.",
        default="native",
    )
    parser.add_argument(
        "--mod",
        action="store",
        help="Determinstic (det) or probabilistic (prob) tracking. Default is det.",
        default="det",
    )

    result = parser.parse_args()

    bucket = result.bucket
    path = result.bidsdir
    path = path.strip("/") if path is not None else path
    debug = result.debug
    state = result.state
    creds = result.credentials
    jobdir = result.jobdir
    dset = result.dataset
    log = result.log
    bg = result.big != "False"
    modif = result.modif
    reg_style = result.sp
    mod_type = result.mod

    if jobdir is None:
        jobdir = "./"

    if (bucket is None or path is None) and (state != "status" and state != "kill"):
        sys.exit(
            "Requires either path to bucket and data, or the status flag"
            " and job IDs to query.\n  Try:\n    ndmg_cloud --help"
        )

    if state == "status":
        print("Checking job status...")
        get_status(jobdir)
    elif state == "kill":
        print("Killing jobs...")
        kill_jobs(jobdir)
    elif state == "participant":
        print("Beginning batch submission process...")
        if not os.path.exists(jobdir):
            print("job directory not found. Creating...")
            Path(jobdir).mkdir(parents=True)
        batch_submit(
            bucket,
            path,
            jobdir,
            creds,
            state,
            debug,
            dset,
            log,
            bg,
            modif=modif,
            reg_style=reg_style,
            mod_type=mod_type,
        )

    sys.exit(0)


if __name__ == "__main__":
    main()<|MERGE_RESOLUTION|>--- conflicted
+++ resolved
@@ -1,26 +1,14 @@
 #!/usr/bin/env python
 
-# Copyright 2016 NeuroData (http://neurodata.io)
-#
-# Licensed under the Apache License, Version 2.0 (the "License");
-# you may not use this file except in compliance with the License.
-# You may obtain a copy of the License at
-#
-#     http://www.apache.org/licenses/LICENSE-2.0
-#
-# Unless required by applicable law or agreed to in writing, software
-# distributed under the License is distributed on an "AS IS" BASIS,
-# WITHOUT WARRANTIES OR CONDITIONS OF ANY KIND, either express or implied.
-# See the License for the specific language governing permissions and
-# limitations under the License.
-#
-
-# ndmg_cloud.py
-# Created by Greg Kiar on 2017-02-02.
-# Edited a ton by Alex Loftus
-# Email: gkiar@jhu.edu, aloftus2@jhu.edu
-
-#%%
+"""
+ndmg.scripts.ndmg_cloud
+~~~~~~~~~~~~~~~~~~~~~~~
+
+Contains functionality for running ndmg in batch on AWS.
+For a tutorial on setting this up, see here : https://github.com/neurodata/ndmg/blob/deploy/tutorials/Batch.ipynb
+"""
+
+# standard library imports
 import subprocess
 import ast
 import csv
@@ -36,11 +24,14 @@
 import time
 from pathlib import Path
 
+# package imports
 import boto3
 
+# ndmg imports
 import ndmg
-import ndmg.utils as mgu
-from ndmg.utils.s3_utils import get_credentials, get_matching_s3_objects, s3_client
+from ndmg.utils.cloud_utils import get_credentials
+from ndmg.utils.cloud_utils import get_matching_s3_objects
+from ndmg.utils.cloud_utils import s3_client
 
 # TODO : grab this locally, using pkg_resources
 participant_templ = "https://raw.githubusercontent.com/neurodata/ndmg/staging/templates/ndmg_cloud_participant.json"
@@ -60,17 +51,38 @@
     reg_style="",
     mod_type="",
 ):
+    """Searches through an S3 bucket, gets all subject-ids, creates json files for each,
+    submits batch jobs, and returns list of job ids to query status upon later
+
+    Parameters
+    ----------
+    bucket : str
+        The S3 bucket with the input dataset formatted according to the BIDS standard.
+    path : str
+        The directory where the dataset is stored on the S3 bucket
+    jobdir : str
+        Directory of batch jobs to generate/check up on
+    credentials : [type], optional
+        AWS formatted csv of credentials, by default None
+    state : str, optional
+        determines the function to be performed by this function ("participant", "status", "kill"), by default "participant"
+    debug : bool, optional
+        flag whether to save temp files along the path of processing, by default False
+    dataset : str, optional
+        Name given to the output directory containing analyzed data set "ndmg-<version>-<dataset>", by default None
+    log : bool, optional
+        flag to indicate log ploting in group analysis, by default False
+    bg : bool, optional
+        whether or not to produce voxelwise big graph, by default False
+    modif : str, optional
+        Name of folder on s3 to push to. If empty, push to a folder with ndmg's version number, by default ""
+    reg_style : str, optional
+        Space for tractography, by default ""
+    mod_type : str, optional
+        Determinstic (det) or probabilistic (prob) tracking, by default ""
     """
-<<<<<<< HEAD
-    Searches through an S3 bucket, gets all subject-ids, creates json files
-    for each, submits batch jobs, and returns list of job ids to query status
-    upon later.
-    """
-    print(("Getting list from s3://{}/{}/...".format(bucket, path)))
-=======
 
     print(f'Getting list from s3://{bucket}/{path}/...')
->>>>>>> 4a3984c8
     threads = crawl_bucket(bucket, path, jobdir)
 
     print("Generating job for each subject...")
@@ -92,9 +104,23 @@
 
 
 def crawl_bucket(bucket, path, jobdir):
+    """Gets subject list for a given s3 bucket and path
+
+    Parameters
+    ----------
+    bucket : str
+        s3 bucket
+    path : str
+        The directory where the dataset is stored on the S3 bucket
+    jobdir : str
+        Directory of batch jobs to generate/check up on
+
+    Returns
+    -------
+    OrderedDict
+        dictionary containing all subjects and sessions from the path location
     """
-    Gets subject list for a given S3 bucket and path
-    """
+
     # if jobdir has seshs info file in it, use that instead
     sesh_path = f'{jobdir}/seshs.json'
     if os.path.isfile(sesh_path):
@@ -157,8 +183,37 @@
     reg_style="",
     mod_type="",
 ):
-    """
-    Takes parameters to make jsons
+    """Creates the json files for each of the jobs
+
+    Parameters
+    ----------
+    bucket : str
+        The S3 bucket with the input dataset formatted according to the BIDS standard.
+    path : str
+        The directory where the dataset is stored on the S3 bucket
+    threads : OrderedDict
+        dictionary containing all subjects and sessions from the path location
+    jobdir : str
+        Directory of batch jobs to generate/check up on
+    credentials : [type], optional
+        AWS formatted csv of credentials, by default None
+    debug : bool, optional
+        flag whether to save temp files along the path of processing, by default False
+    dataset : [type], optional
+        Name given to the output directory containing analyzed data set "ndmg-<version>-<dataset>", by default None
+    bg : bool, optional
+        whether or not to produce voxelwise big graph, by default False
+    modif : str, optional
+        Name of folder on s3 to push to. If empty, push to a folder with ndmg's version number, by default ""
+    reg_style : str, optional
+        Space for tractography, by default ""
+    mod_type : str, optional
+        Determinstic (det) or probabilistic (prob) tracking, by default ""
+
+    Returns
+    -------
+    list
+        list of job jsons
     """
     jobsjson = f'{jobdir}/jobs.json'
     if os.path.isfile(jobsjson):
@@ -228,7 +283,7 @@
             # make the json file for this iteration,
             # and add the path to its json file to `jobs`.
             job_json = deepcopy(template)
-            ver = ndmg.VERSION.replace(".", "-")
+            ver = ndmg.__version__.replace(".", "-")
             if dataset:
                 name = f'ndmg_{ver}_{dataset}_sub-{subj}'
             else:
@@ -250,9 +305,21 @@
 
 
 def submit_jobs(jobs, jobdir):
+    """Give list of jobs to submit, submits them to AWS Batch
+
+    Parameters
+    ----------
+    jobs : list
+        Name of the json files for all jobs to submit
+    jobdir : str
+        Directory of batch jobs to generate/check up on
+
+    Returns
+    -------
+    int
+        0
     """
-    Give list of jobs to submit, submits them to AWS Batch
-    """
+
     batch = s3_client(service="batch")
     cmd_template = "--cli-input-json file://{}"
 
@@ -273,37 +340,17 @@
     return 0
 
 
-def get_status(jobdir, jobid=None):
+def kill_jobs(jobdir, reason='"Killing job"'):
+    """Given a list of jobs, kills them all
+
+    Parameters
+    ----------
+    jobdir : str
+        Directory of batch jobs to generate/check up on
+    reason : str, optional
+        Task you want to perform on the jobs, by default '"Killing job"'
     """
-    Given list of jobs, returns status of each.
-    """
-    cmd_template = "aws batch describe-jobs --jobs {}"
-
-    if jobid is None:
-        print(("Describing jobs in {}/ids/...".format(jobdir)))
-        jobs = os.listdir(jobdir + "/ids/")
-        for job in jobs:
-            with open("{}/ids/{}".format(jobdir, job), "r") as inf:
-                submission = json.load(inf)
-            cmd = cmd_template.format(submission["jobId"])
-            print(("... Checking job {}...".format(submission["jobName"])))
-            out = subprocess.check_output(cmd, shell=True)
-            status = re.findall('"status": "([A-Za-z]+)",', out.decode("utf-8"))[0]
-            print(("... ... Status: {}".format(status)))
-        return 0
-    else:
-        print(("Describing job id {}...".format(jobid)))
-        cmd = cmd_template.format(jobid)
-        out = subprocess.check_output(cmd, shell=True)
-        status = re.findall('"status": "([A-Za-z]+)",', out.decode("utf-8"))[0]
-        print(("... Status: {}".format(status)))
-        return status
-
-
-def kill_jobs(jobdir, reason='"Killing job"'):
-    """
-    Given a list of jobs, kills them all.
-    """
+
     cmd_template1 = "aws batch cancel-job --job-id {} --reason {}"
     cmd_template2 = "aws batch terminate-job --job-id {} --reason {}"
 
@@ -370,13 +417,6 @@
         default=False,
     )
     parser.add_argument("--dataset", action="store", help="Dataset name")
-    parser.add_argument(
-        "-b",
-        "--big",
-        action="store",
-        default="False",
-        help="whether or not to produce voxelwise big graph",
-    )
     parser.add_argument(
         "--modif",
         action="store",
