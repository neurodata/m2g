--- conflicted
+++ resolved
@@ -586,7 +586,6 @@
         if reg_style == "native_dsn":
             # align atlas to t1w to dwi
             print("%s%s" % ("Applying native-space alignment to ", labels[idx]))
-<<<<<<< HEAD
             #labels_im_file = mgu.reorient_img(labels[idx], namer)
             #labels_im_file = mgu.match_target_vox_res(
             #    labels_im_file, vox_size, namer, sens="t1w"
@@ -594,15 +593,6 @@
             #labels_im_file_mni = reg.atlas2t1w2dwi_align(labels_im_file, dsn=True)
             labels_im = nib.load(labels_im_file_mni_list[idx])
             g1 = mgg.graph_tools(
-=======
-            labels_im_file = gen_utils.reorient_img(labels[idx], namer)
-            labels_im_file = gen_utils.match_target_vox_res(
-                labels_im_file, vox_size, namer, sens="t1w"
-            )
-            labels_im_file_mni = reg.atlas2t1w2dwi_align(labels_im_file, dsn=True)
-            labels_im = nib.load(labels_im_file_mni)
-            g1 = gen_graph.graph_tools(
->>>>>>> 5f0a27b9
                 attr=len(np.unique(np.around(labels_im.get_data()).astype("int16")))
                 - 1,
                 rois=labels_im_file_mni_list[idx],
@@ -615,7 +605,6 @@
         elif reg_style == "native":
             # align atlas to t1w to dwi
             print("%s%s" % ("Applying native-space alignment to ", labels[idx]))
-<<<<<<< HEAD
             #labels_im_file = mgu.reorient_img(labels[idx], namer)
             #labels_im_file = mgu.match_target_vox_res(
             #    labels_im_file, vox_size, namer, sens="t1w"
@@ -623,15 +612,6 @@
             #labels_im_file_dwi = reg.atlas2t1w2dwi_align(labels_im_file, dsn=False)
             labels_im = nib.load(labels_im_file_dwi_list[idx])
             g1 = mgg.graph_tools(
-=======
-            labels_im_file = gen_utils.reorient_img(labels[idx], namer)
-            labels_im_file = gen_utils.match_target_vox_res(
-                labels_im_file, vox_size, namer, sens="t1w"
-            )
-            labels_im_file_dwi = reg.atlas2t1w2dwi_align(labels_im_file, dsn=False)
-            labels_im = nib.load(labels_im_file_dwi)
-            g1 = gen_graph.graph_tools(
->>>>>>> 5f0a27b9
                 attr=len(np.unique(np.around(labels_im.get_data()).astype("int16")))
                 - 1,
                 rois=labels_im_file_dwi_list[idx],
