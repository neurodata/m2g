#!/usr/bin/env python
# Copyright 2019 NeuroData (http://neurodata.io)
#
# Licensed under the Apache License, Version 2.0 (the "License");
# you may not use this file except in compliance with the License.
# You may obtain a copy of the License at
#
#     http://www.apache.org/licenses/LICENSE-2.0
#
# Unless required by applicable law or agreed to in writing, software
# distributed under the License is distributed on an "AS IS" BASIS,
# WITHOUT WARRANTIES OR CONDITIONS OF ANY KIND, either express or implied.
# See the License for the specific language governing permissions and
# limitations under the License.
#

# ndmg_dwi_worker.py
# Repackaged for native space tractography by Derek Pisner in 2019
# Email: dpisner@utexas.edu


import shutil
import time
import warnings
warnings.simplefilter("ignore")

# from ndmg.stats.qa_mri import qa_mri
import nibabel as nib
from dipy.tracking.streamline import Streamlines
from subprocess import Popen
import ndmg
from ndmg import preproc as mgp
from ndmg.utils import gen_utils as mgu
from ndmg.utils import s3_utils
from ndmg.register import gen_reg as mgr
from ndmg.track import gen_track as mgt
from ndmg.graph import gen_graph as mgg
from ndmg.utils.bids_utils import name_resource
from ndmg.stats.qa_tensor import *
from ndmg.stats.qa_fibers import *

os.environ["MPLCONFIGDIR"] = "/tmp/"


def ndmg_dwi_worker(
    dwi,
    bvals,
    bvecs,
    t1w,
    atlas,
    mask,
    labels,
    outdir,
    vox_size,
    mod_type,
    track_type,
    mod_func,
    reg_style,
    clean,
    skipeddy=False,
    skipreg=False,
    buck=None,
    remo=None,
    push=False,
    creds=None,
    debug=False,
    modif=""
):

    """
    Creates a brain graph from MRI data
    """
    from datetime import datetime
    print("dwi = {}".format(dwi))
    print("bvals = {}".format(bvals))
    print("bvecs = {}".format(bvecs))
    print("t1w = {}".format(t1w))
    print("atlas = {}".format(atlas))
    print("mask = {}".format(mask))
    print("labels = {}".format(labels))
    print("outdir = {}".format(outdir))
    print("vox_size = {}".format(vox_size))
    print("mod_type = {}".format(mod_type))
    print("track_type = {}".format(track_type))
    print("mod_func = {}".format(mod_func))
    print("reg_style = {}".format(reg_style))
    print("clean = {}".format(clean))
    print("skip eddy = {}".format(skipeddy))
<<<<<<< HEAD
    print("skip registration = {}".format(skipreg))
    startTime = datetime.now()
=======
>>>>>>> 7be28cd0
    fmt = "_adj.ssv"
    startTime = datetime.now()
    assert all(
        [
            dwi,
            bvals,
            bvecs,
            t1w,
            atlas,
            mask,
            labels,
            outdir,
            vox_size,
            mod_type,
            track_type,
            mod_func,
            reg_style,
        ]
    ), "Missing a default argument."

    namer = name_resource(dwi, t1w, atlas, outdir)

    print("Output directory: " + outdir)
    if not os.path.isdir(outdir):
        cmd = "mkdir -p {}".format(outdir)
        os.system(cmd)

    paths = {
        "prep_dwi": "dwi/preproc",
        "prep_anat": "anat/preproc",
        "reg_anat": "anat/registered",
        "fiber": "dwi/fiber",
        "conn": "dwi/roi-connectomes",
    }

    label_dirs = ["conn"]  # create label level granularity

    print("Adding directory tree...")
    namer.add_dirs_dwi(paths, labels, label_dirs)

    # Create derivative output file names
    streams = namer.name_derivative(namer.dirs["output"]["fiber"], "streamlines.trk")

    # Again, connectomes are different
    if not isinstance(labels, list):
        labels = [labels]
    connectomes = [
        namer.name_derivative(
            namer.dirs["output"]["conn"][namer.get_label(lab)],
            "{}_{}_measure-spatial-ds{}".format(
                namer.get_mod_source(), namer.get_label(lab), fmt
            ),
        )
        for lab in labels
    ]

    print("Connectomes downsampled to given labels: " + ", ".join(connectomes))

    if vox_size != "1mm" and vox_size != "2mm":
        raise ValueError("Voxel size not supported. Use 2mm or 1mm")

    # -------- Preprocessing Steps --------------------------------- #

    # Perform eddy correction
    dwi_prep = "{}/eddy_corrected_data.nii.gz".format(namer.dirs["output"]["prep_dwi"])

    if len(os.listdir(namer.dirs["output"]["prep_dwi"])) != 0:
        if skipeddy is False:
            try:
                print("Pre-existing preprocessed dwi files found. Deleting these...")
                shutil.rmtree(namer.dirs["output"]["prep_dwi"])
                os.mkdir(namer.dirs["output"]["prep_dwi"])
            except Exception as e:
                print("Exception when trying to delete existing data: {}".format(e))
                pass
            print("Performing eddy correction...")
            cmd = "eddy_correct " + dwi + " " + dwi_prep + " 0"
            print(cmd)
            sts = Popen(cmd, shell=True).wait()
            print(sts)
            ts = time.time()
            st = datetime.fromtimestamp(ts).strftime('%Y-%m-%d %H:%M:%S')
            print(st)
        else:
            if not os.path.isfile(dwi_prep):
                raise ValueError('ERROR: Cannot skip eddy correction if it has not already been run!')
    else:
        print("Performing eddy correction...")
        cmd = "eddy_correct " + dwi + " " + dwi_prep + " 0"
        print(cmd)
        sts = Popen(cmd, shell=True).wait()
        print(sts)
        ts = time.time()
        st = datetime.fromtimestamp(ts).strftime('%Y-%m-%d %H:%M:%S')
        print(st)


    # Instantiate bvec/bval naming variations and copy to derivative director
    bvec_scaled = "{}/bvec_scaled.bvec".format(namer.dirs["output"]["prep_dwi"])
    fbval = "{}/bval.bval".format(namer.dirs["output"]["prep_dwi"])
    fbvec = "{}/bvec.bvec".format(namer.dirs["output"]["prep_dwi"])
    shutil.copyfile(bvecs, fbvec)
    shutil.copyfile(bvals, fbval)

    # Correct any corrupted bvecs/bvals
    from dipy.io import read_bvals_bvecs

    bvals, bvecs = read_bvals_bvecs(fbval, fbvec)
    bvecs[np.where(np.any(abs(bvecs) >= 10, axis=1) == True)] = [1, 0, 0]
    bvecs[np.where(bvals == 0)] = 0
    if (
        len(
            bvecs[
                np.where(
                    np.logical_and(
                        bvals > 50, np.all(abs(bvecs) == np.array([0, 0, 0]), axis=1)
                    )
                )
            ]
        )
        > 0
    ):
        raise ValueError(
            "WARNING: Encountered potentially corrupted bval/bvecs. Check to ensure volumes with a "
            "diffusion weighting are not being treated as B0's along the bvecs"
        )
    np.savetxt(fbval, bvals)
    np.savetxt(fbvec, bvecs)

    # Rescale bvecs
    print("Rescaling b-vectors...")
    mgp.rescale_bvec(fbvec, bvec_scaled)

    # Check orientation (dwi_prep)
    start_time = time.time()
    [dwi_prep, bvecs] = mgu.reorient_dwi(dwi_prep, bvec_scaled, namer)
    print(
        "%s%s%s"
        % ("Reorienting runtime: ", str(np.round(time.time() - start_time, 1)), "s")
    )

    # Check dimensions
    start_time = time.time()
    dwi_prep = mgu.match_target_vox_res(dwi_prep, vox_size, namer, sens="dwi")
    print(
        "%s%s%s"
        % ("Reslicing runtime: ", str(np.round(time.time() - start_time, 1)), "s")
    )

    # Build gradient table
    print("fbval: ", fbval)
    print("bvecs: ", bvecs)
    print("fbvec: ", fbvec)
    print("dwi_prep: ", dwi_prep)
    print("namer.dirs: ", namer.dirs["output"]["prep_dwi"])
    [gtab, nodif_B0, nodif_B0_mask] = mgu.make_gtab_and_bmask(
        fbval, fbvec, dwi_prep, namer.dirs["output"]["prep_dwi"]
    )

    # Get B0 header and affine
    dwi_prep_img = nib.load(dwi_prep)
    hdr = dwi_prep_img.header
    print(
        "%s%s%s"
        % ("Preprocessing runtime: ", str(np.round(time.time() - start_time, 1)), "s")
    )

    # -------- Registration Steps ----------------------------------- #
    if (skipreg is False) and len(os.listdir(namer.dirs["output"]["prep_anat"])) != 0:
        try:
            print("Pre-existing preprocessed t1w files found. Deleting these...")
            shutil.rmtree(namer.dirs["output"]["prep_anat"])
            os.mkdir(namer.dirs["output"]["prep_anat"])
        except:
            pass
    if (skipreg is False) and len(os.listdir(namer.dirs["output"]["reg_anat"])) != 0:
        try:
            print("Pre-existing registered t1w files found. Deleting these...")
            shutil.rmtree(namer.dirs["output"]["reg_anat"])
            os.mkdir(namer.dirs["output"]["reg_anat"])
        except:
            pass
    if (skipreg is False) and (len(os.listdir(namer.dirs["tmp"]["reg_a"])) != 0) or (
        len(os.listdir(namer.dirs["tmp"]["reg_m"])) != 0
    ):
        try:
            print("Pre-existing temporary files found. Deleting these...")
            shutil.rmtree(namer.dirs["tmp"]["reg_a"])
            os.mkdir(namer.dirs["tmp"]["reg_a"])
            shutil.rmtree(namer.dirs["tmp"]["reg_m"])
            os.mkdir(namer.dirs["tmp"]["reg_m"])
        except:
            pass

    # Check orientation (t1w)
    start_time = time.time()
    t1w = mgu.reorient_img(t1w, namer)
    t1w = mgu.match_target_vox_res(t1w, vox_size, namer, sens="t1w")
    print(
        "%s%s%s"
        % ("Reorienting runtime: ", str(np.round(time.time() - start_time, 1)), "s")
    )

    if reg_style == "native" or reg_style == "native_dsn":

        print("Running tractography in native space...")
        # Instantiate registration
        reg = mgr.dmri_reg(namer, nodif_B0, nodif_B0_mask, t1w, vox_size, simple=False)
        # Perform anatomical segmentation
        start_time = time.time()
        if (skipreg is True) and os.path.isfile(reg.wm_mask):
            print('Found existing gentissue run!')
            pass
        else:
            reg.gen_tissue()
            print(
                "%s%s%s"
                % ("gen_tissue runtime: ", str(np.round(time.time() - start_time, 1)), "s")
            )

        # Align t1w to dwi
        start_time = time.time()
        if (skipreg is True) and os.path.isfile(reg.t1w2dwi):
            print('Found existing t1w2dwi run!')
            pass
        else:
            reg.t1w2dwi_align()
            print(
                "%s%s%s"
                % (
                    "t1w2dwi_align runtime: ",
                    str(np.round(time.time() - start_time, 1)),
                    "s",
                )
            )

        # Align tissue classifiers
        start_time = time.time()
        if (skipreg is True) and os.path.isfile(reg.wm_gm_int_in_dwi):
            print('Found existing tissue2dwi run!')
            pass
        else:
            reg.tissue2dwi_align()
            print(
                "%s%s%s"
                % (
                    "tissue2dwi_align runtime: ",
                    str(np.round(time.time() - start_time, 1)),
                    "s",
                )
            )

        # -------- Tensor Fitting and Fiber Tractography ---------------- #
        start_time = time.time()
        seeds = mgt.build_seed_list(reg.wm_gm_int_in_dwi, np.eye(4), dens=25)
        print("Using " + str(len(seeds)) + " seeds...")

        # Compute direction model and track fiber streamlines
        print("Beginning tractography...")
        trct = mgt.run_track(
            dwi_prep,
            nodif_B0_mask,
            reg.gm_in_dwi,
            reg.vent_csf_in_dwi,
            reg.csf_mask_dwi,
            reg.wm_in_dwi,
            gtab,
            mod_type,
            track_type,
            mod_func,
            seeds,
            np.eye(4),
        )
        streamlines = trct.run()
        streamlines = Streamlines([sl for sl in streamlines if len(sl) > 60])
        print("Streamlines complete")

        trk_affine = np.eye(4)
        trk_hdr = nib.streamlines.trk.TrkFile.create_empty_header()
        trk_hdr["hdr_size"] = 1000
        trk_hdr["dimensions"] = hdr["dim"][1:4].astype("float32")
        trk_hdr["voxel_sizes"] = hdr["pixdim"][1:4]
        trk_hdr["voxel_to_rasmm"] = trk_affine
        trk_hdr["voxel_order"] = "RAS"
        trk_hdr["pad2"] = "RAS"
        trk_hdr["image_orientation_patient"] = np.array(
            [0.0, 0.0, 0.0, 0.0, 0.0, 0.0]
        ).astype("float32")
        trk_hdr["endianness"] = "<"
        trk_hdr["_offset_data"] = 1000
        trk_hdr["nb_streamlines"] = streamlines.total_nb_rows
        tractogram = nib.streamlines.Tractogram(
            streamlines, affine_to_rasmm=trk_affine
        )
        trkfile = nib.streamlines.trk.TrkFile(tractogram, header=trk_hdr)
        nib.streamlines.save(trkfile, streams)
        print(
            "%s%s%s"
            % ("Tractography runtime: ", str(np.round(time.time() - start_time, 1)), "s")
        )

    if reg_style == "native_dsn":
        # Save streamlines to disk
        print("Saving streamlines: " + streams)

        fa_path = mgt.tens_mod_fa_est(gtab, dwi_prep, nodif_B0_mask)

        # Normalize streamlines
        print("Running DSN...")
        streamlines_mni = mgr.direct_streamline_norm(
            streams, fa_path, namer
        )

    elif reg_style == "mni":
        # Check dimensions
        start_time = time.time()
        t1w = mgu.match_target_vox_res(t1w, vox_size, namer, sens="t1w")
        print(
            "%s%s%s"
            % ("Reslicing runtime: ", str(np.round(time.time() - start_time, 1)), "s")
        )
        print("Running tractography in MNI-space...")
        aligned_dwi = "{}/dwi_mni_aligned.nii.gz".format(
            namer.dirs["output"]["prep_dwi"]
        )

        # Align DWI volumes to Atlas
        print("Aligning volumes...")
        reg = mgr.dmri_reg_old(dwi_prep, gtab, t1w, atlas, aligned_dwi, namer, clean)
        print("Registering DWI image at {} to atlas; aligned dwi at {}...").format(
            dwi_prep, aligned_dwi
        )  # alex  # TODO: make sure dwi_prep is what is being registered
        reg.dwi2atlas()

        # -------- Tensor Fitting and Fiber Tractography ---------------- #
        print("Beginning tractography...")
        # Compute tensors and track fiber streamlines
        print("aligned_dwi: {}").format(aligned_dwi)
        print("gtab: {}").format(gtab)
        [tens, streamlines, align_dwi_mask] = mgt.eudx_basic(
            aligned_dwi, gtab, stop_val=0.2
        )
        tensors = "{}/tensors.nii.gz".format(namer.dirs["output"]["tensor"])
        tensor2fa(
            tens,
            tensors,
            aligned_dwi,
            namer.dirs["output"]["tensor"],
            namer.dirs["qa"]["tensor"]
        )

        # Save streamlines to disk
        print("Saving streamlines: " + streams)
        print("streamlines: {}").format(streamlines)
        print("streams: {}").format(streams)
        tractogram_list = [i for i in streamlines]
        trk_affine = np.eye(4)
        tractogram = nib.streamlines.Tractogram(
            tractogram_list, affine_to_rasmm=trk_affine
        )
        nib.streamlines.save(tractogram, streams)
        streamlines = Streamlines(
            streamlines
        )  # alex  # to try to make the streamlines variable be the same thing as the native space one
        print("atlas location: {}").format(atlas)

    # ------- Connectome Estimation --------------------------------- #
    # Generate graphs from streamlines for each parcellation
    for idx, label in enumerate(labels):
        print("Generating graph for {} parcellation...".format(label))
        if reg_style == "native_dsn":
            # align atlas to t1w to dwi
            print("%s%s" % ("Applying native-space alignment to ", labels[idx]))
            labels_im_file = mgu.reorient_img(labels[idx], namer)
            labels_im_file = mgu.match_target_vox_res(
                labels_im_file, vox_size, namer, sens="t1w"
            )
            labels_im_file_mni = reg.atlas2t1w2dwi_align(labels_im_file, dsn=True)
            labels_im = nib.load(labels_im_file_mni)
            g1 = mgg.graph_tools(
                attr=len(np.unique(labels_im.get_data().astype("int"))) - 1,
                rois=labels_im_file_mni,
                tracks=streamlines_mni,
                affine=np.eye(4),
                namer=namer,
                connectome_path=connectomes[idx],
            )
            g1.g = g1.make_graph()
        elif reg_style == "native":
            # align atlas to t1w to dwi
            print("%s%s" % ("Applying native-space alignment to ", labels[idx]))
            labels_im_file = mgu.reorient_img(labels[idx], namer)
            labels_im_file = mgu.match_target_vox_res(
                labels_im_file, vox_size, namer, sens="t1w"
            )
            labels_im_file_dwi = reg.atlas2t1w2dwi_align(labels_im_file, dsn=False)
            labels_im = nib.load(labels_im_file_dwi)
            g1 = mgg.graph_tools(
                attr=len(np.unique(labels_im.get_data().astype("int"))) - 1,
                rois=labels_im_file_dwi,
                tracks=streamlines,
                affine=np.eye(4),
                namer=namer,
                connectome_path=connectomes[idx],
            )
            g1.g = g1.make_graph()
        elif reg_style == "mni":
            labels_im_file = mgu.reorient_img(labels[idx], namer)
            labels_im_file = mgu.match_target_vox_res(
                labels_im_file, vox_size, namer, sens="t1w"
            )
            labels_im = nib.load(labels_im_file)
            g1 = mgg.graph_tools(
                attr=len(np.unique(labels_im.get_data().astype("int"))) - 1,
                rois=labels_im_file,
                tracks=streamlines,
                affine=np.eye(4),
                namer=namer,
                connectome_path=connectomes[idx],
            )
            g1.make_graph_old()
        g1.summary()
        g1.save_graph_png(connectomes[idx])
        g1.save_graph(connectomes[idx])

    exe_time = datetime.now() - startTime

    print("Total execution time: {}".format(exe_time))
    print("NDMG Complete.")

    # TODO : putting this block of code here for now because it wouldn't run in `ndmg_bids`. Figure out how to put it somewhere else.
    if push and buck and remo is not None:
        if not modif:
            modif = "ndmg_{}".format(ndmg.version.replace(".", "-"))
        s3_utils.s3_push_data(buck, remo, outdir, modif, creds, debug=debug)
        print("Pushing Complete!")
        if not debug:
            print("Listing contents of output directory ...")
            print(os.listdir(outdir))
            print("clearing contents of output directory ...")
            shutil.rmtree(outdir)
            print(
                "Clearing complete. Output directory exists: {}".format(
                    os.path.exists(outdir)
                )
            )
            # # Log docker info in EC2 containers, assuming we're using AWS Batch
            # f = subprocess.check_output('docker info', shell=True)
            # info_we_care_about = f[f.find(
            #     'Data Space Used'):f.find('Metadata Space Used')]
            # print("docker info on space: {}".format(info_we_care_about))


def main():
    parser = ArgumentParser(
        description="This is an end-to-end connectome estimation pipeline from sMRI and DTI images"
    )
    parser.add_argument("dwi", action="store", help="Nifti dMRI image stack")
    parser.add_argument("bval", action="store", help="DTI scanner b-values")
    parser.add_argument("bvec", action="store", help="DTI scanner b-vectors")
    parser.add_argument("t1w", action="store", help="Nifti T1w MRI image")
    parser.add_argument("atlas", action="store", help="Nifti T1 MRI atlas")
    parser.add_argument(
        "mask",
        action="store",
        help="Nifti binary mask of \
                        brain space in the atlas",
    )
    parser.add_argument(
        "outdir",
        action="store",
        help="Path to which \
                        derivatives will be stored",
    )
    parser.add_argument(
        "labels",
        action="store",
        nargs="*",
        help="Nifti \
                        labels of regions of interest in atlas space",
    )
    parser.add_argument(
        "--vox",
        action="store",
        nargs="*",
        default="1mm",
        help="Voxel size to use for template registrations \
                        (e.g. '1mm')",
    )
    parser.add_argument(
        "--mod",
        action="store",
        help="Determinstic (det) or probabilistic (prob) tracking. Default is det.",
        default="det",
    )
    parser.add_argument(
        "--tt",
        action="store",
        help="Tracking approach: eudx or local. Default is eudx.",
        default="eudx",
    )
    parser.add_argument(
        "--mf",
        action="store",
        help="Diffusion model: csd, csa, or tensor. Default is tensor.",
        default="tensor",
    )
    parser.add_argument(
        "--sp",
        action="store",
        help="Space for tractography. Default is native.",
        default="native",
    )
    parser.add_argument(
        "-c",
        "--clean",
        action="store_true",
        default=False,
        help="Whether or not to delete intemediates",
    )
    parser.add_argument(
        "-sked",
        "--sked",
        action="store_true",
        default=False,
        help="whether or not to skip eddy correction",
    )
    parser.add_argument(
        "-skreg",
        "--skreg",
        action="store_true",
        default=False,
        help="whether or not to skip registration",
    )
    result = parser.parse_args()

    # Create output directory
    print("Creating output directory: {}".format(result.outdir))
    print("Creating output temp directory: {}/tmp".format(result.outdir))
    mgu.utils.execute_cmd("mkdir -p {} {}/tmp".format(result.outdir, result.outdir))

    ndmg_dwi_worker(
        result.dwi,
        result.bval,
        result.bvec,
        result.t1w,
        result.atlas,
        result.mask,
        result.labels,
        result.outdir,
        result.vox,
        result.mod,
        result.tt,
        result.mf,
        result.sp,
        result.clean,
        result.skipeddy,
        result.skipreg
    )


if __name__ == "__main__":
    main()<|MERGE_RESOLUTION|>--- conflicted
+++ resolved
@@ -86,11 +86,7 @@
     print("reg_style = {}".format(reg_style))
     print("clean = {}".format(clean))
     print("skip eddy = {}".format(skipeddy))
-<<<<<<< HEAD
     print("skip registration = {}".format(skipreg))
-    startTime = datetime.now()
-=======
->>>>>>> 7be28cd0
     fmt = "_adj.ssv"
     startTime = datetime.now()
     assert all(
