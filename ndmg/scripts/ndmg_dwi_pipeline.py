#!/usr/bin/env python
# Copyright 2019 NeuroData (http://neurodata.io)
#
# Licensed under the Apache License, Version 2.0 (the "License");
# you may not use this file except in compliance with the License.
# You may obtain a copy of the License at
#
#     http://www.apache.org/licenses/LICENSE-2.0
#
# Unless required by applicable law or agreed to in writing, software
# distributed under the License is distributed on an "AS IS" BASIS,
# WITHOUT WARRANTIES OR CONDITIONS OF ANY KIND, either express or implied.
# See the License for the specific language governing permissions and
# limitations under the License.
#

# ndmg_dwi_worker.py
# Repackaged for native space tractography by Derek Pisner in 2019
# Email: dpisner@utexas.edu


import shutil
import time
import warnings

warnings.simplefilter("ignore")

# from ndmg.stats.qa_mri import qa_mri
import nibabel as nib
from dipy.tracking.streamline import Streamlines
from subprocess import Popen
import ndmg
from ndmg import preproc as mgp
from ndmg.utils import gen_utils as mgu
from ndmg.utils import s3_utils
from ndmg.register import gen_reg as mgr
from ndmg.track import gen_track as mgt
from ndmg.graph import gen_graph as mgg
from ndmg.utils.bids_utils import name_resource
from ndmg.stats.qa_tensor import *
from ndmg.stats.qa_fibers import *
from datetime import datetime

os.environ["MPLCONFIGDIR"] = "/tmp/"


def ndmg_dwi_worker(
    dwi,
    bvals,
    bvecs,
    t1w,
    atlas,
    mask,
    labels,
    outdir,
    vox_size,
    mod_type,
    track_type,
    mod_func,
    seeds,
    reg_style,
    clean,
    skipeddy=False,
    skipreg=False,
    buck=None,
    remo=None,
    push=False,
    creds=None,
    debug=False,
    modif="",
):
    """Creates a brain graph from MRI data
    
    Parameters
    ----------
    dwi : str
        Path for the dwi file(s)
    bvals : str
        Path for the bval file(s)
    bvecs : str
        Path for the bvec file(s)
    t1w : str
        Location of anatomical input file(s)
    atlas : str
        Location of atlas file
    mask : str
        Location of T1w brain mask file, make sure the proper voxel size is used
    labels : list
        Location of file containing the labels for the atlas file(s)
    outdir : str
        The directory where the output files should be stored. Prepopulate this folder with results of participants level analysis if running gorup analysis.
    vox_size : str
        Voxel size to use for template registrations. Default is '2mm'.
    mod_type : str
        Determinstic (det) or probabilistic (prob) tracking. Default is det.
    track_type : str
        Tracking approach: eudx or local. Default is eudx.
    mod_func : str
        Diffusion model: csd, csa, or tensor. Default is tensor.
    seeds : int
        Density of seeding for native-space tractography.
    reg_style : str
        Space for tractography. Default is native.
    clean : bool
        Whether or not to delete intermediates. Default is False.
    skipeddy : bool
        Whether or not to skip the eddy correction if it has already been run. Default is False.
    skipreg : bool
        Whether or not to skip registration. Default is False.
    buck : str, optional
        The name of an S3 bucket which holds BIDS organized data. You musht have build your bucket with credentials to the S3 bucket you wish to access. Default is None
    remo : str, optional
        The path to the data on your S3 bucket. The data will be downloaded to the provided bids_dir on your machine. Default is None.
    push : bool, optional
        Flag to push derivatives back to S3. Default is False
    creds : bool, optional
        Determine if you have S3 credentials. Default is True
    debug : bool, optional
        If False, remove any old filed in the output directory. Default is False
    modif : str, optional
        Name of the folder on s3 to push to. If empty, push to a folder with ndmg's version number. Default is ""
    
    Raises
    ------
    ValueError
        Raised if downsampling voxel size is not supported
    ValueError
        Raised if bval/bvecs are potentially corrupted
    """
<<<<<<< HEAD
    print("dwi = {}".format(dwi))
    print("bvals = {}".format(bvals))
    print("bvecs = {}".format(bvecs))
    print("t1w = {}".format(t1w))
    print("atlas = {}".format(atlas))
    print("mask = {}".format(mask))
    print("labels = {}".format(labels))
    print("outdir = {}".format(outdir))
    print("vox_size = {}".format(vox_size))
    print("mod_type = {}".format(mod_type))
    print("track_type = {}".format(track_type))
    print("mod_func = {}".format(mod_func))
    print("seeds = {}".format(seeds))
    print("reg_style = {}".format(reg_style))
    print("clean = {}".format(clean))
    print("skip eddy = {}".format(skipeddy))
    print("skip registration = {}".format(skipreg))
=======
    print(f'dwi = {dwi}')
    print(f'bvals = {bvals}')
    print(f'bvecs = {bvecs}')
    print(f't1w = {t1w}')
    print(f'atlas = {atlas}')
    print(f'mask = {mask}')
    print(f'labels = {labels}')
    print(f'outdir = {outdir}')
    print(f'vox_size = {vox_size}')
    print(f'mod_type = {mod_type}')
    print(f'track_type = {track_type}')
    print(f'mod_func = {mod_func}')
    print(f'seeds = {seeds}')
    print(f'reg_style = {reg_style}')
    print(f'clean = {clean}')
    print(f'skipeddy = {skipeddy}')
    print(f'skipreg = {skipreg}')
    print(f'skull = {skull}')
>>>>>>> 4a3984c8
    fmt = "_adj.csv"

    assert all(
        [
            dwi,
            bvals,
            bvecs,
            t1w,
            atlas,
            mask,
            labels,
            outdir,
            vox_size,
            mod_type,
            track_type,
            mod_func,
            seeds,
            reg_style,
        ]
    ), "Missing a default argument."

    startTime = datetime.now()

    namer = name_resource(dwi, t1w, atlas, outdir)

    # TODO : do this with shutil instead of an os command
    print("Output directory: " + outdir)
    if not os.path.isdir(outdir):
        cmd = f'mkdir -p {outdir}'
        os.system(cmd)

    paths = {
        "prep_dwi": "dwi/preproc",
        "prep_anat": "anat/preproc",
        "reg_anat": "anat/registered",
        "fiber": "dwi/fiber",
        "tensor": "dwi/tensor",
        "conn": "dwi/roi-connectomes",
    }

    label_dirs = ["conn"]  # create label level granularity

    print("Adding directory tree...")
    namer.add_dirs_dwi(paths, labels, label_dirs)

    # Create derivative output file names
    streams = namer.name_derivative(namer.dirs["output"]["fiber"], "streamlines.trk")

    # generate list of connectomes
    labels = gen_utils.as_list(labels)
    connectomes = [
        namer.name_derivative(
            namer.dirs["output"]["conn"][namer.get_label(lab)],
            f'{namer.get_mod_source()}_{namer.get_label(lab)}_measure-spatial-ds{fmt}'
        )
        for lab in labels
    ]

    warm_welcome = welcome_message(connectomes)
    print(warm_welcome)

    if vox_size != "1mm" and vox_size != "2mm":
        raise ValueError("Voxel size not supported. Use 2mm or 1mm")

    # -------- Preprocessing Steps --------------------------------- #

    # Perform eddy correction
    dwi_prep = f'{namer.dirs["output"]["prep_dwi"]}/eddy_corrected_data.nii.gz'

    if len(os.listdir(namer.dirs["output"]["prep_dwi"])) != 0:
        if skipeddy is False:
            try:
                print("Pre-existing preprocessed dwi files found. Deleting these...")
                shutil.rmtree(namer.dirs["output"]["prep_dwi"])
                os.mkdir(namer.dirs["output"]["prep_dwi"])
            except Exception as e:
                print(f'Exception when trying to delete existing data: {e}')
                pass
            print("Performing eddy correction...")
            cmd = "eddy_correct " + dwi + " " + dwi_prep + " 0"
            print(cmd)
            sts = Popen(cmd, shell=True).wait()
            print(sts)
            ts = time.time()
            st = datetime.fromtimestamp(ts).strftime("%Y-%m-%d %H:%M:%S")
            print(st)
        else:
            if not os.path.isfile(dwi_prep):
                raise ValueError(
                    "ERROR: Cannot skip eddy correction if it has not already been run!"
                )
    else:
        print("Performing eddy correction...")
        cmd = "eddy_correct " + dwi + " " + dwi_prep + " 0"
        print(cmd)
        sts = Popen(cmd, shell=True).wait()
        print(sts)
        ts = time.time()
        st = datetime.fromtimestamp(ts).strftime("%Y-%m-%d %H:%M:%S")
        print(st)

    # Instantiate bvec/bval naming variations and copy to derivative director
    bvec_scaled = f'{namer.dirs["output"]["prep_dwi"]}/bvec_scaled.bvec'
    fbval = f'{namer.dirs["output"]["prep_dwi"]}/bval.bval'
    fbvec = f'{namer.dirs["output"]["prep_dwi"]}/bvec.bvec'
    shutil.copyfile(bvecs, fbvec)
    shutil.copyfile(bvals, fbval)

    # Correct any corrupted bvecs/bvals
    from dipy.io import read_bvals_bvecs

    bvals, bvecs = read_bvals_bvecs(fbval, fbvec)
    bvecs[np.where(np.any(abs(bvecs) >= 10, axis=1) == True)] = [1, 0, 0]
    bvecs[np.where(bvals == 0)] = 0
    if (
        len(
            bvecs[
                np.where(
                    np.logical_and(
                        bvals > 50, np.all(abs(bvecs) == np.array([0, 0, 0]), axis=1)
                    )
                )
            ]
        )
        > 0
    ):
        raise ValueError(
            "WARNING: Encountered potentially corrupted bval/bvecs. Check to ensure volumes with a "
            "diffusion weighting are not being treated as B0's along the bvecs"
        )
    np.savetxt(fbval, bvals)
    np.savetxt(fbvec, bvecs)

    # Rescale bvecs
    print("Rescaling b-vectors...")
    mgp.rescale_bvec(fbvec, bvec_scaled)

    # Check orientation (dwi_prep)
<<<<<<< HEAD
    start_time = time.time()
    [dwi_prep, bvecs] = mgu.reorient_dwi(dwi_prep, bvec_scaled, namer)
    print(
        "%s%s%s"
        % ("Reorienting runtime: ", str(np.round(time.time() - start_time, 1)), "s")
    )

    # Check dimensions
    start_time = time.time()
    dwi_prep = mgu.match_target_vox_res(dwi_prep, vox_size, namer, sens="dwi")
    print(
        "%s%s%s"
        % ("Reslicing runtime: ", str(np.round(time.time() - start_time, 1)), "s")
    )
=======
    [dwi_prep, bvecs] = gen_utils.reorient_dwi(dwi_prep, bvec_scaled, namer)

    # Check dimensions
    dwi_prep = gen_utils.match_target_vox_res(dwi_prep, vox_size, namer, sens="dwi")
>>>>>>> 4a3984c8

    # Build gradient table
    print("fbval: ", fbval)
    print("bvecs: ", bvecs)
    print("fbvec: ", fbvec)
    print("dwi_prep: ", dwi_prep)
    print("namer.dirs: ", namer.dirs["output"]["prep_dwi"])
    [gtab, nodif_B0, nodif_B0_mask] = mgu.make_gtab_and_bmask(
        fbval, fbvec, dwi_prep, namer.dirs["output"]["prep_dwi"]
    )

    # Get B0 header and affine
    dwi_prep_img = nib.load(dwi_prep)
    hdr = dwi_prep_img.header

    # -------- Registration Steps ----------------------------------- #
    if (skipreg is False) and len(os.listdir(namer.dirs["output"]["prep_anat"])) != 0:
        try:
            print("Pre-existing preprocessed t1w files found. Deleting these...")
            shutil.rmtree(namer.dirs["output"]["prep_anat"])
            os.mkdir(namer.dirs["output"]["prep_anat"])
        except:
            pass
    if (skipreg is False) and len(os.listdir(namer.dirs["output"]["reg_anat"])) != 0:
        try:
            print("Pre-existing registered t1w files found. Deleting these...")
            shutil.rmtree(namer.dirs["output"]["reg_anat"])
            os.mkdir(namer.dirs["output"]["reg_anat"])
        except:
            pass
    if (skipreg is False) and (
        (len(os.listdir(namer.dirs["tmp"]["reg_a"])) != 0)
        or (len(os.listdir(namer.dirs["tmp"]["reg_m"])) != 0)
    ):
        try:
            print("Pre-existing temporary files found. Deleting these...")
            shutil.rmtree(namer.dirs["tmp"]["reg_a"])
            os.mkdir(namer.dirs["tmp"]["reg_a"])
            shutil.rmtree(namer.dirs["tmp"]["reg_m"])
            os.mkdir(namer.dirs["tmp"]["reg_m"])
        except:
            pass

    # Check orientation (t1w)
    start_time = time.time()
<<<<<<< HEAD
    t1w = mgu.reorient_img(t1w, namer)
    t1w = mgu.match_target_vox_res(t1w, vox_size, namer, sens="t1w")
    print(
        "%s%s%s"
        % ("Reorienting runtime: ", str(np.round(time.time() - start_time, 1)), "s")
    )
=======
    t1w = gen_utils.reorient_img(t1w, namer)
    t1w = gen_utils.match_target_vox_res(t1w, vox_size, namer, sens="t1w")
>>>>>>> 4a3984c8

    if reg_style == "native" or reg_style == "native_dsn":

        print("Running tractography in native space...")
        # Instantiate registration
        reg = mgr.dmri_reg(namer, nodif_B0, nodif_B0_mask, t1w, vox_size, simple=False)

        # Perform anatomical segmentation
        if (skipreg is True) and os.path.isfile(reg.wm_edge):
            print("Found existing gentissue run!")
        else:
            reg.gen_tissue()
<<<<<<< HEAD
            print(
                "%s%s%s"
                % (
                    "gen_tissue runtime: ",
                    str(np.round(time.time() - start_time, 1)),
                    "s",
                )
            )

=======
        
>>>>>>> 4a3984c8
        # Align t1w to dwi
        if (
            (skipreg is True)
            and os.path.isfile(reg.t1w2dwi)
            and os.path.isfile(reg.mni2t1w_warp)
            and os.path.isfile(reg.t1_aligned_mni)
        ):
            print("Found existing t1w2dwi run!")
        else:
            reg.t1w2dwi_align()

        # Align tissue classifiers
        if (
            (skipreg is True)
            and os.path.isfile(reg.wm_gm_int_in_dwi)
            and os.path.isfile(reg.vent_csf_in_dwi)
            and os.path.isfile(reg.corpuscallosum_dwi)
        ):
            print("Found existing tissue2dwi run!")
        else:
            reg.tissue2dwi_align()

<<<<<<< HEAD
=======
        # Align atlas to dwi-space and check that the atlas hasn't lost any of the rois
        if reg_style == "native_dsn":
            labels_im_file_mni_list = reg_utils.skullstrip_check(
                reg, labels, namer, vox_size, reg_style
            )
        elif reg_style == "native":
            labels_im_file_dwi_list = reg_utils.skullstrip_check(
                reg, labels, namer, vox_size, reg_style
            )

>>>>>>> 4a3984c8
        # -------- Tensor Fitting and Fiber Tractography ---------------- #
        start_time = time.time()
        seeds = mgt.build_seed_list(reg.wm_gm_int_in_dwi, np.eye(4), dens=int(seeds))
        print("Using " + str(len(seeds)) + " seeds...")

        # Compute direction model and track fiber streamlines
        print("Beginning tractography...")
        trct = mgt.run_track(
            dwi_prep,
            nodif_B0_mask,
            reg.gm_in_dwi,
            reg.vent_csf_in_dwi,
            reg.csf_mask_dwi,
            reg.wm_in_dwi,
            gtab,
            mod_type,
            track_type,
            mod_func,
            seeds,
            np.eye(4),
        )
        streamlines = trct.run()
        streamlines = Streamlines([sl for sl in streamlines if len(sl) > 60])
        print("Streamlines complete")

        trk_affine = np.eye(4)
        trk_hdr = nib.streamlines.trk.TrkFile.create_empty_header()
        trk_hdr["hdr_size"] = 1000
        trk_hdr["dimensions"] = hdr["dim"][1:4].astype("float32")
        trk_hdr["voxel_sizes"] = hdr["pixdim"][1:4]
        trk_hdr["voxel_to_rasmm"] = trk_affine
        trk_hdr["voxel_order"] = "RAS"
        trk_hdr["pad2"] = "RAS"
        trk_hdr["image_orientation_patient"] = np.array(
            [0.0, 0.0, 0.0, 0.0, 0.0, 0.0]
        ).astype("float32")
        trk_hdr["endianness"] = "<"
        trk_hdr["_offset_data"] = 1000
        trk_hdr["nb_streamlines"] = streamlines.total_nb_rows
        tractogram = nib.streamlines.Tractogram(streamlines, affine_to_rasmm=trk_affine)
        trkfile = nib.streamlines.trk.TrkFile(tractogram, header=trk_hdr)
        nib.streamlines.save(trkfile, streams)
        print(
            "%s%s%s"
            % (
                "Tractography runtime: ",
                str(np.round(time.time() - start_time, 1)),
                "s",
            )
        )

    if reg_style == "native_dsn":

        fa_path = mgt.tens_mod_fa_est(gtab, dwi_prep, nodif_B0_mask)

        # Normalize streamlines
        print("Running DSN...")
        [streamlines_mni, streams_mni] = mgr.direct_streamline_norm(
            streams, fa_path, namer
        )

        # Save streamlines to disk
        print("Saving DSN-registered streamlines: " + streams_mni)

    elif reg_style == "mni":
        # Check dimensions
        start_time = time.time()
        t1w = mgu.match_target_vox_res(
            t1w, vox_size, namer, sens="t1w"
        )  # this is the second time this t1w data has been sent to this function (REMOVE?)
        print(
            "%s%s%s"
            % ("Reslicing runtime: ", str(np.round(time.time() - start_time, 1)), "s")
        )
        print("Running tractography in MNI-space...")
        aligned_dwi = "{}/dwi_mni_aligned.nii.gz".format(
            namer.dirs["output"]["prep_dwi"]
        )

        # Align DWI volumes to Atlas
        print("Aligning volumes...")
        reg = mgr.dmri_reg_old(dwi_prep, gtab, t1w, mask, aligned_dwi, namer, clean)
        print(
            "Registering DWI image at {} to atlas; aligned dwi at {}...".format(
                dwi_prep, aligned_dwi
            )
        )  # alex  # TODO: make sure dwi_prep is what is being registered
        reg.dwi2atlas()

        # -------- Tensor Fitting and Fiber Tractography ---------------- #
        print("Beginning tractography...")
        # Compute tensors and track fiber streamlines
        print("aligned_dwi: {}".format(aligned_dwi))
        print("gtab: {}".format(gtab))
        [tens, streamlines, align_dwi_mask] = mgt.eudx_basic(
            aligned_dwi, gtab, stop_val=0.2
        )
        tensors = "{}/tensors.nii.gz".format(namer.dirs["output"]["tensor"])
        tensor2fa(
            tens,
            tensors,
            aligned_dwi,
            namer.dirs["output"]["tensor"],
            namer.dirs["qa"]["tensor"],
        )

        # Save streamlines to disk
        print("Saving streamlines: " + streams)
        print("streamlines: {}".format(streamlines))
        print("streams: {}".format(streams))
        tractogram_list = [i for i in streamlines]
        trk_affine = np.eye(4)
        tractogram = nib.streamlines.Tractogram(
            tractogram_list, affine_to_rasmm=trk_affine
        )
        nib.streamlines.save(tractogram, streams)
        streamlines = Streamlines(
            streamlines
        )  # alex  # to try to make the streamlines variable be the same thing as the native space one
        print("atlas location: {}".format(atlas))

    # ------- Connectome Estimation --------------------------------- #
    # Generate graphs from streamlines for each parcellation
    for idx, label in enumerate(labels):
        print(f'Generating graph for {label} parcellation...')
        if reg_style == "native_dsn":
            # align atlas to t1w to dwi
<<<<<<< HEAD
            print("%s%s" % ("Applying native-space alignment to ", labels[idx]))
            labels_im_file = mgu.reorient_img(labels[idx], namer)
            labels_im_file = mgu.match_target_vox_res(
                labels_im_file, vox_size, namer, sens="t1w"
            )
            labels_im_file_mni = reg.atlas2t1w2dwi_align(labels_im_file, dsn=True)
            labels_im = nib.load(labels_im_file_mni)
            g1 = mgg.graph_tools(
=======
            print(f'Applying native-space alignment to {labels[idx]}')
            labels_im = nib.load(labels_im_file_mni_list[idx])
            g1 = graph.GraphTools(
>>>>>>> 4a3984c8
                attr=len(np.unique(np.around(labels_im.get_data()).astype("int16")))
                - 1,
                rois=labels_im_file_mni,
                tracks=streamlines_mni,
                affine=np.eye(4),
                namer=namer,
                connectome_path=connectomes[idx],
            )
            g1.g = g1.make_graph()
        elif reg_style == "native":
            # align atlas to t1w to dwi
<<<<<<< HEAD
            print("%s%s" % ("Applying native-space alignment to ", labels[idx]))
            labels_im_file = mgu.reorient_img(labels[idx], namer)
            labels_im_file = mgu.match_target_vox_res(
                labels_im_file, vox_size, namer, sens="t1w"
            )
            labels_im_file_dwi = reg.atlas2t1w2dwi_align(labels_im_file, dsn=False)
            labels_im = nib.load(labels_im_file_dwi)
            g1 = mgg.graph_tools(
=======
            print(f'Applying native-space alignment to {labels[idx]}')
            labels_im = nib.load(labels_im_file_dwi_list[idx])
            g1 = graph.GraphTools(
>>>>>>> 4a3984c8
                attr=len(np.unique(np.around(labels_im.get_data()).astype("int16")))
                - 1,
                rois=labels_im_file_dwi,
                tracks=streamlines,
                affine=np.eye(4),
                namer=namer,
                connectome_path=connectomes[idx],
            )
            g1.g = g1.make_graph()
        elif reg_style == "mni":
            labels_im_file = mgu.reorient_img(labels[idx], namer)
            labels_im_file = mgu.match_target_vox_res(
                labels_im_file, vox_size, namer, sens="t1w"
            )
            labels_im = nib.load(labels_im_file)
            g1 = mgg.graph_tools(
                attr=len(np.unique(np.around(labels_im.get_data()).astype("int16")))
                - 1,
                rois=labels_im_file,
                tracks=streamlines,
                affine=np.eye(4),
                namer=namer,
                connectome_path=connectomes[idx],
            )
            g1.make_graph_old()
        g1.summary()
        g1.save_graph_png(connectomes[idx])
        g1.save_graph(connectomes[idx])

    exe_time = datetime.now() - startTime

    print(f'Total execution time: {exe_time}')
    print("NDMG Complete.")

<<<<<<< HEAD
    # TODO : putting this block of code here for now because it wouldn't run in `ndmg_bids`. Figure out how to put it somewhere else.
    if push and buck and remo is not None:
        if not modif:
            modif = "ndmg_{}".format(ndmg.VERSION.replace(".", "-"))
        s3_utils.s3_push_data(buck, remo, outdir, modif, creds, debug=debug)
=======
    if reg_style == "native" or reg_style == "native_dsn":
        print(
            "NOTE :: you are using native-space registration to generate connectomes. Without post-hoc normalization, multiple connectomes generated with NDMG cannot be compared directly."
        )

    # TODO : putting this block of code here for now because it wouldn't run in `ndmg_bids`. Figure out how to put it somewhere else.
    if push and buck and remo is not None:
        if not modif:
            modif = f'ndmg_{__version__.replace(".", "-")}'
            # TODO : make sure __version__ is in the namespace
        cloud_utils.s3_push_data(buck, remo, outdir, modif, creds, debug=debug)
>>>>>>> 4a3984c8
        print("Pushing Complete!")
        if not debug:
            print("Listing contents of output directory ...")
            print(os.listdir(outdir))
            print("clearing contents of output directory ...")
            shutil.rmtree(outdir)
<<<<<<< HEAD
            print(
                "Clearing complete. Output directory exists: {}".format(
                    os.path.exists(outdir)
                )
            )
            # # Log docker info in EC2 containers, assuming we're using AWS Batch
            # f = subprocess.check_output('docker info', shell=True)
            # info_we_care_about = f[f.find(
            #     'Data Space Used'):f.find('Metadata Space Used')]
            # print("docker info on space: {}".format(info_we_care_about))
=======
            print(f'Clearing complete. Output directory exists: {os.path.exists(outdir)}')


def welcome_message(connectomes):

    line = "\n~~~~~~~~~~~~~~~~\n"
    line += "Welcome to ndmg!\n"
    line += "Your connectomes will be located here:\n\n"

    for connectome in connectomes:
        line += connectome + "\n"

    line += "~~~~~~~~~~~~~~~~\n"

    return line
>>>>>>> 4a3984c8


def main():
    parser = ArgumentParser(
        description="This is an end-to-end connectome estimation pipeline from sMRI and DTI images"
    )
    parser.add_argument("dwi", action="store", help="Nifti dMRI image stack")
    parser.add_argument("bval", action="store", help="DTI scanner b-values")
    parser.add_argument("bvec", action="store", help="DTI scanner b-vectors")
    parser.add_argument("t1w", action="store", help="Nifti T1w MRI image")
    parser.add_argument("atlas", action="store", help="Nifti T1 MRI atlas")
    parser.add_argument(
        "mask",
        action="store",
        help="Nifti binary mask of \
                        brain space in the atlas",
    )
    parser.add_argument(
        "outdir",
        action="store",
        help="Path to which \
                        derivatives will be stored",
    )
    parser.add_argument(
        "labels",
        action="store",
        nargs="*",
        help="Nifti \
                        labels of regions of interest in atlas space",
    )
    parser.add_argument(
        "--vox",
        action="store",
        nargs="*",
        default="1mm",
        help="Voxel size to use for template registrations \
                        (e.g. '1mm')",
    )
    parser.add_argument(
        "--mod",
        action="store",
        help="Determinstic (det) or probabilistic (prob) tracking. Default is det.",
        default="det",
    )
    parser.add_argument(
        "--tt",
        action="store",
        help="Tracking approach: eudx or local. Default is eudx.",
        default="eudx",
    )
    parser.add_argument(
        "--mf",
        action="store",
        help="Diffusion model: csd, csa, or tensor. Default is tensor.",
        default="tensor",
    )
    parser.add_argument(
        "--sp",
        action="store",
        help="Space for tractography. Default is native.",
        default="native",
    )
    parser.add_argument(
        "-c",
        "--clean",
        action="store_true",
        default=False,
        help="Whether or not to delete intemediates",
    )
    parser.add_argument(
        "-sked",
        "--sked",
        action="store_true",
        default=False,
        help="whether or not to skip eddy correction",
    )
    parser.add_argument(
        "-skreg",
        "--skreg",
        action="store_true",
        default=False,
        help="whether or not to skip registration",
    )
    result = parser.parse_args()

    # Create output directory
<<<<<<< HEAD
    print("Creating output directory: {}".format(result.outdir))
    print("Creating output temp directory: {}/tmp".format(result.outdir))
    mgu.utils.execute_cmd("mkdir -p {} {}/tmp".format(result.outdir, result.outdir))
=======
    print(f'Creating output directory: {result.outdir}')
    print(f'Creating output temp directory: {result.outdir}/tmp')
    gen_utils.utils.execute_cmd(f'mkdir -p {result.outdir} {result.outdir}/tmp')
>>>>>>> 4a3984c8

    ndmg_dwi_worker(
        result.dwi,
        result.bval,
        result.bvec,
        result.t1w,
        result.atlas,
        result.mask,
        result.labels,
        result.outdir,
        result.vox,
        result.mod,
        result.tt,
        result.mf,
        result.sp,
        result.seeds,
        result.clean,
        result.skipeddy,
        result.skipreg,
    )


if __name__ == "__main__":
    main()<|MERGE_RESOLUTION|>--- conflicted
+++ resolved
@@ -1,46 +1,37 @@
 #!/usr/bin/env python
-# Copyright 2019 NeuroData (http://neurodata.io)
-#
-# Licensed under the Apache License, Version 2.0 (the "License");
-# you may not use this file except in compliance with the License.
-# You may obtain a copy of the License at
-#
-#     http://www.apache.org/licenses/LICENSE-2.0
-#
-# Unless required by applicable law or agreed to in writing, software
-# distributed under the License is distributed on an "AS IS" BASIS,
-# WITHOUT WARRANTIES OR CONDITIONS OF ANY KIND, either express or implied.
-# See the License for the specific language governing permissions and
-# limitations under the License.
-#
-
-# ndmg_dwi_worker.py
-# Repackaged for native space tractography by Derek Pisner in 2019
-# Email: dpisner@utexas.edu
-
-
+
+"""
+ndmg.scripts.ndmg_dwi_pipeline
+~~~~~~~~~~~~~~~~~~~~~~~~~~~~~~
+
+Contains the primary, top-level pipeline.
+For a full description, see here: https://neurodata.io/talks/ndmg.pdf
+"""
+
+
+# standard library imports
 import shutil
 import time
-import warnings
-
-warnings.simplefilter("ignore")
-
-# from ndmg.stats.qa_mri import qa_mri
+from datetime import datetime
+import os
+
+# package imports
 import nibabel as nib
+import numpy as np
+from subprocess import Popen
 from dipy.tracking.streamline import Streamlines
-from subprocess import Popen
-import ndmg
-from ndmg import preproc as mgp
-from ndmg.utils import gen_utils as mgu
-from ndmg.utils import s3_utils
-from ndmg.register import gen_reg as mgr
-from ndmg.track import gen_track as mgt
-from ndmg.graph import gen_graph as mgg
-from ndmg.utils.bids_utils import name_resource
-from ndmg.stats.qa_tensor import *
-from ndmg.stats.qa_fibers import *
-from datetime import datetime
-
+from dipy.io import read_bvals_bvecs
+
+# ndmg imports
+from ndmg import preproc
+from ndmg import register
+from ndmg import track
+from ndmg import graph
+from ndmg.utils import gen_utils
+from ndmg.utils import reg_utils
+from ndmg.utils import cloud_utils
+
+# TODO : not sure why this is here, potentially remove
 os.environ["MPLCONFIGDIR"] = "/tmp/"
 
 
@@ -59,18 +50,17 @@
     mod_func,
     seeds,
     reg_style,
-    clean,
     skipeddy=False,
     skipreg=False,
     buck=None,
     remo=None,
     push=False,
     creds=None,
-    debug=False,
     modif="",
+    skull="none",
 ):
     """Creates a brain graph from MRI data
-    
+
     Parameters
     ----------
     dwi : str
@@ -101,8 +91,6 @@
         Density of seeding for native-space tractography.
     reg_style : str
         Space for tractography. Default is native.
-    clean : bool
-        Whether or not to delete intermediates. Default is False.
     skipeddy : bool
         Whether or not to skip the eddy correction if it has already been run. Default is False.
     skipreg : bool
@@ -115,11 +103,11 @@
         Flag to push derivatives back to S3. Default is False
     creds : bool, optional
         Determine if you have S3 credentials. Default is True
-    debug : bool, optional
-        If False, remove any old filed in the output directory. Default is False
     modif : str, optional
         Name of the folder on s3 to push to. If empty, push to a folder with ndmg's version number. Default is ""
-    
+    skull : str, optional
+        skullstrip parameter pre-set. Default is "none".
+
     Raises
     ------
     ValueError
@@ -127,44 +115,23 @@
     ValueError
         Raised if bval/bvecs are potentially corrupted
     """
-<<<<<<< HEAD
-    print("dwi = {}".format(dwi))
-    print("bvals = {}".format(bvals))
-    print("bvecs = {}".format(bvecs))
-    print("t1w = {}".format(t1w))
-    print("atlas = {}".format(atlas))
-    print("mask = {}".format(mask))
-    print("labels = {}".format(labels))
-    print("outdir = {}".format(outdir))
-    print("vox_size = {}".format(vox_size))
-    print("mod_type = {}".format(mod_type))
-    print("track_type = {}".format(track_type))
-    print("mod_func = {}".format(mod_func))
-    print("seeds = {}".format(seeds))
-    print("reg_style = {}".format(reg_style))
-    print("clean = {}".format(clean))
-    print("skip eddy = {}".format(skipeddy))
-    print("skip registration = {}".format(skipreg))
-=======
-    print(f'dwi = {dwi}')
-    print(f'bvals = {bvals}')
-    print(f'bvecs = {bvecs}')
-    print(f't1w = {t1w}')
-    print(f'atlas = {atlas}')
-    print(f'mask = {mask}')
-    print(f'labels = {labels}')
-    print(f'outdir = {outdir}')
-    print(f'vox_size = {vox_size}')
-    print(f'mod_type = {mod_type}')
-    print(f'track_type = {track_type}')
-    print(f'mod_func = {mod_func}')
-    print(f'seeds = {seeds}')
-    print(f'reg_style = {reg_style}')
-    print(f'clean = {clean}')
-    print(f'skipeddy = {skipeddy}')
-    print(f'skipreg = {skipreg}')
-    print(f'skull = {skull}')
->>>>>>> 4a3984c8
+    print(f"dwi = {dwi}")
+    print(f"bvals = {bvals}")
+    print(f"bvecs = {bvecs}")
+    print(f"t1w = {t1w}")
+    print(f"atlas = {atlas}")
+    print(f"mask = {mask}")
+    print(f"labels = {labels}")
+    print(f"outdir = {outdir}")
+    print(f"vox_size = {vox_size}")
+    print(f"mod_type = {mod_type}")
+    print(f"track_type = {track_type}")
+    print(f"mod_func = {mod_func}")
+    print(f"seeds = {seeds}")
+    print(f"reg_style = {reg_style}")
+    print(f"skipeddy = {skipeddy}")
+    print(f"skipreg = {skipreg}")
+    print(f"skull = {skull}")
     fmt = "_adj.csv"
 
     assert all(
@@ -188,12 +155,12 @@
 
     startTime = datetime.now()
 
-    namer = name_resource(dwi, t1w, atlas, outdir)
+    namer = gen_utils.NameResource(dwi, t1w, atlas, outdir)
 
     # TODO : do this with shutil instead of an os command
     print("Output directory: " + outdir)
     if not os.path.isdir(outdir):
-        cmd = f'mkdir -p {outdir}'
+        cmd = f"mkdir -p {outdir}"
         os.system(cmd)
 
     paths = {
@@ -208,7 +175,7 @@
     label_dirs = ["conn"]  # create label level granularity
 
     print("Adding directory tree...")
-    namer.add_dirs_dwi(paths, labels, label_dirs)
+    namer.add_dirs(paths, labels, label_dirs)
 
     # Create derivative output file names
     streams = namer.name_derivative(namer.dirs["output"]["fiber"], "streamlines.trk")
@@ -218,7 +185,7 @@
     connectomes = [
         namer.name_derivative(
             namer.dirs["output"]["conn"][namer.get_label(lab)],
-            f'{namer.get_mod_source()}_{namer.get_label(lab)}_measure-spatial-ds{fmt}'
+            f"{namer.get_mod_source()}_{namer.get_label(lab)}_measure-spatial-ds{fmt}",
         )
         for lab in labels
     ]
@@ -241,7 +208,7 @@
                 shutil.rmtree(namer.dirs["output"]["prep_dwi"])
                 os.mkdir(namer.dirs["output"]["prep_dwi"])
             except Exception as e:
-                print(f'Exception when trying to delete existing data: {e}')
+                print(f"Exception when trying to delete existing data: {e}")
                 pass
             print("Performing eddy correction...")
             cmd = "eddy_correct " + dwi + " " + dwi_prep + " 0"
@@ -274,8 +241,6 @@
     shutil.copyfile(bvals, fbval)
 
     # Correct any corrupted bvecs/bvals
-    from dipy.io import read_bvals_bvecs
-
     bvals, bvecs = read_bvals_bvecs(fbval, fbvec)
     bvecs[np.where(np.any(abs(bvecs) >= 10, axis=1) == True)] = [1, 0, 0]
     bvecs[np.where(bvals == 0)] = 0
@@ -300,30 +265,13 @@
 
     # Rescale bvecs
     print("Rescaling b-vectors...")
-    mgp.rescale_bvec(fbvec, bvec_scaled)
+    preproc.rescale_bvec(fbvec, bvec_scaled)
 
     # Check orientation (dwi_prep)
-<<<<<<< HEAD
-    start_time = time.time()
-    [dwi_prep, bvecs] = mgu.reorient_dwi(dwi_prep, bvec_scaled, namer)
-    print(
-        "%s%s%s"
-        % ("Reorienting runtime: ", str(np.round(time.time() - start_time, 1)), "s")
-    )
-
-    # Check dimensions
-    start_time = time.time()
-    dwi_prep = mgu.match_target_vox_res(dwi_prep, vox_size, namer, sens="dwi")
-    print(
-        "%s%s%s"
-        % ("Reslicing runtime: ", str(np.round(time.time() - start_time, 1)), "s")
-    )
-=======
     [dwi_prep, bvecs] = gen_utils.reorient_dwi(dwi_prep, bvec_scaled, namer)
 
     # Check dimensions
     dwi_prep = gen_utils.match_target_vox_res(dwi_prep, vox_size, namer, sens="dwi")
->>>>>>> 4a3984c8
 
     # Build gradient table
     print("fbval: ", fbval)
@@ -331,7 +279,7 @@
     print("fbvec: ", fbvec)
     print("dwi_prep: ", dwi_prep)
     print("namer.dirs: ", namer.dirs["output"]["prep_dwi"])
-    [gtab, nodif_B0, nodif_B0_mask] = mgu.make_gtab_and_bmask(
+    [gtab, nodif_B0, nodif_B0_mask] = gen_utils.make_gtab_and_bmask(
         fbval, fbvec, dwi_prep, namer.dirs["output"]["prep_dwi"]
     )
 
@@ -369,42 +317,24 @@
 
     # Check orientation (t1w)
     start_time = time.time()
-<<<<<<< HEAD
-    t1w = mgu.reorient_img(t1w, namer)
-    t1w = mgu.match_target_vox_res(t1w, vox_size, namer, sens="t1w")
-    print(
-        "%s%s%s"
-        % ("Reorienting runtime: ", str(np.round(time.time() - start_time, 1)), "s")
-    )
-=======
     t1w = gen_utils.reorient_img(t1w, namer)
     t1w = gen_utils.match_target_vox_res(t1w, vox_size, namer, sens="t1w")
->>>>>>> 4a3984c8
 
     if reg_style == "native" or reg_style == "native_dsn":
 
-        print("Running tractography in native space...")
+        print("Running registration in native space...")
+
         # Instantiate registration
-        reg = mgr.dmri_reg(namer, nodif_B0, nodif_B0_mask, t1w, vox_size, simple=False)
+        reg = register.DmriReg(
+            namer, nodif_B0, nodif_B0_mask, t1w, vox_size, skull, simple=False
+        )
 
         # Perform anatomical segmentation
         if (skipreg is True) and os.path.isfile(reg.wm_edge):
             print("Found existing gentissue run!")
         else:
             reg.gen_tissue()
-<<<<<<< HEAD
-            print(
-                "%s%s%s"
-                % (
-                    "gen_tissue runtime: ",
-                    str(np.round(time.time() - start_time, 1)),
-                    "s",
-                )
-            )
-
-=======
-        
->>>>>>> 4a3984c8
+
         # Align t1w to dwi
         if (
             (skipreg is True)
@@ -427,8 +357,6 @@
         else:
             reg.tissue2dwi_align()
 
-<<<<<<< HEAD
-=======
         # Align atlas to dwi-space and check that the atlas hasn't lost any of the rois
         if reg_style == "native_dsn":
             labels_im_file_mni_list = reg_utils.skullstrip_check(
@@ -439,15 +367,14 @@
                 reg, labels, namer, vox_size, reg_style
             )
 
->>>>>>> 4a3984c8
         # -------- Tensor Fitting and Fiber Tractography ---------------- #
         start_time = time.time()
-        seeds = mgt.build_seed_list(reg.wm_gm_int_in_dwi, np.eye(4), dens=int(seeds))
+        seeds = track.build_seed_list(reg.wm_gm_int_in_dwi, np.eye(4), dens=int(seeds))
         print("Using " + str(len(seeds)) + " seeds...")
 
         # Compute direction model and track fiber streamlines
-        print("Beginning tractography...")
-        trct = mgt.run_track(
+        print("Beginning tractography in native space...")
+        trct = track.RunTrack(
             dwi_prep,
             nodif_B0_mask,
             reg.gm_in_dwi,
@@ -493,97 +420,87 @@
 
     if reg_style == "native_dsn":
 
-        fa_path = mgt.tens_mod_fa_est(gtab, dwi_prep, nodif_B0_mask)
+        fa_path = track.tens_mod_fa_est(gtab, dwi_prep, nodif_B0_mask)
 
         # Normalize streamlines
         print("Running DSN...")
-        [streamlines_mni, streams_mni] = mgr.direct_streamline_norm(
+        [streamlines_mni, streams_mni] = register.direct_streamline_norm(
             streams, fa_path, namer
         )
 
         # Save streamlines to disk
         print("Saving DSN-registered streamlines: " + streams_mni)
 
-    elif reg_style == "mni":
-        # Check dimensions
-        start_time = time.time()
-        t1w = mgu.match_target_vox_res(
-            t1w, vox_size, namer, sens="t1w"
-        )  # this is the second time this t1w data has been sent to this function (REMOVE?)
-        print(
-            "%s%s%s"
-            % ("Reslicing runtime: ", str(np.round(time.time() - start_time, 1)), "s")
-        )
-        print("Running tractography in MNI-space...")
-        aligned_dwi = "{}/dwi_mni_aligned.nii.gz".format(
-            namer.dirs["output"]["prep_dwi"]
-        )
-
-        # Align DWI volumes to Atlas
-        print("Aligning volumes...")
-        reg = mgr.dmri_reg_old(dwi_prep, gtab, t1w, mask, aligned_dwi, namer, clean)
-        print(
-            "Registering DWI image at {} to atlas; aligned dwi at {}...".format(
-                dwi_prep, aligned_dwi
-            )
-        )  # alex  # TODO: make sure dwi_prep is what is being registered
-        reg.dwi2atlas()
-
-        # -------- Tensor Fitting and Fiber Tractography ---------------- #
-        print("Beginning tractography...")
-        # Compute tensors and track fiber streamlines
-        print("aligned_dwi: {}".format(aligned_dwi))
-        print("gtab: {}".format(gtab))
-        [tens, streamlines, align_dwi_mask] = mgt.eudx_basic(
-            aligned_dwi, gtab, stop_val=0.2
-        )
-        tensors = "{}/tensors.nii.gz".format(namer.dirs["output"]["tensor"])
-        tensor2fa(
-            tens,
-            tensors,
-            aligned_dwi,
-            namer.dirs["output"]["tensor"],
-            namer.dirs["qa"]["tensor"],
-        )
-
-        # Save streamlines to disk
-        print("Saving streamlines: " + streams)
-        print("streamlines: {}".format(streamlines))
-        print("streams: {}".format(streams))
-        tractogram_list = [i for i in streamlines]
-        trk_affine = np.eye(4)
-        tractogram = nib.streamlines.Tractogram(
-            tractogram_list, affine_to_rasmm=trk_affine
-        )
-        nib.streamlines.save(tractogram, streams)
-        streamlines = Streamlines(
-            streamlines
-        )  # alex  # to try to make the streamlines variable be the same thing as the native space one
-        print("atlas location: {}".format(atlas))
+    # TODO : mni space currently broken. Fix EuDX in track.py.
+    # elif reg_style == "mni":
+    #     # Check dimensions
+    #     start_time = time.time()
+    #     t1w = gen_utils.match_target_vox_res(
+    #         t1w, vox_size, namer, sens="t1w"
+    #     )  # this is the second time this t1w data has been sent to this function (REMOVE?)
+    #     print(
+    #         "%s%s%s"
+    #         % ("Reslicing runtime: ", str(np.round(time.time() - start_time, 1)), "s")
+    #     )
+    #     print("Running tractography in MNI-space...")
+    #     aligned_dwi = "{}/dwi_mni_aligned.nii.gz".format(
+    #         namer.dirs["output"]["prep_dwi"]
+    #     )
+
+    #     # Align DWI volumes to Atlas
+    #     print("Aligning volumes...")
+    #     reg = register.DmriRegOld(dwi_prep, gtab, t1w, mask, aligned_dwi, namer, clean=False)
+    #     print(
+    #         "Registering DWI image at {} to atlas; aligned dwi at {}...".format(
+    #             dwi_prep, aligned_dwi
+    #         )
+    #     )
+    #     reg.dwi2atlas()
+
+    #     # -------- Tensor Fitting and Fiber Tractography ---------------- #
+    #     print("Beginning tractography...")
+    #     # Compute tensors and track fiber streamlines
+    #     print("aligned_dwi: {}".format(aligned_dwi))
+    #     print("gtab: {}".format(gtab))
+    #     [tens, streamlines, align_dwi_mask] = track.eudx_basic(
+    #         aligned_dwi, gtab, stop_val=0.2
+    #     )
+    #     tensors = "{}/tensors.nii.gz".format(namer.dirs["output"]["tensor"])
+    #     tensor2fa(
+    #         tens,
+    #         tensors,
+    #         aligned_dwi,
+    #         namer.dirs["output"]["tensor"],
+    #         namer.dirs["qa"]["tensor"],
+    #     )
+
+    #     # Save streamlines to disk
+    #     print("Saving streamlines: " + streams)
+    #     print("streamlines: {}".format(streamlines))
+    #     print("streams: {}".format(streams))
+    #     tractogram_list = [i for i in streamlines]
+    #     trk_affine = np.eye(4)
+    #     tractogram = nib.streamlines.Tractogram(
+    #         tractogram_list, affine_to_rasmm=trk_affine
+    #     )
+    #     nib.streamlines.save(tractogram, streams)
+    #     streamlines = Streamlines(
+    #         streamlines
+    #     )  # alex  # to try to make the streamlines variable be the same thing as the native space one
+    #     print("atlas location: {}".format(atlas))
 
     # ------- Connectome Estimation --------------------------------- #
     # Generate graphs from streamlines for each parcellation
     for idx, label in enumerate(labels):
-        print(f'Generating graph for {label} parcellation...')
+        print(f"Generating graph for {label} parcellation...")
         if reg_style == "native_dsn":
             # align atlas to t1w to dwi
-<<<<<<< HEAD
-            print("%s%s" % ("Applying native-space alignment to ", labels[idx]))
-            labels_im_file = mgu.reorient_img(labels[idx], namer)
-            labels_im_file = mgu.match_target_vox_res(
-                labels_im_file, vox_size, namer, sens="t1w"
-            )
-            labels_im_file_mni = reg.atlas2t1w2dwi_align(labels_im_file, dsn=True)
-            labels_im = nib.load(labels_im_file_mni)
-            g1 = mgg.graph_tools(
-=======
-            print(f'Applying native-space alignment to {labels[idx]}')
+            print(f"Applying native-space alignment to {labels[idx]}")
             labels_im = nib.load(labels_im_file_mni_list[idx])
             g1 = graph.GraphTools(
->>>>>>> 4a3984c8
                 attr=len(np.unique(np.around(labels_im.get_data()).astype("int16")))
                 - 1,
-                rois=labels_im_file_mni,
+                rois=labels_im_file_mni_list[idx],
                 tracks=streamlines_mni,
                 affine=np.eye(4),
                 namer=namer,
@@ -592,99 +509,64 @@
             g1.g = g1.make_graph()
         elif reg_style == "native":
             # align atlas to t1w to dwi
-<<<<<<< HEAD
-            print("%s%s" % ("Applying native-space alignment to ", labels[idx]))
-            labels_im_file = mgu.reorient_img(labels[idx], namer)
-            labels_im_file = mgu.match_target_vox_res(
-                labels_im_file, vox_size, namer, sens="t1w"
-            )
-            labels_im_file_dwi = reg.atlas2t1w2dwi_align(labels_im_file, dsn=False)
-            labels_im = nib.load(labels_im_file_dwi)
-            g1 = mgg.graph_tools(
-=======
-            print(f'Applying native-space alignment to {labels[idx]}')
+            print(f"Applying native-space alignment to {labels[idx]}")
             labels_im = nib.load(labels_im_file_dwi_list[idx])
             g1 = graph.GraphTools(
->>>>>>> 4a3984c8
                 attr=len(np.unique(np.around(labels_im.get_data()).astype("int16")))
                 - 1,
-                rois=labels_im_file_dwi,
+                rois=labels_im_file_dwi_list[idx],
                 tracks=streamlines,
                 affine=np.eye(4),
                 namer=namer,
                 connectome_path=connectomes[idx],
             )
             g1.g = g1.make_graph()
-        elif reg_style == "mni":
-            labels_im_file = mgu.reorient_img(labels[idx], namer)
-            labels_im_file = mgu.match_target_vox_res(
-                labels_im_file, vox_size, namer, sens="t1w"
-            )
-            labels_im = nib.load(labels_im_file)
-            g1 = mgg.graph_tools(
-                attr=len(np.unique(np.around(labels_im.get_data()).astype("int16")))
-                - 1,
-                rois=labels_im_file,
-                tracks=streamlines,
-                affine=np.eye(4),
-                namer=namer,
-                connectome_path=connectomes[idx],
-            )
-            g1.make_graph_old()
+
+        # TODO : mni-space currently broken. Fix in track.
+        # elif reg_style == "mni":
+        #     labels_im_file = gen_utils.reorient_img(labels[idx], namer)
+        #     labels_im_file = gen_utils.match_target_vox_res(
+        #         labels_im_file, vox_size, namer, sens="t1w"
+        #     )
+        #     labels_im = nib.load(labels_im_file)
+        #     g1 = graph.graph_tools(
+        #         attr=len(np.unique(np.around(labels_im.get_data()).astype("int16")))
+        #         - 1,
+        #         rois=labels_im_file,
+        #         tracks=streamlines,
+        #         affine=np.eye(4),
+        #         namer=namer,
+        #         connectome_path=connectomes[idx],
+        #     )
+        #     g1.make_graph_old()
         g1.summary()
         g1.save_graph_png(connectomes[idx])
         g1.save_graph(connectomes[idx])
 
     exe_time = datetime.now() - startTime
 
-    print(f'Total execution time: {exe_time}')
+    print(f"Total execution time: {exe_time}")
     print("NDMG Complete.")
-
-<<<<<<< HEAD
-    # TODO : putting this block of code here for now because it wouldn't run in `ndmg_bids`. Figure out how to put it somewhere else.
+    print("~~~~~~~~~~~~~~\n\n")
+
+    if reg_style == "native" or reg_style == "native_dsn":
+        print(
+            "NOTE :: you are using native-space registration to generate connectomes.\n Without post-hoc normalization, multiple connectomes generated with NDMG cannot be compared directly."
+        )
+
     if push and buck and remo is not None:
         if not modif:
-            modif = "ndmg_{}".format(ndmg.VERSION.replace(".", "-"))
-        s3_utils.s3_push_data(buck, remo, outdir, modif, creds, debug=debug)
-=======
-    if reg_style == "native" or reg_style == "native_dsn":
-        print(
-            "NOTE :: you are using native-space registration to generate connectomes. Without post-hoc normalization, multiple connectomes generated with NDMG cannot be compared directly."
-        )
-
-    # TODO : putting this block of code here for now because it wouldn't run in `ndmg_bids`. Figure out how to put it somewhere else.
-    if push and buck and remo is not None:
-        if not modif:
-            modif = f'ndmg_{__version__.replace(".", "-")}'
-            # TODO : make sure __version__ is in the namespace
-        cloud_utils.s3_push_data(buck, remo, outdir, modif, creds, debug=debug)
->>>>>>> 4a3984c8
+            modif = "ndmg_{}".format(__version__.replace(".", "-"))
+        cloud_utils.s3_push_data(buck, remo, outdir, modif, creds)
         print("Pushing Complete!")
-        if not debug:
-            print("Listing contents of output directory ...")
-            print(os.listdir(outdir))
-            print("clearing contents of output directory ...")
-            shutil.rmtree(outdir)
-<<<<<<< HEAD
-            print(
-                "Clearing complete. Output directory exists: {}".format(
-                    os.path.exists(outdir)
-                )
-            )
-            # # Log docker info in EC2 containers, assuming we're using AWS Batch
-            # f = subprocess.check_output('docker info', shell=True)
-            # info_we_care_about = f[f.find(
-            #     'Data Space Used'):f.find('Metadata Space Used')]
-            # print("docker info on space: {}".format(info_we_care_about))
-=======
-            print(f'Clearing complete. Output directory exists: {os.path.exists(outdir)}')
 
 
 def welcome_message(connectomes):
 
-    line = "\n~~~~~~~~~~~~~~~~\n"
-    line += "Welcome to ndmg!\n"
-    line += "Your connectomes will be located here:\n\n"
+    line = """\n~~~~~~~~~~~~~~~~\n 
+    Welcome to ndmg!\n 
+    Your connectomes will be located here:
+    \n\n"""
 
     for connectome in connectomes:
         line += connectome + "\n"
@@ -692,7 +574,6 @@
     line += "~~~~~~~~~~~~~~~~\n"
 
     return line
->>>>>>> 4a3984c8
 
 
 def main():
@@ -756,13 +637,6 @@
         default="native",
     )
     parser.add_argument(
-        "-c",
-        "--clean",
-        action="store_true",
-        default=False,
-        help="Whether or not to delete intemediates",
-    )
-    parser.add_argument(
         "-sked",
         "--sked",
         action="store_true",
@@ -779,15 +653,9 @@
     result = parser.parse_args()
 
     # Create output directory
-<<<<<<< HEAD
-    print("Creating output directory: {}".format(result.outdir))
-    print("Creating output temp directory: {}/tmp".format(result.outdir))
-    mgu.utils.execute_cmd("mkdir -p {} {}/tmp".format(result.outdir, result.outdir))
-=======
-    print(f'Creating output directory: {result.outdir}')
-    print(f'Creating output temp directory: {result.outdir}/tmp')
-    gen_utils.utils.execute_cmd(f'mkdir -p {result.outdir} {result.outdir}/tmp')
->>>>>>> 4a3984c8
+    print(f"Creating output directory: {result.outdir}")
+    print(f"Creating output temp directory: {result.outdir}/tmp")
+    gen_utils.utils.execute_cmd(f"mkdir -p {result.outdir} {result.outdir}/tmp")
 
     ndmg_dwi_worker(
         result.dwi,
@@ -804,7 +672,6 @@
         result.mf,
         result.sp,
         result.seeds,
-        result.clean,
         result.skipeddy,
         result.skipreg,
     )
