--- conflicted
+++ resolved
@@ -359,11 +359,6 @@
     print(
         "NOTE :: you are using native-space registration to generate connectomes.\n Without post-hoc normalization, multiple connectomes generated with NDMG cannot be compared directly."
     )
-<<<<<<< HEAD
-=======
-
->>>>>>> e8dad807
-
 
 def welcome_message(connectomes):
 
