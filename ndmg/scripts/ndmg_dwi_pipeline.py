--- conflicted
+++ resolved
@@ -80,11 +80,7 @@
     push=False,
     creds=None,
     debug=False,
-<<<<<<< HEAD
-=======
-    modif=""
-
->>>>>>> 21cca9fa
+    modif="",
 ):
     """
     Creates a brain graph from MRI data
