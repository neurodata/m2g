<<<<<<< HEAD
#!/usr/bin/env python

"""
ndmg.scripts.ndmg_bids
~~~~~~~~~~~~~~~~~~~~~~

The top level ndmg entrypoint module.
In this module, ndmg:
1. Pulls data into the input directory from s3 if we need it.
2. Parses the input directory.
3. for each subject/session pair, runs ndmg_dwi_pipeline.ndmg_dwi_worker (the actual pipeline)
"""


# standard library imports
import sys
import glob
import os
from argparse import ArgumentParser
import subprocess
import warnings
import logging
import traceback

# ndmg imports
from ndmg.utils import cloud_utils
from ndmg.utils.gen_utils import DirectorySweeper
from ndmg.utils.gen_utils import check_dependencies
from ndmg.utils.gen_utils import is_bids
from ndmg.utils.gen_utils import as_directory
from ndmg.scripts.ndmg_dwi_pipeline import ndmg_dwi_worker


def get_atlas(atlas_dir, vox_size):
    """Given the desired location of atlases and the type of processing, ensure we have all the atlases and parcellations.

    Parameters
    ----------
    atlas_dir : str
        Path to directory containing atlases.
    vox_size : str
        t1w input image voxel dimensions, either 2mm or 1mm

    Returns
    -------
    tuple
        filepaths corresponding to the human parcellations, the atlas, and the atlas's mask. atals_brain and lv_mask is None if not fmri.

    Raises
    ------
    ValueError
        raised if dimensionality is wrong.
    NotImplementedError
        currently raised in lieu of atlas pulling capabilities.
    """
    if vox_size == "2mm":
        dims = "2x2x2"
    elif vox_size == "1mm":
        dims = "1x1x1"
    else:
        raise ValueError(
            "Voxel dimensions of input t1w image not currently supported by ndmg."
        )

    # grab atlases if they don't exist
    if not os.path.exists(atlas_dir):
        # TODO : re-implement this pythonically with shutil and requests in python3.
        print("atlas directory not found. Cloning ...")
        clone = "https://github.com/neurodata/neuroparc.git"
        os.system(f"git lfs clone {clone} {atlas_dir}")

    atlas = os.path.join(
        atlas_dir, "atlases/reference_brains/MNI152NLin6_res-" + dims + "_T1w.nii.gz"
    )
    atlas_mask = os.path.join(
        atlas_dir,
        "atlases/mask/MNI152NLin6_res-" + dims + "_T1w_descr-brainmask.nii.gz",
    )
    parcellations = [
        i for i in glob.glob(atlas_dir + "/atlases/label/Human/*.nii.gz") if dims in i
    ]
    parcellations = [os.path.join(atlas_dir, "label/Human/", l) for l in parcellations]

    assert all(map(os.path.exists, parcellations)), "Some parcellations do not exist."
    assert all(
        map(os.path.exists, [atlas, atlas_mask])
    ), "atlas or atlas_mask, does not exist. You may not have git-lfs -- if not, install it."
    return parcellations, atlas, atlas_mask


def get_atlas_dir():
    """
    Gets the location of ndmg's atlases.
    
    Returns
    -------
    str
        atlas directory location.
    """
    if os.path.isdir("/ndmg_atlases"):
        return "/ndmg_atlases"  # in docker

    return os.path.expanduser("~") + "/.ndmg/ndmg_atlases"  # local


def failure_message(subject, session, tb):
    """
    Return a failure message.
    Called if a ndmg run fails.

    Parameters
    ----------
    subject : str
        Subject number.
    session : str
        Session number.
    tb : Error
        Error object containing the traceback text.

    Returns
    -------
    str
        Traceback with subject/session info
        to print to standard output.
    """
    error = ""
    tbexc = traceback.TracebackException(type(tb), tb, tb.__traceback__)
    # I have no idea what chain does, I found this on stackoverflow
    for line in tbexc.format(chain=True):
        error += line
    line = f"""
    Subject {subject}, session {session} failed. Error message:
    \n\n{error}
    Trying next scan.
    """
    return line


def main():
    """Starting point of the ndmg pipeline, assuming that you are using a BIDS organized dataset
    """

    parser = ArgumentParser(
        description="This is an end-to-end connectome estimation pipeline from M3r Images."
    )
    parser.add_argument(
        "input_dir",
        help="""The directory with the input dataset"
        formatted according to the BIDS standard.
        To use data from s3, just pass `s3://<bucket>/<dataset>` as the input directory.""",
    )
    parser.add_argument(
        "output_dir",
        help="""The directory where the output
        files should be stored. If you are running group
        level analysis this folder should be prepopulated
        with the results of the participant level analysis.""",
    )
    parser.add_argument(
        "--participant_label",
        help="""The label(s) of the
        participant(s) that should be analyzed. The label
        corresponds to sub-<participant_label> from the BIDS
        spec (so it does not include "sub-"). If this
        parameter is not provided all subjects should be
        analyzed. Multiple participants can be specified
        with a space separated list.""",
        nargs="+",
    )
    parser.add_argument(
        "--session_label",
        help="""The label(s) of the
        session that should be analyzed. The label
        corresponds to ses-<participant_label> from the BIDS
        spec (so it does not include "ses-"). If this
        parameter is not provided all sessions should be
        analyzed. Multiple sessions can be specified
        with a space separated list.""",
        nargs="+",
    )
    parser.add_argument(
        "--push_data",
        action="store_true",
        help="flag to push derivatives back up to S3.",
        default=False,
    )
    parser.add_argument(
        "--parcellation",
        action="store",
        help="The parcellation(s) being analyzed. Multiple parcellations can be provided with a space separated list.",
        default=None,
    )
    parser.add_argument(
        "--sked",
        action="store_true",
        help="Whether to skip eddy correction if it has already been run.",
        default=False,
    )
    parser.add_argument(
        "--skreg",
        action="store_true",
        default=False,
        help="whether or not to skip registration",
    )
    parser.add_argument(
        "--voxelsize",
        action="store",
        default="2mm",
        help="Voxel size : 2mm, 1mm. Voxel size to use for template registrations.gi",
    )
    parser.add_argument(
        "--mod",
        action="store",
        help="Deterministic (det) or probabilistic (prob) tracking. Default is det.",
        default="det",
    )
    parser.add_argument(
        "--filtering_type",
        action="store",
        help="Tracking approach: local, particle. Default is local.",
        default="local",
    )
    parser.add_argument(
        "--diffusion_model",
        action="store",
        help="Diffusion model: csd, csa. Default is csa.",
        default="csa",
    )
    parser.add_argument(
        "--space",
        action="store",
        help="Space for tractography: native, native_dsn. Default is native.",
        default="native",
    )
    parser.add_argument(
        "--seeds",
        action="store",
        help="Seeding density for tractography. Default is 20.",
        default=20,
    )
    parser.add_argument(
        "--modif",
        action="store",
        help="Name of folder on s3 to push to, if the folder does not exist, it will be created."
        "If empty, push to a folder with ndmg's version number.",
        default="",
    )
    parser.add_argument(
        "--skull",
        action="store",
        help="""Special actions to take when skullstripping t1w image based on default skullstrip ('none') failure:
        Excess tissue below brain: below
        Chunks of cerebelum missing: cerebelum
        Frontal clipping near eyes: eye
        Excess clipping in general: general,""",
        default="none",
    )

    # and ... begin!
    print("\nBeginning ndmg ...")

    # ---------------- Parse CLI arguments ---------------- #
    result = parser.parse_args()
    inDir = result.input_dir
    outDir = result.output_dir
    subjects = result.participant_label
    sessions = result.session_label
    parcellation_name = result.parcellation

    # arguments to be passed in every ndmg run
    # TODO : change value naming convention to match key naming convention
    kwargs = {
        "vox_size": result.voxelsize,
        "mod_type": result.mod,
        "track_type": result.filtering_type,
        "mod_func": result.diffusion_model,
        "seeds": result.seeds,
        "reg_style": result.space,
        "skipeddy": result.sked,
        "skipreg": result.skreg,
        # "buck": result.bucket,
        # "remo": result.remote_path,
        "push": result.push_data,
        "modif": result.modif,
        "skull": result.skull,
    }

    # ---------------- S3 stuff ---------------- #
    # grab s3 stuff
    s3 = inDir.startswith("s3://")
    if s3:
        buck, remo = cloud_utils.parse_path(inDir)
        home = os.path.expanduser("~")
        inDir = as_directory(home + "/.ndmg/input", remove=True)
        if kwargs["modif"]:
            kwargs["modif"].strip("/")
        creds = bool(cloud_utils.get_credentials())
        # TODO : Should we really prevent the pipeline from running in this case? What if user is pushing to a public bucket?
        if (not creds) and kwargs["push"]:
            raise AttributeError(
                """No AWS credentials found, but "--push" flag called. 
                Pushing will most likely fail."""
            )

        kwargs.update({"creds": creds})

        # Get S3 input data if needed
        # TODO : `Flat is better than nested`. Make the logic for this cleaner
        if subjects is not None:
            for subject in subjects:
                if sessions is not None:
                    for session in sessions:
                        info = f"sub-{subject}/ses-{session}"
                        cloud_utils.s3_get_data(buck, remo, inDir, info=info)
                else:
                    info = f"sub-{subject}"
                    cloud_utils.s3_get_data(buck, remo, inDir, info=info)
        else:
            info = "sub-"
            cloud_utils.s3_get_data(buck, remo, inDir, info=info)

    # ---------------- Pre-run checks ---------------- #
    # check operating system compatibility
    compatible = sys.platform == "darwin" or sys.platform == "linux"
    if not compatible:
        input(
            "\n\nWARNING: You appear to be running ndmg on an operating system that is not macOS or Linux."
            "\nndmg has not been tested on this operating system and may not work. Press enter to continue.\n\n"
        )

    # make sure we have AFNI and FSL
    check_dependencies()
    # check on input data
    # make sure input directory is BIDs-formatted
    is_bids_ = is_bids(inDir)
    assert is_bids_

    print(
        f"""
        input directory location: {inDir}. 
        Input directory contents: {os.listdir(inDir)}.
        """
    )
    # ---------------- Grab parcellations, atlases, mask --------------- #
    # get parcellations, atlas, and mask, then stick it into kwargs
    atlas_dir = get_atlas_dir()
    parcellations, atlas, mask, = get_atlas(atlas_dir, kwargs["vox_size"])
    if parcellation_name is not None:  # filter parcellations
        parcellations = [file_ for file_ in parcellations if parcellation_name in file_]
    atlas_stuff = {"atlas": atlas, "mask": mask, "labels": parcellations}
    kwargs.update(atlas_stuff)

    # parse input directory
    sweeper = DirectorySweeper(inDir, subjects=subjects, sessions=sessions)
    scans = sweeper.get_dir_info()

    # ---------------- Run Pipeline --------------- #
    # run ndmg on the entire BIDs directory.
    # TODO: make sure this works on all scans
    for SubSesFile in scans:
        try:
            subject, session, files = SubSesFile
            kwargs["outdir"] = f"{outDir}/sub-{subject}/ses-{session}"
            files.update(kwargs)
            ndmg_dwi_worker(**files)
        except Exception as error:
            failure = failure_message(subject, session, error)
            print(failure)
            continue


if __name__ == "__main__":
    main()
=======
#!/usr/bin/env python

"""
ndmg.scripts.ndmg_bids
~~~~~~~~~~~~~~~~~~~~~~

The top level ndmg entrypoint module.
In this module, ndmg:
1. Pulls data into the input directory from s3 if we need it.
2. Parses the input directory.
3. for each subject/session pair, runs ndmg_dwi_pipeline.ndmg_dwi_worker (the actual pipeline)
"""


# standard library imports
import sys
import glob
import os
from argparse import ArgumentParser
import traceback

# ndmg imports
from ndmg.utils import cloud_utils
from ndmg.utils.gen_utils import DirectorySweeper
from ndmg.utils.gen_utils import check_dependencies
from ndmg.utils.gen_utils import is_bids
from ndmg.utils.gen_utils import as_directory
from ndmg.scripts.ndmg_dwi_pipeline import ndmg_dwi_worker


def get_atlas(atlas_dir, vox_size):
    """Given the desired location of atlases and the type of processing, ensure we have all the atlases and parcellations.

    Parameters
    ----------
    atlas_dir : str
        Path to directory containing atlases.
    vox_size : str
        t1w input image voxel dimensions, either 2mm or 1mm

    Returns
    -------
    tuple
        filepaths corresponding to the human parcellations, the atlas, and the atlas's mask. atals_brain and lv_mask is None if not fmri.

    Raises
    ------
    ValueError
        raised if dimensionality is wrong.
    NotImplementedError
        currently raised in lieu of atlas pulling capabilities.
    """
    if vox_size == "2mm":
        dims = "2x2x2"
    elif vox_size == "1mm":
        dims = "1x1x1"
    else:
        raise ValueError(
            "Voxel dimensions of input t1w image not currently supported by ndmg."
        )

    # grab atlases if they don't exist
    if not os.path.exists(atlas_dir):
        # TODO : re-implement this pythonically with shutil and requests in python3.
        print("atlas directory not found. Cloning ...")
        clone = "https://github.com/neurodata/neuroparc.git"
        os.system(f"git lfs clone {clone} {atlas_dir}")

    atlas = os.path.join(
        atlas_dir, "atlases/reference_brains/MNI152NLin6_res-" + dims + "_T1w.nii.gz"
    )
    atlas_mask = os.path.join(
        atlas_dir,
        "atlases/mask/MNI152NLin6_res-" + dims + "_T1w_descr-brainmask.nii.gz",
    )
    parcellations = [
        i for i in glob.glob(atlas_dir + "/atlases/label/Human/*.nii.gz") if dims in i
    ]
    parcellations = [os.path.join(atlas_dir, "label/Human/", l) for l in parcellations]

    assert all(map(os.path.exists, parcellations)), "Some parcellations do not exist."
    assert all(
        map(os.path.exists, [atlas, atlas_mask])
    ), "atlas or atlas_mask, does not exist. You may not have git-lfs -- if not, install it."
    return parcellations, atlas, atlas_mask


def get_atlas_dir():
    """
    Gets the location of ndmg's atlases.
    
    Returns
    -------
    str
        atlas directory location.
    """
    if os.path.isdir("/ndmg_atlases"):
        return "/ndmg_atlases"  # in docker

    return os.path.expanduser("~") + "/.ndmg/ndmg_atlases"  # local


def main():
    """Starting point of the ndmg pipeline, assuming that you are using a BIDS organized dataset
    """

    parser = ArgumentParser(
        description="This is an end-to-end connectome estimation pipeline from M3r Images."
    )
    parser.add_argument(
        "input_dir",
        help="""The directory with the input dataset
        formatted according to the BIDS standard.
        To use data from s3, just pass `s3://<bucket>/<dataset>` as the input directory.""",
    )
    parser.add_argument(
        "output_dir",
        help="""The local directory where the output
        files should be stored.""",
    )
    parser.add_argument(
        "--participant_label",
        help="""The label(s) of the
        participant(s) that should be analyzed. The label
        corresponds to sub-<participant_label> from the BIDS
        spec (so it does not include "sub-"). If this
        parameter is not provided all subjects should be
        analyzed. Multiple participants can be specified
        with a space separated list.""",
        nargs="+",
    )
    parser.add_argument(
        "--session_label",
        help="""The label(s) of the
        session that should be analyzed. The label
        corresponds to ses-<participant_label> from the BIDS
        spec (so it does not include "ses-"). If this
        parameter is not provided all sessions should be
        analyzed. Multiple sessions can be specified
        with a space separated list.""",
        nargs="+",
    )
    parser.add_argument(
        "--push_location",
        action="store",
        help="Name of folder on s3 to push output data to, if the folder does not exist, it will be created."
        "Format the location as `s3://<bucket>/<path>`",
        default=None,
    )
    parser.add_argument(
        "--parcellation",
        action="store",
        help="The parcellation(s) being analyzed. Multiple parcellations can be provided with a space separated list.",
        default=None,
    )
    parser.add_argument(
        "--sked",
        action="store_true",
        help="Whether to skip eddy correction if it has already been run.",
        default=False,
    )
    parser.add_argument(
        "--skreg",
        action="store_true",
        default=False,
        help="whether or not to skip registration",
    )
    parser.add_argument(
        "--voxelsize",
        action="store",
        default="2mm",
        help="Voxel size : 2mm, 1mm. Voxel size to use for template registrations.",
    )
    parser.add_argument(
        "--mod",
        action="store",
        help="Deterministic (det) or probabilistic (prob) tracking. Default is det.",
        default="det",
    )
    parser.add_argument(
        "--filtering_type",
        action="store",
        help="Tracking approach: local, particle. Default is local.",
        default="local",
    )
    parser.add_argument(
        "--diffusion_model",
        action="store",
        help="Diffusion model: csd, csa. Default is csa.",
        default="csa",
    )
    parser.add_argument(
        "--space",
        action="store",
        help="Space for tractography: native, native_dsn. Default is native.",
        default="native",
    )
    parser.add_argument(
        "--seeds",
        action="store",
        help="Seeding density for tractography. Default is 20.",
        default=20,
    )
    parser.add_argument(
        "--skull",
        action="store",
        help="""Special actions to take when skullstripping t1w image based on default skullstrip ('none') failure:
        Excess tissue below brain: below
        Chunks of cerebelum missing: cerebelum
        Frontal clipping near eyes: eye
        Excess clipping in general: general,""",
        default="none",
    )

    # and ... begin!
    print("\nBeginning ndmg ...")

    # ---------------- Parse CLI arguments ---------------- #
    result = parser.parse_args()
    input_dir = result.input_dir
    output_dir = result.output_dir
    subjects = result.participant_label
    sessions = result.session_label
    parcellation_name = result.parcellation
    push_location = result.push_location

    # arguments to be passed in every ndmg run
    # TODO : change value naming convention to match key naming convention
    constant_kwargs = {
        "vox_size": result.voxelsize,
        "mod_type": result.mod,
        "track_type": result.filtering_type,
        "mod_func": result.diffusion_model,
        "seeds": result.seeds,
        "reg_style": result.space,
        "skipeddy": result.sked,
        "skipreg": result.skreg,
        "skull": result.skull,
    }

    # ---------------- S3 stuff ---------------- #
    # grab s3 stuff
    s3 = input_dir.startswith("s3://")
    creds = bool(cloud_utils.get_credentials())
    if s3:
        buck, remo = cloud_utils.parse_path(input_dir)
        home = os.path.expanduser("~")
        input_dir = as_directory(home + "/.ndmg/input", remove=True)
        if (not creds) and push_location:
            raise AttributeError(
                """No AWS credentials found, but "--push_location" flag called. 
                Pushing will most likely fail."""
            )

        # Get S3 input data if needed
        # TODO : `Flat is better than nested`. Make the logic for this cleaner
        if subjects is not None:
            for subject in subjects:
                if sessions is not None:
                    for session in sessions:
                        info = f"sub-{subject}/ses-{session}"
                        cloud_utils.s3_get_data(buck, remo, input_dir, info=info)
                else:
                    info = f"sub-{subject}"
                    cloud_utils.s3_get_data(buck, remo, input_dir, info=info)
        else:
            info = "sub-"
            cloud_utils.s3_get_data(buck, remo, input_dir, info=info)

    

    # ---------------- Pre-run checks ---------------- #
    # check operating system compatibility
    compatible = sys.platform == "darwin" or sys.platform == "linux"
    if not compatible:
        input(
            "\n\nWARNING: You appear to be running ndmg on an operating system that is not macOS or Linux."
            "\nndmg has not been tested on this operating system and may not work. Press enter to continue.\n\n"
        )

    # make sure we have AFNI and FSL
    check_dependencies()
    # check on input data
    # make sure input directory is BIDs-formatted
    assert is_bids(input_dir)

    print(
        f"""
        input directory location: {input_dir}. 
        Input directory contents: {os.listdir(input_dir)}.
        """
    )
    # ---------------- Grab parcellations, atlases, mask --------------- #
    # get parcellations, atlas, and mask, then stick it into constant_kwargs
    atlas_dir = get_atlas_dir()
    parcellations, atlas, mask, = get_atlas(atlas_dir, constant_kwargs["vox_size"])
    if parcellation_name is not None:  # filter parcellations
        parcellations = [file_ for file_ in parcellations if parcellation_name in file_]
    atlas_stuff = {"atlas": atlas, "mask": mask, "labels": parcellations}
    constant_kwargs.update(atlas_stuff)

    # parse input directory
    sweeper = DirectorySweeper(input_dir, subjects=subjects, sessions=sessions)
    scans = sweeper.get_dir_info()

    # ---------------- Run Pipeline --------------- #
    # run ndmg on the entire BIDs directory.
    for SubSesFile in scans:
        subject, session, kwargs = SubSesFile
        kwargs["outdir"] = f"{output_dir}/sub-{subject}/ses-{session}"
        kwargs.update(constant_kwargs)
        ndmg_dwi_worker(**kwargs)
        if push_location:
            print(f"Pushing to s3 at {push_location}.")
            push_buck, push_remo = cloud_utils.parse_path(push_location)
            cloud_utils.s3_push_data(
                push_buck,
                push_remo,
                output_dir,
                subject=subject,
                session=session,
                creds=creds,
            )


if __name__ == "__main__":
    main()
>>>>>>> d6398aea
<|MERGE_RESOLUTION|>--- conflicted
+++ resolved
@@ -1,4 +1,3 @@
-<<<<<<< HEAD
 #!/usr/bin/env python
 
 """
@@ -371,333 +370,4 @@
 
 
 if __name__ == "__main__":
-    main()
-=======
-#!/usr/bin/env python
-
-"""
-ndmg.scripts.ndmg_bids
-~~~~~~~~~~~~~~~~~~~~~~
-
-The top level ndmg entrypoint module.
-In this module, ndmg:
-1. Pulls data into the input directory from s3 if we need it.
-2. Parses the input directory.
-3. for each subject/session pair, runs ndmg_dwi_pipeline.ndmg_dwi_worker (the actual pipeline)
-"""
-
-
-# standard library imports
-import sys
-import glob
-import os
-from argparse import ArgumentParser
-import traceback
-
-# ndmg imports
-from ndmg.utils import cloud_utils
-from ndmg.utils.gen_utils import DirectorySweeper
-from ndmg.utils.gen_utils import check_dependencies
-from ndmg.utils.gen_utils import is_bids
-from ndmg.utils.gen_utils import as_directory
-from ndmg.scripts.ndmg_dwi_pipeline import ndmg_dwi_worker
-
-
-def get_atlas(atlas_dir, vox_size):
-    """Given the desired location of atlases and the type of processing, ensure we have all the atlases and parcellations.
-
-    Parameters
-    ----------
-    atlas_dir : str
-        Path to directory containing atlases.
-    vox_size : str
-        t1w input image voxel dimensions, either 2mm or 1mm
-
-    Returns
-    -------
-    tuple
-        filepaths corresponding to the human parcellations, the atlas, and the atlas's mask. atals_brain and lv_mask is None if not fmri.
-
-    Raises
-    ------
-    ValueError
-        raised if dimensionality is wrong.
-    NotImplementedError
-        currently raised in lieu of atlas pulling capabilities.
-    """
-    if vox_size == "2mm":
-        dims = "2x2x2"
-    elif vox_size == "1mm":
-        dims = "1x1x1"
-    else:
-        raise ValueError(
-            "Voxel dimensions of input t1w image not currently supported by ndmg."
-        )
-
-    # grab atlases if they don't exist
-    if not os.path.exists(atlas_dir):
-        # TODO : re-implement this pythonically with shutil and requests in python3.
-        print("atlas directory not found. Cloning ...")
-        clone = "https://github.com/neurodata/neuroparc.git"
-        os.system(f"git lfs clone {clone} {atlas_dir}")
-
-    atlas = os.path.join(
-        atlas_dir, "atlases/reference_brains/MNI152NLin6_res-" + dims + "_T1w.nii.gz"
-    )
-    atlas_mask = os.path.join(
-        atlas_dir,
-        "atlases/mask/MNI152NLin6_res-" + dims + "_T1w_descr-brainmask.nii.gz",
-    )
-    parcellations = [
-        i for i in glob.glob(atlas_dir + "/atlases/label/Human/*.nii.gz") if dims in i
-    ]
-    parcellations = [os.path.join(atlas_dir, "label/Human/", l) for l in parcellations]
-
-    assert all(map(os.path.exists, parcellations)), "Some parcellations do not exist."
-    assert all(
-        map(os.path.exists, [atlas, atlas_mask])
-    ), "atlas or atlas_mask, does not exist. You may not have git-lfs -- if not, install it."
-    return parcellations, atlas, atlas_mask
-
-
-def get_atlas_dir():
-    """
-    Gets the location of ndmg's atlases.
-    
-    Returns
-    -------
-    str
-        atlas directory location.
-    """
-    if os.path.isdir("/ndmg_atlases"):
-        return "/ndmg_atlases"  # in docker
-
-    return os.path.expanduser("~") + "/.ndmg/ndmg_atlases"  # local
-
-
-def main():
-    """Starting point of the ndmg pipeline, assuming that you are using a BIDS organized dataset
-    """
-
-    parser = ArgumentParser(
-        description="This is an end-to-end connectome estimation pipeline from M3r Images."
-    )
-    parser.add_argument(
-        "input_dir",
-        help="""The directory with the input dataset
-        formatted according to the BIDS standard.
-        To use data from s3, just pass `s3://<bucket>/<dataset>` as the input directory.""",
-    )
-    parser.add_argument(
-        "output_dir",
-        help="""The local directory where the output
-        files should be stored.""",
-    )
-    parser.add_argument(
-        "--participant_label",
-        help="""The label(s) of the
-        participant(s) that should be analyzed. The label
-        corresponds to sub-<participant_label> from the BIDS
-        spec (so it does not include "sub-"). If this
-        parameter is not provided all subjects should be
-        analyzed. Multiple participants can be specified
-        with a space separated list.""",
-        nargs="+",
-    )
-    parser.add_argument(
-        "--session_label",
-        help="""The label(s) of the
-        session that should be analyzed. The label
-        corresponds to ses-<participant_label> from the BIDS
-        spec (so it does not include "ses-"). If this
-        parameter is not provided all sessions should be
-        analyzed. Multiple sessions can be specified
-        with a space separated list.""",
-        nargs="+",
-    )
-    parser.add_argument(
-        "--push_location",
-        action="store",
-        help="Name of folder on s3 to push output data to, if the folder does not exist, it will be created."
-        "Format the location as `s3://<bucket>/<path>`",
-        default=None,
-    )
-    parser.add_argument(
-        "--parcellation",
-        action="store",
-        help="The parcellation(s) being analyzed. Multiple parcellations can be provided with a space separated list.",
-        default=None,
-    )
-    parser.add_argument(
-        "--sked",
-        action="store_true",
-        help="Whether to skip eddy correction if it has already been run.",
-        default=False,
-    )
-    parser.add_argument(
-        "--skreg",
-        action="store_true",
-        default=False,
-        help="whether or not to skip registration",
-    )
-    parser.add_argument(
-        "--voxelsize",
-        action="store",
-        default="2mm",
-        help="Voxel size : 2mm, 1mm. Voxel size to use for template registrations.",
-    )
-    parser.add_argument(
-        "--mod",
-        action="store",
-        help="Deterministic (det) or probabilistic (prob) tracking. Default is det.",
-        default="det",
-    )
-    parser.add_argument(
-        "--filtering_type",
-        action="store",
-        help="Tracking approach: local, particle. Default is local.",
-        default="local",
-    )
-    parser.add_argument(
-        "--diffusion_model",
-        action="store",
-        help="Diffusion model: csd, csa. Default is csa.",
-        default="csa",
-    )
-    parser.add_argument(
-        "--space",
-        action="store",
-        help="Space for tractography: native, native_dsn. Default is native.",
-        default="native",
-    )
-    parser.add_argument(
-        "--seeds",
-        action="store",
-        help="Seeding density for tractography. Default is 20.",
-        default=20,
-    )
-    parser.add_argument(
-        "--skull",
-        action="store",
-        help="""Special actions to take when skullstripping t1w image based on default skullstrip ('none') failure:
-        Excess tissue below brain: below
-        Chunks of cerebelum missing: cerebelum
-        Frontal clipping near eyes: eye
-        Excess clipping in general: general,""",
-        default="none",
-    )
-
-    # and ... begin!
-    print("\nBeginning ndmg ...")
-
-    # ---------------- Parse CLI arguments ---------------- #
-    result = parser.parse_args()
-    input_dir = result.input_dir
-    output_dir = result.output_dir
-    subjects = result.participant_label
-    sessions = result.session_label
-    parcellation_name = result.parcellation
-    push_location = result.push_location
-
-    # arguments to be passed in every ndmg run
-    # TODO : change value naming convention to match key naming convention
-    constant_kwargs = {
-        "vox_size": result.voxelsize,
-        "mod_type": result.mod,
-        "track_type": result.filtering_type,
-        "mod_func": result.diffusion_model,
-        "seeds": result.seeds,
-        "reg_style": result.space,
-        "skipeddy": result.sked,
-        "skipreg": result.skreg,
-        "skull": result.skull,
-    }
-
-    # ---------------- S3 stuff ---------------- #
-    # grab s3 stuff
-    s3 = input_dir.startswith("s3://")
-    creds = bool(cloud_utils.get_credentials())
-    if s3:
-        buck, remo = cloud_utils.parse_path(input_dir)
-        home = os.path.expanduser("~")
-        input_dir = as_directory(home + "/.ndmg/input", remove=True)
-        if (not creds) and push_location:
-            raise AttributeError(
-                """No AWS credentials found, but "--push_location" flag called. 
-                Pushing will most likely fail."""
-            )
-
-        # Get S3 input data if needed
-        # TODO : `Flat is better than nested`. Make the logic for this cleaner
-        if subjects is not None:
-            for subject in subjects:
-                if sessions is not None:
-                    for session in sessions:
-                        info = f"sub-{subject}/ses-{session}"
-                        cloud_utils.s3_get_data(buck, remo, input_dir, info=info)
-                else:
-                    info = f"sub-{subject}"
-                    cloud_utils.s3_get_data(buck, remo, input_dir, info=info)
-        else:
-            info = "sub-"
-            cloud_utils.s3_get_data(buck, remo, input_dir, info=info)
-
-    
-
-    # ---------------- Pre-run checks ---------------- #
-    # check operating system compatibility
-    compatible = sys.platform == "darwin" or sys.platform == "linux"
-    if not compatible:
-        input(
-            "\n\nWARNING: You appear to be running ndmg on an operating system that is not macOS or Linux."
-            "\nndmg has not been tested on this operating system and may not work. Press enter to continue.\n\n"
-        )
-
-    # make sure we have AFNI and FSL
-    check_dependencies()
-    # check on input data
-    # make sure input directory is BIDs-formatted
-    assert is_bids(input_dir)
-
-    print(
-        f"""
-        input directory location: {input_dir}. 
-        Input directory contents: {os.listdir(input_dir)}.
-        """
-    )
-    # ---------------- Grab parcellations, atlases, mask --------------- #
-    # get parcellations, atlas, and mask, then stick it into constant_kwargs
-    atlas_dir = get_atlas_dir()
-    parcellations, atlas, mask, = get_atlas(atlas_dir, constant_kwargs["vox_size"])
-    if parcellation_name is not None:  # filter parcellations
-        parcellations = [file_ for file_ in parcellations if parcellation_name in file_]
-    atlas_stuff = {"atlas": atlas, "mask": mask, "labels": parcellations}
-    constant_kwargs.update(atlas_stuff)
-
-    # parse input directory
-    sweeper = DirectorySweeper(input_dir, subjects=subjects, sessions=sessions)
-    scans = sweeper.get_dir_info()
-
-    # ---------------- Run Pipeline --------------- #
-    # run ndmg on the entire BIDs directory.
-    for SubSesFile in scans:
-        subject, session, kwargs = SubSesFile
-        kwargs["outdir"] = f"{output_dir}/sub-{subject}/ses-{session}"
-        kwargs.update(constant_kwargs)
-        ndmg_dwi_worker(**kwargs)
-        if push_location:
-            print(f"Pushing to s3 at {push_location}.")
-            push_buck, push_remo = cloud_utils.parse_path(push_location)
-            cloud_utils.s3_push_data(
-                push_buck,
-                push_remo,
-                output_dir,
-                subject=subject,
-                session=session,
-                creds=creds,
-            )
-
-
-if __name__ == "__main__":
-    main()
->>>>>>> d6398aea
+    main()