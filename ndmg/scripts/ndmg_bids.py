#!/usr/bin/env python

# Copyright 2016 NeuroData (http://neurodata.io)
#
# Licensed under the Apache License, Version 2.0 (the "License");
# you may not use this file except in compliance with the License.
# You may obtain a copy of the License at
#
#     http://www.apache.org/licenses/LICENSE-2.0
#
# Unless required by applicable law or agreed to in writing, software
# distributed under the License is distributed on an "AS IS" BASIS,
# WITHOUT WARRANTIES OR CONDITIONS OF ANY KIND, either express or implied.
# See the License for the specific language governing permissions and
# limitations under the License.
#

# ndmg_bids.py
# Created by Greg Kiar on 2016-07-25.
# edited by Eric Bridgeford to incorporate fMRI.
# Email: gkiar@jhu.edu

from argparse import ArgumentParser
from subprocess import Popen, PIPE
from os.path import expanduser
from ndmg.scripts.ndmg_setup import get_files
<<<<<<< HEAD
from ndmg.utils.bids_utils import *
=======
>>>>>>> dc1a3615
from ndmg.scripts.ndmg_dwi_pipeline import ndmg_dwi_pipeline
from ndmg.utils.bids_utils import *
from ndmg.stats.qa_graphs import *
from ndmg.stats.qa_graphs_plotting import *
from glob import glob
import ndmg.utils as mgu
import ndmg
import os.path as op
import os
import sys
from multiprocessing import Pool
from functools import partial

atlas_dir = '/ndmg_atlases'  # This location bc it is convenient for containers

# Data structure:
# sub-<subject id>/
#   ses-<session id>/
#     anat/
#       sub-<subject id>_ses-<session id>_T1w.nii.gz
#     dwi/
#       sub-<subject id>_ses-<session id>_dwi.nii.gz
#   *   sub-<subject id>_ses-<session id>_dwi.bval
#   *   sub-<subject id>_ses-<session id>_dwi.bvec
#
# *these files can be anywhere up stream of the dwi data, and are inherited.


def get_atlas(atlas_dir, modality='dwi'):
    """
    Given the desired location for atlases and the type of processing, ensure
    we have all the atlases and parcellations.
    """
    atlas = op.join(atlas_dir, 'atlas/MNI152_T1_1mm.nii.gz')
    atlas_mask = op.join(atlas_dir,
                         'atlas/MNI152_T1_1mm_brain_mask.nii.gz')
    labels = ['labels/AAL.nii.gz', 'labels/desikan.nii.gz',
              'labels/HarvardOxford.nii.gz', 'labels/CPAC200.nii.gz',
              'labels/Talairach.nii.gz', 'labels/JHU.nii.gz',
              'labels/slab907.nii.gz', 'labels/slab1068.nii.gz',
              'labels/DS00071.nii.gz', 'labels/DS00096.nii.gz',
              'labels/DS00108.nii.gz', 'labels/DS00140.nii.gz',
              'labels/DS00195.nii.gz', 'labels/DS00278.nii.gz',
              'labels/DS00350.nii.gz', 'labels/DS00446.nii.gz',
              'labels/DS00583.nii.gz', 'labels/DS00833.nii.gz',
              'labels/DS01216.nii.gz', 'labels/DS01876.nii.gz',
              'labels/DS03231.nii.gz', 'labels/DS06481.nii.gz',
              'labels/DS16784.nii.gz', 'labels/DS72784.nii.gz']
    labels = [op.join(atlas_dir, l) for l in labels]
    fils = labels + [atlas, atlas_mask]
    if modality == 'func':
        raise ValueError('fMRI Pipeline Not Supported.')

    ope = op.exists
    if any(not ope(f) for f in fils):
        print("Cannot find atlas information; downloading...")
        mgu.execute_cmd('mkdir -p ' + atlas_dir)
        cmd = 'wget -rnH --cut-dirs=3 --no-parent -P {} '.format(atlas_dir)
        cmd += 'http://openconnecto.me/mrdata/share/atlases/'
        mgu.execute_cmd(cmd)
<<<<<<< HEAD

    if modality == 'dwi':
        atlas_brain = None
        lv_mask = None
    return (labels, atlas, atlas_mask, atlas_brain, lv_mask)


def worker_wrapper((f, args, kwargs)):
    # allows us to wrap the per-subject module and remap the arguments
    # so that we can take lists of args since f in this case can be
    # ndmg_dwi_pipeline or ndmg_func_pipeline, and each takes slightly
    # different arguments
    return f(*args, **kwargs)


=======
    if modality == 'dwi':
        atlas_brain = None
        lv_mask = None
    return (labels, atlas, atlas_mask, atlas_brain, lv_mask)

def worker_wrapper((f, args, kwargs)):
    # allows us to wrap the per-subject module and remap the arguments
    # so that we can take lists of args since f in this case can be
    # ndmg_dwi_pipeline or ndmg_func_pipeline, and each takes slightly
    # different arguments
    return f(*args, **kwargs)

>>>>>>> dc1a3615
def participant_level(inDir, outDir, subjs, sesh=None, task=None, run=None,
                      debug=False, modality='dwi', nthreads=1, bg=False):
    """
    Crawls the given BIDS organized directory for data pertaining to the given
    subject and session, and passes necessary files to ndmg_dwi_pipeline for
    processing.
    """
    labels, atlas, atlas_mask, atlas_brain, lv_mask = get_atlas(atlas_dir,
                                                                modality)
<<<<<<< HEAD

    mgu.execute_cmd("mkdir -p {} {}/tmp".format(outDir, outDir))

    result = sweep_directory(inDir, subjs, sesh, task, run, modality=modality)
=======

    mgu.execute_cmd("mkdir -p {} {}/tmp".format(outDir, outDir))
    result = sweep_directory(inDir, subjs, sesh, task, run, modality='dwi')
>>>>>>> dc1a3615

    kwargs = {'clean': (not debug)}  # our keyword arguments
    if modality == 'dwi':
        anats, dwis, bvals, bvecs = result
        assert(len(anats) == len(dwis))
        assert(len(bvecs) == len(dwis))
        assert(len(bvals) == len(dwis))
        args = [[dw, bval, bvec, anat, atlas, atlas_mask,
                 labels, outDir] for (dw, bval, bvec, anat)
                in zip(dwis, bvals, bvecs, anats)]
        f = ndmg_dwi_pipeline  # the function of choice
        kwargs['bg'] = bg
    else:
        raise ValueError('fMRI Pipeline Not Supported.')

    # optional args stored in kwargs
    # use worker wrapper to call function f with args arg
    # and keyword args kwargs
    arg_list = [(f, arg, kwargs) for arg in args]
    p = Pool(nthreads)  # start nthreads in parallel
    p.map(worker_wrapper, arg_list)  # run them


def group_level(inDir, outDir, dataset=None, atlas=None, minimal=False,
                log=False, hemispheres=False, modality='dwi'):
    """
    Crawls the output directory from ndmg and computes qc metrics on the
    derivatives produced
    """
    if modality == 'func':
        raise ValueError('fMRI Pipeline Not Supported.')

    outDir += "/graphs"
    mgu.execute_cmd("mkdir -p {}".format(outDir))

    labels = next(os.walk(inDir))[1]

    if atlas is not None:
        labels = [atlas]

    for label in labels:
        print("Parcellation: {}".format(label))
        tmp_in = op.join(inDir, label)
        fs = [op.join(tmp_in, fl)
              for root, dirs, files in os.walk(tmp_in)
              for fl in files
              if fl.endswith(".graphml") or fl.endswith(".gpickle")]
        tmp_out = op.join(outDir, label)
<<<<<<< HEAD
        mgu.execute_cmd("mkdir -p " + tmp_out)
        try:
            compute_metrics(fs, tmp_out, label)
            outf = op.join(tmp_out, 'plot')
            make_panel_plot(tmp_out, outf, dataset=dataset, atlas=label,
                            minimal=minimal, log=log, hemispheres=hemispheres)
        except:
            print("Failed group analysis for {} parcellation.".format(label))
            print("-- graphs contain isolates")
            continue
=======
        mgu.execute_cmd("mkdir -p {}".format(tmp_out))

        compute_metrics(fs, tmp_out, label)
        outf = op.join(tmp_out, '{}_plot'.format(label))
        make_panel_plot(tmp_out, outf, dataset=dataset, atlas=label,
                        minimal=minimal, log=log, hemispheres=hemispheres)
>>>>>>> dc1a3615


def main():
    parser = ArgumentParser(description="This is an end-to-end connectome \
                            estimation pipeline from sMRI and DTI images")
    parser.add_argument('bids_dir', help='The directory with the input dataset'
                        ' formatted according to the BIDS standard.')
    parser.add_argument('output_dir', help='The directory where the output '
                        'files should be stored. If you are running group '
                        'level analysis this folder should be prepopulated '
                        'with the results of the participant level analysis.')
    parser.add_argument('analysis_level', help='Level of the analysis that '
                        'will be performed. Multiple participant level '
                        'analyses can be run independently (in parallel) '
                        'using the same output_dir.',
                        choices=['participant', 'group'])
    parser.add_argument('modality', help='Modality of graphs that \
                        are being generated.', choices=['dwi'])
    parser.add_argument('--participant_label', help='The label(s) of the '
                        'participant(s) that should be analyzed. The label '
                        'corresponds to sub-<participant_label> from the BIDS '
                        'spec (so it does not include "sub-"). If this '
                        'parameter is not provided all subjects should be '
                        'analyzed. Multiple participants can be specified '
                        'with a space separated list.', nargs="+")
    parser.add_argument('--session_label', help='The label(s) of the '
                        'session that should be analyzed. The label '
                        'corresponds to ses-<participant_label> from the BIDS '
                        'spec (so it does not include "ses-"). If this '
                        'parameter is not provided all sessions should be '
                        'analyzed. Multiple sessions can be specified '
                        'with a space separated list.')
    parser.add_argument('--task_label', help='The label(s) of the task '
                        'that should be analyzed. The label corresponds to '
                        'task-<task_label> from the BIDS spec (so it does not '
                        'include "task-"). If this parameter is not provided '
                        'all tasks should be analyzed. Multiple tasks can be '
                        'specified with a space separated list.', nargs="+")
    parser.add_argument('--run_label', help='The label(s) of the run '
                        'that should be analyzed. The label corresponds to '
                        'run-<run_label> from the BIDS spec (so it does not '
                        'include "task-"). If this parameter is not provided '
                        'all runs should be analyzed. Multiple runs can be '
                        'specified with a space separated list.', nargs="+") 
    parser.add_argument('--bucket', action='store', help='The name of '
                        'an S3 bucket which holds BIDS organized data. You '
                        'must have built your bucket with credentials to the '
                        'S3 bucket you wish to access.')
    parser.add_argument('--remote_path', action='store', help='The path to '
                        'the data on your S3 bucket. The data will be '
                        'downloaded to the provided bids_dir on your machine.')
    parser.add_argument('--push_data', action='store_true', help='flag to '
                        'push derivatives back up to S3.', default=False)
    parser.add_argument('--dataset', action='store', help='The name of '
                        'the dataset you are perfoming QC on.')
    parser.add_argument('--atlas', action='store', help='The atlas '
                        'being analyzed in QC (if you only want one).')
    parser.add_argument('--minimal', action='store_true', help='Determines '
                        'whether to show a minimal or full set of plots.',
                        default=False)
    parser.add_argument('--hemispheres', action='store_true', help='Whether '
                        'or not to break degrees into hemispheres or not',
                        default=False)
    parser.add_argument('--log', action='store_true', help='Determines '
                        'axis scale for plotting.', default=False)
    parser.add_argument('--debug', action='store_true', help='flag to store '
                        'temp files along the path of processing.',
                        default=False)
    parser.add_argument('--bg', action='store_true', help='Whether to produce '
                        'big graphs.', default=False)
    parser.add_argument("--nthreads", action="store", help="The number of "
                        "threads you have available. Should be approximately "
                        "min(ncpu*hyperthreads/cpu, maxram/10).", default=1,
                        type=int)
    result = parser.parse_args()

    inDir = result.bids_dir
    outDir = result.output_dir
    subj = result.participant_label
    sesh = result.session_label
    task = result.task_label
    run = result.run_label
    buck = result.bucket
    remo = result.remote_path
    push = result.push_data
    level = result.analysis_level
    stc = result.stc
    debug = result.debug
    modality = result.modality
    nthreads = result.nthreads
    bg = result.bg

    minimal = result.minimal
    log = result.log
    atlas = result.atlas
    dataset = result.dataset
    hemi = result.hemispheres

    creds = bool(os.getenv("AWS_ACCESS_KEY_ID", 0) and
                 os.getenv("AWS_SECRET_ACCESS_KEY", 0))
    if modality != 'dwi':
        raise ValueError('The functional pipeline is not yet supported.')

    if level == 'participant':
        if buck is not None and remo is not None:
            print("Retrieving data from S3...")
            if subj is not None:
<<<<<<< HEAD
                [s3_get_data(buck, remo, inDir, s, True) for s in subj]
            else:
                s3_get_data(buck, remo, inDir, public=creds)
        modif = 'ndmg_{}'.format(ndmg.version.replace('.', '-'))
        participant_level(inDir, outDir, subj, sesh, task, run, result.debug,
                          result.bg)
=======
                for sub in subj:
                    if sesh is not None:
                        tpath = '{}/sub-{}/ses-{}'.format(remo, sub, sesh)
                        tindir = '{}/sub-{}/ses-{}'.format(inDir, sub, sesh)
                    else:
                        tpath = '{}/sub-{}'.format(remo, sub)
                        tindir = '{}/sub-{}'.format(inDir, sub)
                s3_get_data(buck, tpath, tindir, public=creds)
            else:
                s3_get_data(buck, remo, inDir, public=creds)
        modif = 'ndmg_{}'.format(ndmg.version.replace('.', '-'))
        participant_level(inDir, outDir, subj, sesh, task, run, debug,
                          modality, nthreads, bg)
>>>>>>> dc1a3615

    elif level == 'group':
        if buck is not None and remo is not None:
            print("Retrieving data from S3...")
            if atlas is not None:
<<<<<<< HEAD
                s3_get_data(buck, remo+'/graphs/'+atlas,
                         outDir+'/graphs/'+atlas, public=creds)
            else:
                s3_get_data(buck, remo+'/graphs', outDir+'/graphs',
                            public=creds)
=======
                tpath = '{}/graphs/{}'.format(remo, atlas)
                tindir = '{}/{}'.format(inDir, atlas)
                if modality != 'dwi':
                    tpath = '{}/connectomes/{}'.format(remo, atlas)
                    tindir = '{}/connectomes/{}'.format(inDir, atlas)
            else:
                tpath = '{}/graphs'.format(remo)
                tindir = inDir
            if modality != 'dwi':
                qadir_rem = '{}/qa'.format(remo)
                qadir_local = '{}/qa'.format(inDir)
                s3_get_data(buck, qadir_rem, qadir_local, public=creds)
            s3_get_data(buck, tpath, tindir, public=creds)
>>>>>>> dc1a3615
        modif = 'qa'
        group_level(inDir, outDir, dataset, atlas, minimal, log, hemi,
                    modality)

    if push and buck is not None and remo is not None:
        print("Pushing results to S3...")
        s3_push_data(buck, remo, outDir, modif, creds)


if __name__ == "__main__":
    main()<|MERGE_RESOLUTION|>--- conflicted
+++ resolved
@@ -24,10 +24,7 @@
 from subprocess import Popen, PIPE
 from os.path import expanduser
 from ndmg.scripts.ndmg_setup import get_files
-<<<<<<< HEAD
 from ndmg.utils.bids_utils import *
-=======
->>>>>>> dc1a3615
 from ndmg.scripts.ndmg_dwi_pipeline import ndmg_dwi_pipeline
 from ndmg.utils.bids_utils import *
 from ndmg.stats.qa_graphs import *
@@ -88,7 +85,6 @@
         cmd = 'wget -rnH --cut-dirs=3 --no-parent -P {} '.format(atlas_dir)
         cmd += 'http://openconnecto.me/mrdata/share/atlases/'
         mgu.execute_cmd(cmd)
-<<<<<<< HEAD
 
     if modality == 'dwi':
         atlas_brain = None
@@ -104,20 +100,6 @@
     return f(*args, **kwargs)
 
 
-=======
-    if modality == 'dwi':
-        atlas_brain = None
-        lv_mask = None
-    return (labels, atlas, atlas_mask, atlas_brain, lv_mask)
-
-def worker_wrapper((f, args, kwargs)):
-    # allows us to wrap the per-subject module and remap the arguments
-    # so that we can take lists of args since f in this case can be
-    # ndmg_dwi_pipeline or ndmg_func_pipeline, and each takes slightly
-    # different arguments
-    return f(*args, **kwargs)
-
->>>>>>> dc1a3615
 def participant_level(inDir, outDir, subjs, sesh=None, task=None, run=None,
                       debug=False, modality='dwi', nthreads=1, bg=False):
     """
@@ -127,16 +109,9 @@
     """
     labels, atlas, atlas_mask, atlas_brain, lv_mask = get_atlas(atlas_dir,
                                                                 modality)
-<<<<<<< HEAD
-
     mgu.execute_cmd("mkdir -p {} {}/tmp".format(outDir, outDir))
 
     result = sweep_directory(inDir, subjs, sesh, task, run, modality=modality)
-=======
-
-    mgu.execute_cmd("mkdir -p {} {}/tmp".format(outDir, outDir))
-    result = sweep_directory(inDir, subjs, sesh, task, run, modality='dwi')
->>>>>>> dc1a3615
 
     kwargs = {'clean': (not debug)}  # our keyword arguments
     if modality == 'dwi':
@@ -185,7 +160,6 @@
               for fl in files
               if fl.endswith(".graphml") or fl.endswith(".gpickle")]
         tmp_out = op.join(outDir, label)
-<<<<<<< HEAD
         mgu.execute_cmd("mkdir -p " + tmp_out)
         try:
             compute_metrics(fs, tmp_out, label)
@@ -196,14 +170,6 @@
             print("Failed group analysis for {} parcellation.".format(label))
             print("-- graphs contain isolates")
             continue
-=======
-        mgu.execute_cmd("mkdir -p {}".format(tmp_out))
-
-        compute_metrics(fs, tmp_out, label)
-        outf = op.join(tmp_out, '{}_plot'.format(label))
-        make_panel_plot(tmp_out, outf, dataset=dataset, atlas=label,
-                        minimal=minimal, log=log, hemispheres=hemispheres)
->>>>>>> dc1a3615
 
 
 def main():
@@ -311,54 +277,22 @@
         if buck is not None and remo is not None:
             print("Retrieving data from S3...")
             if subj is not None:
-<<<<<<< HEAD
                 [s3_get_data(buck, remo, inDir, s, True) for s in subj]
             else:
                 s3_get_data(buck, remo, inDir, public=creds)
         modif = 'ndmg_{}'.format(ndmg.version.replace('.', '-'))
         participant_level(inDir, outDir, subj, sesh, task, run, result.debug,
                           result.bg)
-=======
-                for sub in subj:
-                    if sesh is not None:
-                        tpath = '{}/sub-{}/ses-{}'.format(remo, sub, sesh)
-                        tindir = '{}/sub-{}/ses-{}'.format(inDir, sub, sesh)
-                    else:
-                        tpath = '{}/sub-{}'.format(remo, sub)
-                        tindir = '{}/sub-{}'.format(inDir, sub)
-                s3_get_data(buck, tpath, tindir, public=creds)
-            else:
-                s3_get_data(buck, remo, inDir, public=creds)
-        modif = 'ndmg_{}'.format(ndmg.version.replace('.', '-'))
-        participant_level(inDir, outDir, subj, sesh, task, run, debug,
-                          modality, nthreads, bg)
->>>>>>> dc1a3615
 
     elif level == 'group':
         if buck is not None and remo is not None:
             print("Retrieving data from S3...")
             if atlas is not None:
-<<<<<<< HEAD
                 s3_get_data(buck, remo+'/graphs/'+atlas,
                          outDir+'/graphs/'+atlas, public=creds)
             else:
                 s3_get_data(buck, remo+'/graphs', outDir+'/graphs',
                             public=creds)
-=======
-                tpath = '{}/graphs/{}'.format(remo, atlas)
-                tindir = '{}/{}'.format(inDir, atlas)
-                if modality != 'dwi':
-                    tpath = '{}/connectomes/{}'.format(remo, atlas)
-                    tindir = '{}/connectomes/{}'.format(inDir, atlas)
-            else:
-                tpath = '{}/graphs'.format(remo)
-                tindir = inDir
-            if modality != 'dwi':
-                qadir_rem = '{}/qa'.format(remo)
-                qadir_local = '{}/qa'.format(inDir)
-                s3_get_data(buck, qadir_rem, qadir_local, public=creds)
-            s3_get_data(buck, tpath, tindir, public=creds)
->>>>>>> dc1a3615
         modif = 'qa'
         group_level(inDir, outDir, dataset, atlas, minimal, log, hemi,
                     modality)
