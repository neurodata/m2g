#!/usr/bin/env python

# Copyright 2016 NeuroData (http://neurodata.io)
#
# Licensed under the Apache License, Version 2.0 (the "License");
# you may not use this file except in compliance with the License.
# You may obtain a copy of the License at
#
#     http://www.apache.org/licenses/LICENSE-2.0
#
# Unless required by applicable law or agreed to in writing, software
# distributed under the License is distributed on an "AS IS" BASIS,
# WITHOUT WARRANTIES OR CONDITIONS OF ANY KIND, either express or implied.
# See the License for the specific language governing permissions and
# limitations under the License.
#

# ndmg_bids.py
# Repackaged and maintained by Derek Pisner and Eric Bridgeford 2019
# Email: dpisner@utexas.edu
# Originally created by Greg Kiar on 2016-07-25.
# edited by Eric Bridgeford to incorporate fMRI, multi-threading, and
# skipeddy-graph generation.

<<<<<<< HEAD
=======
The top level ndmg entrypoint module.
In this module, ndmg:
1. Pulls data into the input directory from s3 if we need it.
2. Parses the input directory.
3. for each subject/session pair, runs ndmg_dwi_pipeline.ndmg_dwi_worker (the actual pipeline)
"""


# standard library imports
>>>>>>> 4a3984c8
import sys
import glob
import os.path as op
import warnings
from argparse import ArgumentParser
import subprocess
import warnings

<<<<<<< HEAD
from ndmg.utils import s3_utils
from ndmg.utils.gen_utils import check_dependencies
from ndmg.utils.bids_utils import *
from ndmg.scripts.ndmg_dwi_pipeline import ndmg_dwi_worker

check_dependencies()
print("Beginning ndmg ...")

if os.path.isdir("/ndmg_atlases"):
    # in docker
    atlas_dir = "/ndmg_atlases"
else:
    # local
    atlas_dir = op.expanduser("~") + "/.ndmg/ndmg_atlases"

    # Data structure:
    # sub-<subject id>/
    #   ses-<session id>/
    #     anat/
    #       sub-<subject id>_ses-<session id>_T1w.nii.gz
    #     dwi/
    #       sub-<subject id>_ses-<session id>_dwi.nii.gz
    #   *   sub-<subject id>_ses-<session id>_dwi.bval
    #   *   sub-<subject id>_ses-<session id>_dwi.bvec
    #
    # *these files can be anywhere up stream of the dwi data, and are inherited.

    """
    Given the desired location for atlases and the type of processing, ensure
    we have all the atlases and parcellations.
    """

=======
# ndmg imports
from ndmg.utils import cloud_utils
from ndmg.utils.gen_utils import DirectorySweeper
from ndmg.utils.gen_utils import check_dependencies
from ndmg.utils.gen_utils import is_bids
from ndmg.scripts.ndmg_dwi_pipeline import ndmg_dwi_worker

>>>>>>> 4a3984c8

def get_atlas(atlas_dir, vox_size):
    """Given the desired location of atlases and the type of processing, ensure we have all the atlases and parcellations.
    
    Parameters
    ----------
    atlas_dir : str
        Path to directory containing atlases.
    vox_size : str
        t1w input image voxel dimensions, either 2mm or 1mm
    
    Returns
    -------
    tuple
        filepaths corresponding to the human parcellations, the atlas, and the atlas's mask. atals_brain and lv_mask is None if not fmri.
    
    Raises
    ------
    ValueError
        raised if dimensionality is wrong.
    NotImplementedError
        currently raised in lieu of atlas pulling capabilities.
    """
    if vox_size == "2mm":
        dims = "2x2x2"
    elif vox_size == "1mm":
        dims = "1x1x1"
    else:
        raise ValueError(
            "Voxel dimensions of input t1w image not currently supported by ndmg."
        )

    # grab atlases if they don't exist
    if not op.exists(atlas_dir):
        # TODO : re-implement this pythonically with shutil and requests in python3.
        print("atlas directory not found. Cloning ...")
        clone = "https://github.com/neurodata/neuroparc.git"
        os.system(f'git lfs clone {clone} {atlas_dir}')

    atlas = op.join(
        atlas_dir, "atlases/reference_brains/MNI152NLin6_res-" + dims + "_T1w.nii.gz"
    )
    atlas_mask = op.join(
        atlas_dir,
        "atlases/mask/MNI152NLin6_res-" + dims + "_T1w_descr-brainmask.nii.gz",
    )
    parcellations = [
        i for i in glob.glob(atlas_dir + "/atlases/label/Human/*.nii.gz") if dims in i
    ]
<<<<<<< HEAD
    labels = [op.join(atlas_dir, "label/Human/", l) for l in labels]
    fils = labels + [atlas, atlas_mask]
=======
    parcellations = [os.path.join(atlas_dir, "label/Human/", l) for l in parcellations]
>>>>>>> 4a3984c8

    assert all(map(os.path.exists, parcellations)), "Some parcellations do not exist."
    assert all(
        map(os.path.exists, [atlas, atlas_mask])
    ), "atlas or atlas_mask, does not exist. You may not have git-lfs -- if not, install it."
<<<<<<< HEAD
    return (labels, atlas, atlas_mask, atlas_brain, lv_mask)


def session_level(
    inDir,
    outDir,
    subjs,
    vox_size,
    skipeddy,
    skipreg,
    clean,
    atlas_select,
    mod_type,
    track_type,
    mod_func,
    seeds,
    reg_style,
    sesh=None,
    run=None,
    buck=None,
    remo=None,
    push=False,
    creds=None,
    debug=False,
    modif="",
):
    """Crawls the given BIDS organized directory for data pertaining to the given subject and session, and passes necessary files to ndmg_dwi_pipeline for processing.
    
    Parameters
    ----------
    inDir : str
        Path to BIDS input directory
    outDir : str
        Path to output directory
    subjs : list
        subject label
    vox_size : str
        Voxel size to use for template registrations.
    skipeddy : bool
        Whether to skip eddy correction if it has already been run. False means don't.
    skipreg : bool
        Whether to skip registration if it has already been run. False means don't.
    clean : bool
        Whether or not to delete intermediates
    atlas_select : str
        The atlas being analyzed in QC (if you only want one)
    mod_type : str
        Determinstic (det) or probabilistic (prob) tracking
    track_type : str
        Tracking approach: eudx or local. Default is eudx
    mod_func : str
        Which diffusion model you want to use, csd or csa
    reg_style : str
        Space for tractography.
    sesh : str, optional
        The label of the session that should be analyzed. If not provided all sessions are analyzed. Multiple sessions can be specified with a space separated list. Default is None
    task : str, optional
        task label. Default is None
    run : str, optional
        run label. Default is None
    buck : str, optional
        The name of an S3 bucket which holds BIDS organized data. You musht have build your bucket with credentials to the S3 bucket you wish to access. Default is None
    remo : str, optional
        The path to the data on your S3 bucket. The data will be downloaded to the provided bids_dir on your machine. Default is None.
    push : bool, optional
        Flag to push derivatives back to S3. Default is False
    creds : bool, optional
        Determine if you have S3 credentials. Default is None
    debug : bool, optional
        If False, remove any old filed in the output directory. Default is False
    modif : str, optional
        Name of the folder on s3 to push to. If empty, push to a folder with ndmg's version number. Default is ""
=======
    return parcellations, atlas, atlas_mask


def get_atlas_dir():
    """
    Gets the location of ndmg's atlases.
    
    Returns
    -------
    str
        atlas directory location.
>>>>>>> 4a3984c8
    """
    if os.path.isdir("/ndmg_atlases"):
        return "/ndmg_atlases"  # in docker

    return os.path.expanduser("~") + "/.ndmg/ndmg_atlases"  # local

<<<<<<< HEAD
    # optional args stored in kwargs
    # use worker wrapper to call function f with args arg
    # and keyword args kwargs
    print(args)
    ndmg_dwi_worker(
        args[0][0],
        args[0][1],
        args[0][2],
        args[0][3],
        atlas,
        atlas_mask,
        labels,
        outDir,
        vox_size,
        mod_type,
        track_type,
        mod_func,
        seeds,
        reg_style,
        clean,
        skipeddy,
        skipreg,
        buck=buck,
        remo=remo,
        push=push,
        creds=creds,
        debug=debug,
        modif=modif,
    )
    rmflds = []
    if len(rmflds) > 0:
        cmd = "rm -rf {}".format(" ".join(rmflds))
        mgu.execute_cmd(cmd)
    sys.exit(0)  # terminated
=======

def failure_message(subject, session, error):
    line = f"Subject {subject}, session {session} failed."
    line += f"Errror message: {error}"
    line += f"Trying next scan.\n"
    return line
>>>>>>> 4a3984c8


def main():
    """Starting point of the ndmg pipeline, assuming that you are using a BIDS organized dataset
    """
    compatible = sys.platform == 'darwin' or sys.platform == 'linux'
    if not compatible:
        input('\n\nWARNING: You appear to be running ndmg on an operating system that is not macOS or Linux.'
        '\nndmg has not been tested on this operating system and may not work. Press enter to continue.\n\n')

    parser = ArgumentParser(
        description="This is an end-to-end connectome estimation pipeline from M3r Images."
    )
    parser.add_argument(
        "bids_dir",
        help="The directory with the input dataset"
        " formatted according to the BIDS standard.",
    )
    parser.add_argument(
        "output_dir",
        help="The directory where the output "
        "files should be stored. If you are running group "
        "level analysis this folder should be prepopulated "
        "with the results of the participant level analysis.",
    )
    parser.add_argument(
        "--participant_label",
        help="The label(s) of the "
        "participant(s) that should be analyzed. The label "
        "corresponds to sub-<participant_label> from the BIDS "
        'spec (so it does not include "sub-"). If this '
        "parameter is not provided all subjects should be "
        "analyzed. Multiple participants can be specified "
        "with a space separated list.",
        nargs="+",
    )
    parser.add_argument(
        "--session_label",
        help="The label(s) of the "
        "session that should be analyzed. The label "
        "corresponds to ses-<participant_label> from the BIDS "
        'spec (so it does not include "ses-"). If this '
        "parameter is not provided all sessions should be "
        "analyzed. Multiple sessions can be specified "
        "with a space separated list.",
        nargs="+",
    )
    parser.add_argument(
        "--bucket",
        action="store",
        help="The name of "
        "an S3 bucket which holds BIDS organized data. You "
        "must have built your bucket with credentials to the "
        "S3 bucket you wish to access.",
    )
    parser.add_argument(
        "--remote_path",
        action="store",
        help="The path to "
        "the data on your S3 bucket, not including the bucket name."
        "The data will be downloaded to the provided bids_dir on your machine."
    )
    parser.add_argument(
        "--push_data",
        action="store_true",
        help="flag to " "push derivatives back up to S3.",
        default=False,
    )
    parser.add_argument(
        "--dataset",
        action="store",
        help="The name of " "the dataset you are perfoming QC on.",
    )
    parser.add_argument(
        "--parcellation",
        action="store",
        help="The parcellation(s) being analyzed. Multiple parcellations can be provided with a space separated list.",
        default=None,
    )
    parser.add_argument(
        "--debug",
        action="store_true",
        help="If False, remove any old files in the output directory.",
        default=False,
    )
    parser.add_argument(
        "--sked",
        action="store_true",
        help="Whether to skip eddy correction if it has already been run.",
        default=False,
    )
    parser.add_argument(
        "--skreg",
        action="store_true",
        default=False,
        help="whether or not to skip registration",
    )
    parser.add_argument(
        "--vox",
        action="store",
        default="2mm",
        help="Voxel size : 2mm, 1mm. Voxel size to use for template registrations.gi",
    )
    parser.add_argument(
        "-c",
        "--clean",
        action="store_true",
        default=False,
        help="Whether or not to delete intermediates",
    )
    parser.add_argument(
        "--mod",
        action="store",
        help="Determinstic (det), probabilistic (prob) tracking. Default is det.",
        default="det",
    )
    parser.add_argument(
        "--tt",
        action="store",
        help="Tracking approach: local, particle. Default is local.",
        default="local",
    )
    parser.add_argument(
        "--mf",
        action="store",
        help="Diffusion model: csd, csa. Default is csa.",
        default="csa",
    )
    parser.add_argument(
        "--sp",
        action="store",
<<<<<<< HEAD
        help="Space for tractography: mni, native_dsn, native. Default is native.",
=======
        help="Space for tractography: native, native_dsn. Default is native.",
>>>>>>> 4a3984c8
        default="native",
    )
    parser.add_argument(
        "--seeds",
        action="store",
        help="Seeding density for tractography. Default is 20.",
        default=20,
    )
    parser.add_argument(
        "--modif",
        action="store",
        help="Name of folder on s3 to push to, if the folder does not exist, it will be created."
        "If empty, push to a folder with ndmg's version number.",
        default="",
    )
<<<<<<< HEAD
    result = parser.parse_args()
=======
    parser.add_argument(
        "--skull",
        action="store",
        help="Special actions to take when skullstripping t1w image based on default skullstrip ('none') failure:"
        "Excess tissue below brain: below"
        "Chunks of cerebelum missing: cerebelum"
        "Frontal clipping near eyes: eye"
        "Excess clipping in general: general",
        default="none",
    )
>>>>>>> 4a3984c8

    # and ... begin!
    print("\nBeginning ndmg ...")

    # parse cli arguments
    result = parser.parse_args()
    inDir = result.bids_dir
    outDir = result.output_dir
<<<<<<< HEAD
    subj = result.participant_label
    sesh = result.session_label
    run = result.run_label
    buck = result.bucket
    remo = result.remote_path
    push = result.push_data
    debug = result.debug
    seeds = result.seeds
    skipeddy = result.sked
    skipreg = result.skreg
    clean = result.clean
    vox_size = result.vox
    atlas_select = result.atlas
    mod_type = result.mod
    track_type = result.tt
    mod_func = result.mf
    reg_style = result.sp
    modif = result.modif

=======
    subjects = result.participant_label
    sessions = result.session_label
    parcellation_name = result.parcellation

    # arguments to be passed in every ndmg run
    kwargs = {
        "vox_size": result.vox,
        "mod_type": result.mod,
        "track_type": result.tt,
        "mod_func": result.mf,
        "seeds": result.seeds,
        "reg_style": result.sp,
        "clean": result.clean,
        "skipeddy": result.sked,
        "skipreg": result.skreg,
        "buck": result.bucket,
        "remo": result.remote_path,
        "push": result.push_data,
        "debug": result.debug,
        "modif": result.modif,
        "skull": result.skull,
    }

    # ---------------- Pre-run checks ---------------- #
    # remove slashes from edges of remo and modif
    if kwargs["remo"]:
        kwargs["remo"].strip('/')
    if kwargs["modif"]:
        kwargs["modif"].strip('/')
   
    # make sure we have AFNI and FSL
    check_dependencies()


    # ---------------- Grab arguments --------------- #
>>>>>>> 4a3984c8
    # Check to see if user has provided direction to an existing s3 bucket they wish to use
    try:
        creds = bool(s3_utils.get_credentials())
    except:
        creds = bool(
            os.getenv("AWS_ACCESS_KEY_ID", 0) and os.getenv("AWS_SECRET_ACCESS_KEY", 0)
        )
    if (not creds) and push:
        raise AttributeError("No AWS credentials found. Pushing will most likely fail.")

    kwargs.update({"creds": creds})

    # Get S3 input data if needed
    # TODO : `Flat is better than nested`. Make the logic for this cleaner.
<<<<<<< HEAD
    # this block of logic essentially just gets data we need from s3.
    # it's super gross.
    if buck is not None and remo is not None:
        if subj is not None:
            if len(sesh) == 1:
                sesh = sesh[0]
            for sub in subj:
                if sesh is not None:
                    remo = op.join(remo, "sub-{}".format(sub), "ses-{}".format(sesh))
                    tindir = op.join(inDir, "sub-{}".format(sub), "ses-{}".format(sesh))
                else:
                    remo = op.join(remo, "sub-{}".format(sub))
                    tindir = op.join(inDir, "sub-{}".format(sub))
                s3_utils.s3_get_data(buck, remo, tindir, public=not creds)
        else:
            s3_utils.s3_get_data(buck, remo, inDir, public=not creds)

    print("input directory contents: {}".format(os.listdir(inDir)))

    session_level(
        inDir,
        outDir,
        subj,
        vox_size,
        skipeddy,
        skipreg,
        clean,
        atlas_select,
        mod_type,
        track_type,
        mod_func,
        seeds,
        reg_style,
        sesh,
        run,
        buck=buck,
        remo=remo,
        push=push,
        creds=creds,
        debug=debug,
        modif=modif,
    )
=======
    if kwargs["buck"] is not None and kwargs["remo"] is not None:
        if subjects is not None:
            for subject in subjects:
                if sessions is not None:
                    for session in sessions:
                        cloud_utils.s3_get_data(kwargs["buck"], kwargs["remo"], inDir, info=f'sub-{subject}/ses-{session}')
                else:
                    cloud_utils.s3_get_data(kwargs["buck"], kwargs["remo"], inDir, info=f'sub-{subject}')
        else:
            cloud_utils.s3_get_data(kwargs["buck"], kwargs["remo"], inDir, info='sub-')

    print(f'input directory contents: {os.listdir(inDir)}')


    # check on input data
    # make sure input directory is BIDs-formatted
    is_bids_ = is_bids(inDir)
    assert is_bids_

    # get atlas stuff, then stick it into the kwargs
    atlas_dir = get_atlas_dir()
    parcellations, atlas, mask, = get_atlas(atlas_dir, kwargs["vox_size"])
    if parcellation_name is not None:  # filter parcellations
        parcellations = [file_ for file_ in parcellations if parcellation_name in file_]
    atlas_stuff = {"atlas": atlas, "mask": mask, "labels": parcellations}
    kwargs.update(atlas_stuff)

    # parse input directory
    sweeper = DirectorySweeper(inDir, subjects=subjects, sessions=sessions)
    scans = sweeper.get_dir_info()

    # ---------------- Run Pipeline --------------- #
    # run ndmg on the entire BIDs directory.
    # TODO: make sure this works on all scans
    for SubSesFile in scans:
        try:
            subject, session, files = SubSesFile
            current_outdir = f"{outDir}/sub-{subject}/ses-{session}"
            kwargs["outdir"] = current_outdir
            files.update(kwargs)
            ndmg_dwi_worker(**files)
        except Exception as error:
            failure = failure_message(subject, session, error)
            print(failure)
            continue
>>>>>>> 4a3984c8


if __name__ == "__main__":
    main()<|MERGE_RESOLUTION|>--- conflicted
+++ resolved
@@ -1,29 +1,9 @@
 #!/usr/bin/env python
 
-# Copyright 2016 NeuroData (http://neurodata.io)
-#
-# Licensed under the Apache License, Version 2.0 (the "License");
-# you may not use this file except in compliance with the License.
-# You may obtain a copy of the License at
-#
-#     http://www.apache.org/licenses/LICENSE-2.0
-#
-# Unless required by applicable law or agreed to in writing, software
-# distributed under the License is distributed on an "AS IS" BASIS,
-# WITHOUT WARRANTIES OR CONDITIONS OF ANY KIND, either express or implied.
-# See the License for the specific language governing permissions and
-# limitations under the License.
-#
-
-# ndmg_bids.py
-# Repackaged and maintained by Derek Pisner and Eric Bridgeford 2019
-# Email: dpisner@utexas.edu
-# Originally created by Greg Kiar on 2016-07-25.
-# edited by Eric Bridgeford to incorporate fMRI, multi-threading, and
-# skipeddy-graph generation.
-
-<<<<<<< HEAD
-=======
+"""
+ndmg.scripts.ndmg_bids
+~~~~~~~~~~~~~~~~~~~~~~
+
 The top level ndmg entrypoint module.
 In this module, ndmg:
 1. Pulls data into the input directory from s3 if we need it.
@@ -33,73 +13,39 @@
 
 
 # standard library imports
->>>>>>> 4a3984c8
 import sys
 import glob
-import os.path as op
-import warnings
+import os
 from argparse import ArgumentParser
 import subprocess
 import warnings
-
-<<<<<<< HEAD
-from ndmg.utils import s3_utils
-from ndmg.utils.gen_utils import check_dependencies
-from ndmg.utils.bids_utils import *
-from ndmg.scripts.ndmg_dwi_pipeline import ndmg_dwi_worker
-
-check_dependencies()
-print("Beginning ndmg ...")
-
-if os.path.isdir("/ndmg_atlases"):
-    # in docker
-    atlas_dir = "/ndmg_atlases"
-else:
-    # local
-    atlas_dir = op.expanduser("~") + "/.ndmg/ndmg_atlases"
-
-    # Data structure:
-    # sub-<subject id>/
-    #   ses-<session id>/
-    #     anat/
-    #       sub-<subject id>_ses-<session id>_T1w.nii.gz
-    #     dwi/
-    #       sub-<subject id>_ses-<session id>_dwi.nii.gz
-    #   *   sub-<subject id>_ses-<session id>_dwi.bval
-    #   *   sub-<subject id>_ses-<session id>_dwi.bvec
-    #
-    # *these files can be anywhere up stream of the dwi data, and are inherited.
-
-    """
-    Given the desired location for atlases and the type of processing, ensure
-    we have all the atlases and parcellations.
-    """
-
-=======
+import logging
+import traceback
+
 # ndmg imports
 from ndmg.utils import cloud_utils
 from ndmg.utils.gen_utils import DirectorySweeper
 from ndmg.utils.gen_utils import check_dependencies
 from ndmg.utils.gen_utils import is_bids
+from ndmg.utils.gen_utils import as_directory
 from ndmg.scripts.ndmg_dwi_pipeline import ndmg_dwi_worker
 
->>>>>>> 4a3984c8
 
 def get_atlas(atlas_dir, vox_size):
     """Given the desired location of atlases and the type of processing, ensure we have all the atlases and parcellations.
-    
+
     Parameters
     ----------
     atlas_dir : str
         Path to directory containing atlases.
     vox_size : str
         t1w input image voxel dimensions, either 2mm or 1mm
-    
+
     Returns
     -------
     tuple
         filepaths corresponding to the human parcellations, the atlas, and the atlas's mask. atals_brain and lv_mask is None if not fmri.
-    
+
     Raises
     ------
     ValueError
@@ -117,107 +63,28 @@
         )
 
     # grab atlases if they don't exist
-    if not op.exists(atlas_dir):
+    if not os.path.exists(atlas_dir):
         # TODO : re-implement this pythonically with shutil and requests in python3.
         print("atlas directory not found. Cloning ...")
         clone = "https://github.com/neurodata/neuroparc.git"
-        os.system(f'git lfs clone {clone} {atlas_dir}')
-
-    atlas = op.join(
+        os.system(f"git lfs clone {clone} {atlas_dir}")
+
+    atlas = os.path.join(
         atlas_dir, "atlases/reference_brains/MNI152NLin6_res-" + dims + "_T1w.nii.gz"
     )
-    atlas_mask = op.join(
+    atlas_mask = os.path.join(
         atlas_dir,
         "atlases/mask/MNI152NLin6_res-" + dims + "_T1w_descr-brainmask.nii.gz",
     )
     parcellations = [
         i for i in glob.glob(atlas_dir + "/atlases/label/Human/*.nii.gz") if dims in i
     ]
-<<<<<<< HEAD
-    labels = [op.join(atlas_dir, "label/Human/", l) for l in labels]
-    fils = labels + [atlas, atlas_mask]
-=======
     parcellations = [os.path.join(atlas_dir, "label/Human/", l) for l in parcellations]
->>>>>>> 4a3984c8
 
     assert all(map(os.path.exists, parcellations)), "Some parcellations do not exist."
     assert all(
         map(os.path.exists, [atlas, atlas_mask])
     ), "atlas or atlas_mask, does not exist. You may not have git-lfs -- if not, install it."
-<<<<<<< HEAD
-    return (labels, atlas, atlas_mask, atlas_brain, lv_mask)
-
-
-def session_level(
-    inDir,
-    outDir,
-    subjs,
-    vox_size,
-    skipeddy,
-    skipreg,
-    clean,
-    atlas_select,
-    mod_type,
-    track_type,
-    mod_func,
-    seeds,
-    reg_style,
-    sesh=None,
-    run=None,
-    buck=None,
-    remo=None,
-    push=False,
-    creds=None,
-    debug=False,
-    modif="",
-):
-    """Crawls the given BIDS organized directory for data pertaining to the given subject and session, and passes necessary files to ndmg_dwi_pipeline for processing.
-    
-    Parameters
-    ----------
-    inDir : str
-        Path to BIDS input directory
-    outDir : str
-        Path to output directory
-    subjs : list
-        subject label
-    vox_size : str
-        Voxel size to use for template registrations.
-    skipeddy : bool
-        Whether to skip eddy correction if it has already been run. False means don't.
-    skipreg : bool
-        Whether to skip registration if it has already been run. False means don't.
-    clean : bool
-        Whether or not to delete intermediates
-    atlas_select : str
-        The atlas being analyzed in QC (if you only want one)
-    mod_type : str
-        Determinstic (det) or probabilistic (prob) tracking
-    track_type : str
-        Tracking approach: eudx or local. Default is eudx
-    mod_func : str
-        Which diffusion model you want to use, csd or csa
-    reg_style : str
-        Space for tractography.
-    sesh : str, optional
-        The label of the session that should be analyzed. If not provided all sessions are analyzed. Multiple sessions can be specified with a space separated list. Default is None
-    task : str, optional
-        task label. Default is None
-    run : str, optional
-        run label. Default is None
-    buck : str, optional
-        The name of an S3 bucket which holds BIDS organized data. You musht have build your bucket with credentials to the S3 bucket you wish to access. Default is None
-    remo : str, optional
-        The path to the data on your S3 bucket. The data will be downloaded to the provided bids_dir on your machine. Default is None.
-    push : bool, optional
-        Flag to push derivatives back to S3. Default is False
-    creds : bool, optional
-        Determine if you have S3 credentials. Default is None
-    debug : bool, optional
-        If False, remove any old filed in the output directory. Default is False
-    modif : str, optional
-        Name of the folder on s3 to push to. If empty, push to a folder with ndmg's version number. Default is ""
-=======
     return parcellations, atlas, atlas_mask
 
 
@@ -229,140 +96,99 @@
     -------
     str
         atlas directory location.
->>>>>>> 4a3984c8
     """
     if os.path.isdir("/ndmg_atlases"):
         return "/ndmg_atlases"  # in docker
 
     return os.path.expanduser("~") + "/.ndmg/ndmg_atlases"  # local
 
-<<<<<<< HEAD
-    # optional args stored in kwargs
-    # use worker wrapper to call function f with args arg
-    # and keyword args kwargs
-    print(args)
-    ndmg_dwi_worker(
-        args[0][0],
-        args[0][1],
-        args[0][2],
-        args[0][3],
-        atlas,
-        atlas_mask,
-        labels,
-        outDir,
-        vox_size,
-        mod_type,
-        track_type,
-        mod_func,
-        seeds,
-        reg_style,
-        clean,
-        skipeddy,
-        skipreg,
-        buck=buck,
-        remo=remo,
-        push=push,
-        creds=creds,
-        debug=debug,
-        modif=modif,
-    )
-    rmflds = []
-    if len(rmflds) > 0:
-        cmd = "rm -rf {}".format(" ".join(rmflds))
-        mgu.execute_cmd(cmd)
-    sys.exit(0)  # terminated
-=======
-
-def failure_message(subject, session, error):
-    line = f"Subject {subject}, session {session} failed."
-    line += f"Errror message: {error}"
-    line += f"Trying next scan.\n"
+
+def failure_message(subject, session, tb):
+    """
+    Return a failure message.
+    Called if a ndmg run fails.
+
+    Parameters
+    ----------
+    subject : str
+        Subject number.
+    session : str
+        Session number.
+    tb : Error
+        Error object containing the traceback text.
+
+    Returns
+    -------
+    str
+        Traceback with subject/session info
+        to print to standard output.
+    """
+    error = ""
+    tbexc = traceback.TracebackException(type(tb), tb, tb.__traceback__)
+    # I have no idea what chain does, I found this on stackoverflow
+    for line in tbexc.format(chain=True):
+        error += line
+    line = f"""
+    Subject {subject}, session {session} failed. Error message:
+    \n\n{error}
+    Trying next scan.
+    """
     return line
->>>>>>> 4a3984c8
 
 
 def main():
     """Starting point of the ndmg pipeline, assuming that you are using a BIDS organized dataset
     """
-    compatible = sys.platform == 'darwin' or sys.platform == 'linux'
-    if not compatible:
-        input('\n\nWARNING: You appear to be running ndmg on an operating system that is not macOS or Linux.'
-        '\nndmg has not been tested on this operating system and may not work. Press enter to continue.\n\n')
 
     parser = ArgumentParser(
         description="This is an end-to-end connectome estimation pipeline from M3r Images."
     )
     parser.add_argument(
-        "bids_dir",
-        help="The directory with the input dataset"
-        " formatted according to the BIDS standard.",
+        "input_dir",
+        help="""The directory with the input dataset"
+        formatted according to the BIDS standard.
+        To use data from s3, just pass `s3://<bucket>/<dataset>` as the input directory.""",
     )
     parser.add_argument(
         "output_dir",
-        help="The directory where the output "
-        "files should be stored. If you are running group "
-        "level analysis this folder should be prepopulated "
-        "with the results of the participant level analysis.",
+        help="""The directory where the output
+        files should be stored. If you are running group
+        level analysis this folder should be prepopulated
+        with the results of the participant level analysis.""",
     )
     parser.add_argument(
         "--participant_label",
-        help="The label(s) of the "
-        "participant(s) that should be analyzed. The label "
-        "corresponds to sub-<participant_label> from the BIDS "
-        'spec (so it does not include "sub-"). If this '
-        "parameter is not provided all subjects should be "
-        "analyzed. Multiple participants can be specified "
-        "with a space separated list.",
+        help="""The label(s) of the
+        participant(s) that should be analyzed. The label
+        corresponds to sub-<participant_label> from the BIDS
+        spec (so it does not include "sub-"). If this
+        parameter is not provided all subjects should be
+        analyzed. Multiple participants can be specified
+        with a space separated list.""",
         nargs="+",
     )
     parser.add_argument(
         "--session_label",
-        help="The label(s) of the "
-        "session that should be analyzed. The label "
-        "corresponds to ses-<participant_label> from the BIDS "
-        'spec (so it does not include "ses-"). If this '
-        "parameter is not provided all sessions should be "
-        "analyzed. Multiple sessions can be specified "
-        "with a space separated list.",
+        help="""The label(s) of the
+        session that should be analyzed. The label
+        corresponds to ses-<participant_label> from the BIDS
+        spec (so it does not include "ses-"). If this
+        parameter is not provided all sessions should be
+        analyzed. Multiple sessions can be specified
+        with a space separated list.""",
         nargs="+",
-    )
-    parser.add_argument(
-        "--bucket",
-        action="store",
-        help="The name of "
-        "an S3 bucket which holds BIDS organized data. You "
-        "must have built your bucket with credentials to the "
-        "S3 bucket you wish to access.",
-    )
-    parser.add_argument(
-        "--remote_path",
-        action="store",
-        help="The path to "
-        "the data on your S3 bucket, not including the bucket name."
-        "The data will be downloaded to the provided bids_dir on your machine."
     )
     parser.add_argument(
         "--push_data",
         action="store_true",
-        help="flag to " "push derivatives back up to S3.",
+        help="flag to push derivatives back up to S3.",
         default=False,
-    )
-    parser.add_argument(
-        "--dataset",
-        action="store",
-        help="The name of " "the dataset you are perfoming QC on.",
     )
     parser.add_argument(
         "--parcellation",
         action="store",
         help="The parcellation(s) being analyzed. Multiple parcellations can be provided with a space separated list.",
         default=None,
-    )
-    parser.add_argument(
-        "--debug",
-        action="store_true",
-        help="If False, remove any old files in the output directory.",
-        default=False,
     )
     parser.add_argument(
         "--sked",
@@ -377,44 +203,33 @@
         help="whether or not to skip registration",
     )
     parser.add_argument(
-        "--vox",
+        "--voxelsize",
         action="store",
         default="2mm",
         help="Voxel size : 2mm, 1mm. Voxel size to use for template registrations.gi",
     )
     parser.add_argument(
-        "-c",
-        "--clean",
-        action="store_true",
-        default=False,
-        help="Whether or not to delete intermediates",
-    )
-    parser.add_argument(
         "--mod",
         action="store",
-        help="Determinstic (det), probabilistic (prob) tracking. Default is det.",
+        help="Deterministic (det) or probabilistic (prob) tracking. Default is det.",
         default="det",
     )
     parser.add_argument(
-        "--tt",
+        "--filtering_type",
         action="store",
         help="Tracking approach: local, particle. Default is local.",
         default="local",
     )
     parser.add_argument(
-        "--mf",
+        "--diffusion_model",
         action="store",
         help="Diffusion model: csd, csa. Default is csa.",
         default="csa",
     )
     parser.add_argument(
-        "--sp",
-        action="store",
-<<<<<<< HEAD
-        help="Space for tractography: mni, native_dsn, native. Default is native.",
-=======
+        "--space",
+        action="store",
         help="Space for tractography: native, native_dsn. Default is native.",
->>>>>>> 4a3984c8
         default="native",
     )
     parser.add_argument(
@@ -430,163 +245,104 @@
         "If empty, push to a folder with ndmg's version number.",
         default="",
     )
-<<<<<<< HEAD
-    result = parser.parse_args()
-=======
     parser.add_argument(
         "--skull",
         action="store",
-        help="Special actions to take when skullstripping t1w image based on default skullstrip ('none') failure:"
-        "Excess tissue below brain: below"
-        "Chunks of cerebelum missing: cerebelum"
-        "Frontal clipping near eyes: eye"
-        "Excess clipping in general: general",
+        help="""Special actions to take when skullstripping t1w image based on default skullstrip ('none') failure:
+        Excess tissue below brain: below
+        Chunks of cerebelum missing: cerebelum
+        Frontal clipping near eyes: eye
+        Excess clipping in general: general,""",
         default="none",
     )
->>>>>>> 4a3984c8
 
     # and ... begin!
     print("\nBeginning ndmg ...")
 
-    # parse cli arguments
+    # ---------------- Parse CLI arguments ---------------- #
     result = parser.parse_args()
-    inDir = result.bids_dir
+    inDir = result.input_dir
     outDir = result.output_dir
-<<<<<<< HEAD
-    subj = result.participant_label
-    sesh = result.session_label
-    run = result.run_label
-    buck = result.bucket
-    remo = result.remote_path
-    push = result.push_data
-    debug = result.debug
-    seeds = result.seeds
-    skipeddy = result.sked
-    skipreg = result.skreg
-    clean = result.clean
-    vox_size = result.vox
-    atlas_select = result.atlas
-    mod_type = result.mod
-    track_type = result.tt
-    mod_func = result.mf
-    reg_style = result.sp
-    modif = result.modif
-
-=======
     subjects = result.participant_label
     sessions = result.session_label
     parcellation_name = result.parcellation
 
     # arguments to be passed in every ndmg run
+    # TODO : change value naming convention to match key naming convention
     kwargs = {
-        "vox_size": result.vox,
+        "vox_size": result.voxelsize,
         "mod_type": result.mod,
-        "track_type": result.tt,
-        "mod_func": result.mf,
+        "track_type": result.filtering_type,
+        "mod_func": result.diffusion_model,
         "seeds": result.seeds,
-        "reg_style": result.sp,
-        "clean": result.clean,
+        "reg_style": result.space,
         "skipeddy": result.sked,
         "skipreg": result.skreg,
-        "buck": result.bucket,
-        "remo": result.remote_path,
+        # "buck": result.bucket,
+        # "remo": result.remote_path,
         "push": result.push_data,
-        "debug": result.debug,
         "modif": result.modif,
         "skull": result.skull,
     }
 
-    # ---------------- Pre-run checks ---------------- #
-    # remove slashes from edges of remo and modif
-    if kwargs["remo"]:
-        kwargs["remo"].strip('/')
-    if kwargs["modif"]:
-        kwargs["modif"].strip('/')
-   
-    # make sure we have AFNI and FSL
-    check_dependencies()
-
-
-    # ---------------- Grab arguments --------------- #
->>>>>>> 4a3984c8
-    # Check to see if user has provided direction to an existing s3 bucket they wish to use
-    try:
-        creds = bool(s3_utils.get_credentials())
-    except:
-        creds = bool(
-            os.getenv("AWS_ACCESS_KEY_ID", 0) and os.getenv("AWS_SECRET_ACCESS_KEY", 0)
-        )
-    if (not creds) and push:
-        raise AttributeError("No AWS credentials found. Pushing will most likely fail.")
-
-    kwargs.update({"creds": creds})
-
-    # Get S3 input data if needed
-    # TODO : `Flat is better than nested`. Make the logic for this cleaner.
-<<<<<<< HEAD
-    # this block of logic essentially just gets data we need from s3.
-    # it's super gross.
-    if buck is not None and remo is not None:
-        if subj is not None:
-            if len(sesh) == 1:
-                sesh = sesh[0]
-            for sub in subj:
-                if sesh is not None:
-                    remo = op.join(remo, "sub-{}".format(sub), "ses-{}".format(sesh))
-                    tindir = op.join(inDir, "sub-{}".format(sub), "ses-{}".format(sesh))
-                else:
-                    remo = op.join(remo, "sub-{}".format(sub))
-                    tindir = op.join(inDir, "sub-{}".format(sub))
-                s3_utils.s3_get_data(buck, remo, tindir, public=not creds)
-        else:
-            s3_utils.s3_get_data(buck, remo, inDir, public=not creds)
-
-    print("input directory contents: {}".format(os.listdir(inDir)))
-
-    session_level(
-        inDir,
-        outDir,
-        subj,
-        vox_size,
-        skipeddy,
-        skipreg,
-        clean,
-        atlas_select,
-        mod_type,
-        track_type,
-        mod_func,
-        seeds,
-        reg_style,
-        sesh,
-        run,
-        buck=buck,
-        remo=remo,
-        push=push,
-        creds=creds,
-        debug=debug,
-        modif=modif,
-    )
-=======
-    if kwargs["buck"] is not None and kwargs["remo"] is not None:
+    # ---------------- S3 stuff ---------------- #
+    # grab s3 stuff
+    s3 = inDir.startswith("s3://")
+    if s3:
+        buck, remo = cloud_utils.parse_path(inDir)
+        home = os.path.expanduser("~")
+        inDir = as_directory(home + "/.ndmg/input", remove=True)
+        if kwargs["modif"]:
+            kwargs["modif"].strip("/")
+        creds = bool(cloud_utils.get_credentials())
+        # TODO : Should we really prevent the pipeline from running in this case? What if user is pushing to a public bucket?
+        if (not creds) and kwargs["push"]:
+            raise AttributeError(
+                """No AWS credentials found, but "--push" flag called. 
+                Pushing will most likely fail."""
+            )
+
+        kwargs.update({"creds": creds})
+
+        # Get S3 input data if needed
+        # TODO : `Flat is better than nested`. Make the logic for this cleaner
         if subjects is not None:
             for subject in subjects:
                 if sessions is not None:
                     for session in sessions:
-                        cloud_utils.s3_get_data(kwargs["buck"], kwargs["remo"], inDir, info=f'sub-{subject}/ses-{session}')
+                        info = f"sub-{subject}/ses-{session}"
+                        cloud_utils.s3_get_data(buck, remo, inDir, info=info)
                 else:
-                    cloud_utils.s3_get_data(kwargs["buck"], kwargs["remo"], inDir, info=f'sub-{subject}')
+                    info = f"sub-{subject}"
+                    cloud_utils.s3_get_data(buck, remo, inDir, info=info)
         else:
-            cloud_utils.s3_get_data(kwargs["buck"], kwargs["remo"], inDir, info='sub-')
-
-    print(f'input directory contents: {os.listdir(inDir)}')
-
-
+            info = "sub-"
+            cloud_utils.s3_get_data(buck, remo, inDir, info=info)
+
+    # ---------------- Pre-run checks ---------------- #
+    # check operating system compatibility
+    compatible = sys.platform == "darwin" or sys.platform == "linux"
+    if not compatible:
+        input(
+            "\n\nWARNING: You appear to be running ndmg on an operating system that is not macOS or Linux."
+            "\nndmg has not been tested on this operating system and may not work. Press enter to continue.\n\n"
+        )
+
+    # make sure we have AFNI and FSL
+    check_dependencies()
     # check on input data
     # make sure input directory is BIDs-formatted
     is_bids_ = is_bids(inDir)
     assert is_bids_
 
-    # get atlas stuff, then stick it into the kwargs
+    print(
+        f"""
+        input directory location: {inDir}. 
+        Input directory contents: {os.listdir(inDir)}.
+        """
+    )
+    # ---------------- Grab parcellations, atlases, mask --------------- #
+    # get parcellations, atlas, and mask, then stick it into kwargs
     atlas_dir = get_atlas_dir()
     parcellations, atlas, mask, = get_atlas(atlas_dir, kwargs["vox_size"])
     if parcellation_name is not None:  # filter parcellations
@@ -604,15 +360,13 @@
     for SubSesFile in scans:
         try:
             subject, session, files = SubSesFile
-            current_outdir = f"{outDir}/sub-{subject}/ses-{session}"
-            kwargs["outdir"] = current_outdir
+            kwargs["outdir"] = f"{outDir}/sub-{subject}/ses-{session}"
             files.update(kwargs)
             ndmg_dwi_worker(**files)
         except Exception as error:
             failure = failure_message(subject, session, error)
             print(failure)
             continue
->>>>>>> 4a3984c8
 
 
 if __name__ == "__main__":
