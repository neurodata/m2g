#!/usr/bin/env python

# Copyright 2016 NeuroData (http://neurodata.io)
#
# Licensed under the Apache License, Version 2.0 (the "License");
# you may not use this file except in compliance with the License.
# You may obtain a copy of the License at
#
#     http://www.apache.org/licenses/LICENSE-2.0
#
# Unless required by applicable law or agreed to in writing, software
# distributed under the License is distributed on an "AS IS" BASIS,
# WITHOUT WARRANTIES OR CONDITIONS OF ANY KIND, either express or implied.
# See the License for the specific language governing permissions and
# limitations under the License.
#

# ndmg_bids.py
# Created by Greg Kiar on 2016-07-25.
# Email: gkiar@jhu.edu

from argparse import ArgumentParser
from subprocess import Popen, PIPE
from os.path import expanduser
from ndmg.scripts.ndmg_setup import get_files
from ndmg.utils import bids_s3
from ndmg.scripts.ndmg_pipeline import ndmg_pipeline
from ndmg.stats.graph_qc import *
from ndmg.stats.plotly_multiplot import *
from ndmg.scripts.fngs_pipeline import fngs_pipeline

from glob import glob
import ndmg.utils as mgu
import os.path as op
import os
import sys


atlas_dir = '/ndmg_atlases'  # This location bc it is convenient for containers
atlas = op.join(atlas_dir, 'atlas/MNI152_T1_1mm.nii.gz')
atlas_brain = op.join(atlas_dir, 'atlas/MNI152_T1_1mm_brain.nii.gz')
atlas_mask = op.join(atlas_dir, 'atlas/MNI152_T1_1mm_brain_mask.nii.gz')
labels = ['labels/AAL.nii.gz',
          'labels/desikan.nii.gz',
          'labels/HarvardOxford.nii.gz',
          'labels/CPAC200.nii.gz',
          'labels/Talairach.nii.gz',
          'labels/JHU.nii.gz',
          'labels/slab907.nii.gz',
          'labels/slab1068.nii.gz',
          'labels/DS00071.nii.gz',
          'labels/DS00096.nii.gz',
          'labels/DS00108.nii.gz',
          'labels/DS00140.nii.gz',
          'labels/DS00195.nii.gz',
          'labels/DS00278.nii.gz',
          'labels/DS00350.nii.gz',
          'labels/DS00446.nii.gz',
          'labels/DS00583.nii.gz',
          'labels/DS00833.nii.gz',
          'labels/DS01216.nii.gz',
          'labels/DS01876.nii.gz',
          'labels/DS03231.nii.gz',
          'labels/DS06481.nii.gz',
          'labels/DS16784.nii.gz',
          'labels/DS72784.nii.gz']
labels = [op.join(atlas_dir, l) for l in labels]

# Data structure:
# sub-<subject id>/
#   ses-<session id>/
#     anat/
#       sub-<subject id>_ses-<session id>_T1w.nii.gz
#     func/
#       sub-<subject id>_ses-<session id>_bold.nii.gz
#     dwi/
#       sub-<subject id>_ses-<session id>_dwi.nii.gz
#   *   sub-<subject id>_ses-<session id>_dwi.bval
#   *   sub-<subject id>_ses-<session id>_dwi.bvec
#
# *these files can be anywhere up stream of the dwi data, and are inherited.


def participant_level(inDir, outDir, subjs, debug=False, func=False, acquisition=None):
    """
    Crawls the given BIDS organized directory for data pertaining to the given
    subject and session, and passes necessary files to ndmg_pipeline for
    processing.
    """
    # Get atlases
    ope = op.exists
    if any(not ope(l) for l in labels) or not (ope(atlas) and ope(atlas_mask)):
        print("Cannot find atlas information; downloading...")
        mgu().execute_cmd('mkdir -p ' + atlas_dir) 
        cmd = " ".join(['wget -rnH --cut-dirs=3 --no-parent -P ' + atlas_dir,
                        'http://openconnecto.me/mrdata/share/atlases/'])
        mgu().execute_cmd(cmd)

    # Make output dir
    mgu().execute_cmd("mkdir -p " + outDir + " " + outDir + "/tmp")

    # Get subjects
    if subjs is None:
        subj_dirs = glob(op.join(inDir, "sub-*"))
        subjs = [subj_dir.split("-")[-1] for subj_dir in subj_dirs]

    anat = [];
    # Get all image data for each subject
    for subj in subjs:
        anat = []
        anat_t = glob(op.join(inDir, "sub-%s" % subj, "anat", "*_T1w.nii*")) +\
                 glob(op.join(inDir, "sub-%s" % subj, "ses-*",
                              "anat", "*_T1w.nii*"))
        anat = anat + anat_t
<<<<<<< HEAD
        if (func):
            fmri = []
            func_t = glob(op.join(inDir, "sub-%s" % subj, "func", "*_bold.nii*")) +\
                     glob(op.join(inDir, "sub-%s" % subj, "ses-*",
                                  "func", "*_bold.nii*"))
            fmri = fmri + func_t

            assert(len(anat) == len(fmri))

            for i, scans in enumerate(anat):
                print ("T1 file: " + anat[i])
                print ("fMRI file: " + fmri[i])
                print ("Acquisition pattern: " + str(acquisition))

                fngs_pipeline(fmri[i], anat[i], atlas, atlas_brain, atlas_mask,
                              labels, outDir, clean=(not debug), stc=acquisition)

        else:
            dwi = []; bval = []; bvec = [];
            dwi_t = glob(op.join(inDir, "sub-%s" % subj, "dwi", "*_dwi.nii*")) +\
                    glob(op.join(inDir, "sub-%s" % subj, "ses-*",
                                 "dwi", "*_dwi.nii*"))
            anat = anat + anat_t
            dwi = dwi +  dwi_t

            bvec_t = []; bval_t = []
            # Look for bval, bvec files for each DWI file
            for scan in dwi:
                step = op.dirname(scan)
                while not bval_t or not bvec_t:
                    bval_t = glob(op.join(step, "*dwi.bval"))
                    bvec_t = glob(op.join(step, "*dwi.bvec"))
                    if step is op.abspath(op.join(inDir, os.pardir)):
                        sys.exit("Error: No b-values or b-vectors found..\
                            \nPlease review BIDS spec (bids.neuroimaging.io).")
                    step = op.abspath(op.join(step, os.pardir))
                bvec.append(bvec_t[0])
                bval.append(bval_t[0])
                bvec_t = []; bval_t = []

            assert(len(anat) == len(dwi))
            assert(len(bvec) == len(dwi))
            assert(len(bval) == len(dwi))

            # Run for each 
            for i, scans in enumerate(anat):     
                print("T1 file: " + anat[i])
                print("DWI file: " + dwi[i])
                print("Bval file: " + bval[i])
                print("Bvec file: " + bvec[i])
                
                ndmg_pipeline(dwi[i], bval[i], bvec[i], anat[i], atlas, atlas_mask,
                              labels, outDir, clean=(not debug))

def group_level(inDir, outDir, func, dataset=None, atlas=None):
=======
        dwi = dwi +  dwi_t

    bvec_t = []; bval_t = []
    # Look for bval, bvec files for each DWI file
    for scan in dwi:
        step = op.dirname(scan)
        while not bval_t or not bvec_t:
            bval_t = glob(op.join(step, "*dwi.bval"))
            bvec_t = glob(op.join(step, "*dwi.bvec"))
            if step is op.abspath(op.join(inDir, os.pardir)):
                sys.exit("Error: No b-values or b-vectors found..\
                    \nPlease review BIDS spec (bids.neuroimaging.io).")
            step = op.abspath(op.join(step, os.pardir))
        bvec.append(bvec_t[0])
        bval.append(bval_t[0])
        bvec_t = []; bval_t = []

    assert(len(anat) == len(dwi))
    assert(len(bvec) == len(dwi))
    assert(len(bval) == len(dwi))

    # Run for each 
    for i, scans in enumerate(anat):     
        print("T1 file: " + anat[i])
        print("DWI file: " + dwi[i])
        print("Bval file: " + bval[i])
        print("Bvec file: " + bvec[i])
        
        ndmg_pipeline(dwi[i], bval[i], bvec[i], anat[i], atlas, atlas_mask,
                      labels, outDir, clean=(not debug))


def group_level(inDir, outDir, dataset=None, atlas=None, minimal=False,
                log=False):
>>>>>>> 2642e27d
    """
    Crawls the output directory from ndmg and computes qc metrics on the
    derivatives produced
    """
    if (func):
        sys.exit('Sorry, functional group analysis is not supported at '
                 'this time.')
    # Make output dir
    mgu().execute_cmd("mkdir -p " + outDir)

    # Get list of graphs
    labels = next(os.walk(inDir))[1]

    # Run for each
    if atlas is not None:
        labels = [atlas]

    for label in labels:
        print("Parcellation: " + label)
        tmp_in = op.join(inDir, label)
        fs = [op.join(tmp_in, fl)
              for root, dirs, files in os.walk(tmp_in)
              for fl in files
              if fl.endswith(".graphml") or fl.endswith(".gpickle")]
        tmp_out = op.join(outDir, label)
        mgu().execute_cmd("mkdir -p " + tmp_out)
        compute_metrics(fs, tmp_out, label)
        outf = op.join(tmp_out, 'plot')
        make_panel_plot(tmp_out, outf, dataset=dataset, atlas=label,
                        minimal=minimal, log=log)


def main():
    parser = ArgumentParser(description="This is an end-to-end connectome \
                            estimation pipeline from sMRI and DTI images")

    parser.add_argument('bids_dir', help='The directory with the input dataset'
                        ' formatted according to the BIDS standard.')
    parser.add_argument('output_dir', help='The directory where the output '
                        'files should be stored. If you are running group '
                        'level analysis this folder should be prepopulated '
                        'with the results of the participant level analysis.')
    parser.add_argument('analysis_level', help='Level of the analysis that '
                        'will be performed. Multiple participant level '
                        'analyses can be run independently (in parallel) '
                        'using the same output_dir.',
                        choices=['participant', 'group'])
    parser.add_argument('--participant_label', help='The label(s) of the '
                        'participant(s) that should be analyzed. The label '
                        'corresponds to sub-<participant_label> from the BIDS '
                        'spec (so it does not include "sub-"). If this '
                        'parameter is not provided all subjects should be '
                        'analyzed. Multiple participants can be specified '
                        'with a space separated list.', nargs="+")
    parser.add_argument('--bucket', action='store', help='The name of '
                        'an S3 bucket which holds BIDS organized data. You '
                        'must have built your bucket with credentials to the '
                        'S3 bucket you wish to access.')
    parser.add_argument('--remote_path', action='store', help='The path to '
                        'the data on your S3 bucket. The data will be '
                        'downloaded to the provided bids_dir on your machine.')
    parser.add_argument('--func', help='flag to determine whether to run '
                        'functional analysis.', default=True)
    parser.add_argument('--acquisition', help='flag that specifies the acquisition '
                        'pattern if you want to use slice timing correction '
                        'with functional analysis. Options are \'up\', \'down\', '
                        '\'interleaved\', \'None\'.', default=None)
    parser.add_argument('--push_data', action='store_true', help='flag to '
                        'push derivatives back up to S3.', default=False)
    parser.add_argument('--dataset', action='store', help='The name of '
                        'the dataset you are perfoming QC on.')
    parser.add_argument('--atlas', action='store', help='The atlas '
                        'being analyzed in QC (if you only want one).')
    parser.add_argument('--minimal', action='store_true', help='Determines '
                        'whether to show a minimal or full set of plots.',
                        default=False)
    parser.add_argument('--log', action='store_true', help='Determines '
                        'axis scale for plotting.', default=False)
    parser.add_argument('--debug', action='store_true', help='flag to store '
                        'temp files along the path of processing.',
                        default=False)
    result = parser.parse_args()

    inDir = result.bids_dir
    outDir = result.output_dir
    subj = result.participant_label
    buck = result.bucket
    remo = result.remote_path
    push = result.push_data
    level = result.analysis_level
    minimal = result.minimal
    log = result.log

    if level == 'participant':
        if buck is not None and remo is not None:
            print("Retrieving data from S3...")
            if subj is not None:
                [bids_s3.get_data(buck, remo, inDir, s, True) for s in subj]
            else:
                bids_s3.get_data(buck, remo, inDir, public=True)
        participant_level(inDir, outDir, subj, result.debug, result.func,
                          result.acquisition)

        modif = 'derivatives'
    elif level == 'group':
        if buck is not None and remo is not None:
            print("Retrieving data from S3...")
            if subj is not None:
                [bids_s3.get_data(buck, remo, inDir, s, True) for s in subj]
            else:
                bids_s3.get_data(buck, remo, inDir, public=True)

        modif = 'qc'
<<<<<<< HEAD
        group_level(inDir, outDir, result.func, result.dataset, result.atlas)
=======
        group_level(inDir, outDir, result.dataset, result.atlas, minimal, log)
>>>>>>> 2642e27d


    if push and buck is not None and remo is not None:
        print("Pushing results to S3...")
        cmd = "".join(['aws s3 cp ', outDir, ' s3://', buck, '/', remo,
                       '/', modif, '/ --recursive --no-sign-request',
                       ' --acl public-read-write'])
        print cmd
        mgu().execute_cmd(cmd)


if __name__ == "__main__":
    main()<|MERGE_RESOLUTION|>--- conflicted
+++ resolved
@@ -112,7 +112,6 @@
                  glob(op.join(inDir, "sub-%s" % subj, "ses-*",
                               "anat", "*_T1w.nii*"))
         anat = anat + anat_t
-<<<<<<< HEAD
         if (func):
             fmri = []
             func_t = glob(op.join(inDir, "sub-%s" % subj, "func", "*_bold.nii*")) +\
@@ -167,43 +166,8 @@
                 ndmg_pipeline(dwi[i], bval[i], bvec[i], anat[i], atlas, atlas_mask,
                               labels, outDir, clean=(not debug))
 
-def group_level(inDir, outDir, func, dataset=None, atlas=None):
-=======
-        dwi = dwi +  dwi_t
-
-    bvec_t = []; bval_t = []
-    # Look for bval, bvec files for each DWI file
-    for scan in dwi:
-        step = op.dirname(scan)
-        while not bval_t or not bvec_t:
-            bval_t = glob(op.join(step, "*dwi.bval"))
-            bvec_t = glob(op.join(step, "*dwi.bvec"))
-            if step is op.abspath(op.join(inDir, os.pardir)):
-                sys.exit("Error: No b-values or b-vectors found..\
-                    \nPlease review BIDS spec (bids.neuroimaging.io).")
-            step = op.abspath(op.join(step, os.pardir))
-        bvec.append(bvec_t[0])
-        bval.append(bval_t[0])
-        bvec_t = []; bval_t = []
-
-    assert(len(anat) == len(dwi))
-    assert(len(bvec) == len(dwi))
-    assert(len(bval) == len(dwi))
-
-    # Run for each 
-    for i, scans in enumerate(anat):     
-        print("T1 file: " + anat[i])
-        print("DWI file: " + dwi[i])
-        print("Bval file: " + bval[i])
-        print("Bvec file: " + bvec[i])
-        
-        ndmg_pipeline(dwi[i], bval[i], bvec[i], anat[i], atlas, atlas_mask,
-                      labels, outDir, clean=(not debug))
-
-
-def group_level(inDir, outDir, dataset=None, atlas=None, minimal=False,
+def group_level(inDir, outDir, func, dataset=None, atlas=None, minimal=False,
                 log=False):
->>>>>>> 2642e27d
     """
     Crawls the output directory from ndmg and computes qc metrics on the
     derivatives produced
@@ -317,11 +281,8 @@
                 bids_s3.get_data(buck, remo, inDir, public=True)
 
         modif = 'qc'
-<<<<<<< HEAD
-        group_level(inDir, outDir, result.func, result.dataset, result.atlas)
-=======
-        group_level(inDir, outDir, result.dataset, result.atlas, minimal, log)
->>>>>>> 2642e27d
+        group_level(inDir, outDir, func, result.dataset,
+                    result.atlas, minimal, log)
 
 
     if push and buck is not None and remo is not None:
