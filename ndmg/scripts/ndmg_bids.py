#!/usr/bin/env python

"""
ndmg.scripts.ndmg_bids
~~~~~~~~~~~~~~~~~~~~~~

The top level ndmg entrypoint module.
In this module, ndmg:
1. Pulls data into the input directory from s3 if we need it.
2. Parses the input directory.
3. for each subject/session pair, runs ndmg_dwi_pipeline.ndmg_dwi_worker (the actual pipeline)
"""


# standard library imports
import sys
import glob
import os
from argparse import ArgumentParser
import subprocess
import warnings

# ndmg imports
from ndmg.utils import cloud_utils
from ndmg.utils.gen_utils import DirectorySweeper
from ndmg.utils.gen_utils import check_dependencies
from ndmg.utils.gen_utils import is_bids
from ndmg.scripts.ndmg_dwi_pipeline import ndmg_dwi_worker


def get_atlas(atlas_dir, vox_size):
    """Given the desired location of atlases and the type of processing, ensure we have all the atlases and parcellations.

    Parameters
    ----------
    atlas_dir : str
        Path to directory containing atlases.
    vox_size : str
        t1w input image voxel dimensions, either 2mm or 1mm

    Returns
    -------
    tuple
        filepaths corresponding to the human parcellations, the atlas, and the atlas's mask. atals_brain and lv_mask is None if not fmri.

    Raises
    ------
    ValueError
        raised if dimensionality is wrong.
    NotImplementedError
        currently raised in lieu of atlas pulling capabilities.
    """
    if vox_size == "2mm":
        dims = "2x2x2"
    elif vox_size == "1mm":
        dims = "1x1x1"
    else:
        raise ValueError(
            "Voxel dimensions of input t1w image not currently supported by ndmg."
        )

    # grab atlases if they don't exist
    if not os.path.exists(atlas_dir):
        # TODO : re-implement this pythonically with shutil and requests in python3.
        print("atlas directory not found. Cloning ...")
        clone = "https://github.com/neurodata/neuroparc.git"
        os.system(f'git lfs clone {clone} {atlas_dir}')

    atlas = os.path.join(
        atlas_dir, "atlases/reference_brains/MNI152NLin6_res-" + dims + "_T1w.nii.gz"
    )
    atlas_mask = os.path.join(
        atlas_dir,
        "atlases/mask/MNI152NLin6_res-" + dims + "_T1w_descr-brainmask.nii.gz",
    )
    parcellations = [
        i for i in glob.glob(atlas_dir + "/atlases/label/Human/*.nii.gz") if dims in i
    ]
    parcellations = [os.path.join(atlas_dir, "label/Human/", l) for l in parcellations]

    assert all(map(os.path.exists, parcellations)), "Some parcellations do not exist."
    assert all(
        map(os.path.exists, [atlas, atlas_mask])
    ), "atlas or atlas_mask, does not exist. You may not have git-lfs -- if not, install it."
    return parcellations, atlas, atlas_mask


def get_atlas_dir():
    """
    Gets the location of ndmg's atlases.
    
    Returns
    -------
    str
        atlas directory location.
    """
    if os.path.isdir("/ndmg_atlases"):
        return "/ndmg_atlases"  # in docker

    return os.path.expanduser("~") + "/.ndmg/ndmg_atlases"  # local

<<<<<<< HEAD
=======
    # parse input directory
    sweeper = DirectorySweeper(inDir, subjs=subjs, seshs=sesh)
    dwis = sweeper.get_dwis()
    bvals = sweeper.get_bvals()
    bvecs = sweeper.get_bvecs()
    anats = sweeper.get_anats()

    # dwis, bvals, bvecs, anats = result
    assert len(anats) == len(dwis)
    assert len(bvecs) == len(dwis)
    assert len(bvals) == len(dwis)

    # TODO : clean below
    args = [
        [
            dw,
            bval,
            bvec,
            anat,
            atlas,
            atlas_mask,
            labels,
            f'{outDir}/sub{bval.split("sub")[1].split("/")[0]}/ses{bval.split("ses")[1].split("/")[0]}'
        ]
        for (dw, bval, bvec, anat) in zip(dwis, bvals, bvecs, anats)
    ]
>>>>>>> b595c186

def failure_message(subject, session, error):
    line = f"Subject {subject}, session {session} failed."
    line += f"Errror message: {error}"
    line += f"Trying next scan.\n"
    return line


def main():
    """Starting point of the ndmg pipeline, assuming that you are using a BIDS organized dataset
    """
    compatible = sys.platform == 'darwin' or sys.platform == 'linux'
    if not compatible:
        input('\n\nWARNING: You appear to be running ndmg on an operating system that is not macOS or Linux.'
        '\nndmg has not been tested on this operating system and may not work. Press enter to continue.\n\n')

    parser = ArgumentParser(
        description="This is an end-to-end connectome estimation pipeline from M3r Images."
    )
    parser.add_argument(
        "bids_dir",
        help="The directory with the input dataset"
        " formatted according to the BIDS standard.",
    )
    parser.add_argument(
        "output_dir",
        help="The directory where the output "
        "files should be stored. If you are running group "
        "level analysis this folder should be prepopulated "
        "with the results of the participant level analysis.",
    )
    parser.add_argument(
        "--participant_label",
        help="The label(s) of the "
        "participant(s) that should be analyzed. The label "
        "corresponds to sub-<participant_label> from the BIDS "
        'spec (so it does not include "sub-"). If this '
        "parameter is not provided all subjects should be "
        "analyzed. Multiple participants can be specified "
        "with a space separated list.",
        nargs="+",
    )
    parser.add_argument(
        "--session_label",
        help="The label(s) of the "
        "session that should be analyzed. The label "
        "corresponds to ses-<participant_label> from the BIDS "
        'spec (so it does not include "ses-"). If this '
        "parameter is not provided all sessions should be "
        "analyzed. Multiple sessions can be specified "
        "with a space separated list.",
        nargs="+",
    )
    parser.add_argument(
        "--bucket",
        action="store",
        help="The name of "
        "an S3 bucket which holds BIDS organized data. You "
        "must have built your bucket with credentials to the "
        "S3 bucket you wish to access.",
    )
    parser.add_argument(
        "--remote_path",
        action="store",
        help="The path to "
        "the data on your S3 bucket, not including the bucket name."
        "The data will be downloaded to the provided bids_dir on your machine."
    )
    parser.add_argument(
        "--push_data",
        action="store_true",
        help="flag to " "push derivatives back up to S3.",
        default=False,
    )
    parser.add_argument(
        "--parcellation",
        action="store",
        help="The parcellation(s) being analyzed. Multiple parcellations can be provided with a space separated list.",
        default=None,
    )
    parser.add_argument(
        "--sked",
        action="store_true",
        help="Whether to skip eddy correction if it has already been run.",
        default=False,
    )
    parser.add_argument(
        "--skreg",
        action="store_true",
        default=False,
        help="whether or not to skip registration",
    )
    parser.add_argument(
        "--voxelsize",
        action="store",
        default="2mm",
        help="Voxel size : 2mm, 1mm. Voxel size to use for template registrations.gi",
    )
    parser.add_argument(
        "--mod",
        action="store",
        help="Deterministic (det) or probabilistic (prob) tracking. Default is det.",
        default="det",
    )
    parser.add_argument(
        "--track_type",
        action="store",
        help="Tracking approach: local, particle. Default is local.",
        default="local",
    )
    parser.add_argument(
        "--diffusion_model",
        action="store",
        help="Diffusion model: csd, csa. Default is csa.",
        default="csa",
    )
    parser.add_argument(
        "--space",
        action="store",
        help="Space for tractography: native, native_dsn. Default is native.",
        default="native",
    )
    parser.add_argument(
        "--seeds",
        action="store",
        help="Seeding density for tractography. Default is 20.",
        default=20,
    )
    parser.add_argument(
        "--modif",
        action="store",
        help="Name of folder on s3 to push to, if the folder does not exist, it will be created."
        "If empty, push to a folder with ndmg's version number.",
        default="",
    )
    parser.add_argument(
        "--skull",
        action="store",
        help="Special actions to take when skullstripping t1w image based on default skullstrip ('none') failure:"
        "Excess tissue below brain: below"
        "Chunks of cerebelum missing: cerebelum"
        "Frontal clipping near eyes: eye"
        "Excess clipping in general: general",
        default="none",
    )

    # and ... begin!
    print("\nBeginning ndmg ...")

    # parse cli arguments
    result = parser.parse_args()
    inDir = result.bids_dir
    outDir = result.output_dir
<<<<<<< HEAD
    subjects = result.participant_label
    sessions = result.session_label
    parcellation_name = result.parcellation

    # arguments to be passed in every ndmg run
    kwargs = {
        "vox_size": result.voxelsize,
        "mod_type": result.mod,
        "track_type": result.track_type,
        "mod_func": result.diffusion_model,
        "seeds": result.seeds,
        "reg_style": result.space,
        "skipeddy": result.sked,
        "skipreg": result.skreg,
        "buck": result.bucket,
        "remo": result.remote_path,
        "push": result.push_data,
        "modif": result.modif,
        "skull": result.skull,
    }

    # ---------------- Pre-run checks ---------------- #
=======
    subj = result.participant_label
    sesh = result.session_label
    buck = result.bucket
    remo = result.remote_path
    push = result.push_data
    debug = result.debug
    seeds = result.seeds
    skipeddy = result.sked
    skipreg = result.skreg
    clean = result.clean
    vox_size = result.vox
    atlas_select = result.atlas
    mod_type = result.mod
    track_type = result.tt
    mod_func = result.mf
    reg_style = result.sp
    modif = result.modif
    skull = result.skull

    # remove slashes from edges of remo and modif
    if remo:
        remo.strip('/')
    if modif:
        modif.strip('/')
    
>>>>>>> b595c186
    # make sure we have AFNI and FSL
    check_dependencies()


    # ---------------- Grab arguments --------------- #
    # Check to see if user has provided direction to an existing s3 bucket they wish to use
    try:
        creds = bool(cloud_utils.get_credentials())
    except:
        creds = bool(
            os.getenv("AWS_ACCESS_KEY_ID", 0) and os.getenv("AWS_SECRET_ACCESS_KEY", 0)
        )
    if (not creds) and push:
        raise AttributeError("No AWS credentials found. Pushing will most likely fail.")

    kwargs.update({"creds": creds})

    # TODO : `Flat is better than nested`. Make the logic for this cleaner.
    # this block of logic essentially just gets data we need from s3.
    # it's super gross.
    if kwargs["buck"] is not None and kwargs["remo"] is not None:
        if subjects is not None:
            # if len(sesh) == 1:
            #    sesh = sesh[0]
<<<<<<< HEAD
            for sub in subjects:
                if sessions is not None:
                    for ses in sessions:
                        rem = os.path.join(
                            kwargs["remo"], "sub-{}".format(sub), "ses-{}".format(ses)
                        )
                        tindir = os.path.join(
                            inDir, "sub-{}".format(sub), "ses-{}".format(ses)
                        )
                        cloud_utils.s3_get_data(
                            kwargs["buck"], rem, tindir, public=not creds
                        )
                else:
                    rem = os.path.join(kwargs["remo"], "sub-{}".format(sub))
                    tindir = os.path.join(inDir, "sub-{}".format(sub))
                    cloud_utils.s3_get_data(
                        kwargs["buck"], rem, tindir, public=not creds
                    )
        else:
            cloud_utils.s3_get_data(buck, kwargs["remo"], inDir, public=not creds)
=======
            for sub in subj:
                if sesh is not None:
                    for ses in sesh:
                        cloud_utils.s3_get_data(buck, remo, inDir, info=f'sub-{sub}/ses-{ses}')
                else:
                    cloud_utils.s3_get_data(buck, remo, inDir, info=f'sub-{sub}')
        else:
            cloud_utils.s3_get_data(buck, remo, inDir, info='sub-')
>>>>>>> b595c186

    print(f'input directory contents: {os.listdir(inDir)}')


    # check on input data
    # make sure input directory is BIDs-formatted
    is_bids_ = is_bids(inDir)
    assert is_bids_

    # get atlas stuff, then stick it into the kwargs
    atlas_dir = get_atlas_dir()
    parcellations, atlas, mask, = get_atlas(atlas_dir, kwargs["vox_size"])
    if parcellation_name is not None:  # filter parcellations
        parcellations = [file_ for file_ in parcellations if parcellation_name in file_]
    atlas_stuff = {"atlas": atlas, "mask": mask, "labels": parcellations}
    kwargs.update(atlas_stuff)

    # parse input directory
    sweeper = DirectorySweeper(inDir, subjects=subjects, sessions=sessions)
    scans = sweeper.get_dir_info()

    # ---------------- Run Pipeline --------------- #
    # run ndmg on the entire BIDs directory.
    # TODO: make sure this works on all scans
    for SubSesFile in scans:
        try:
            subject, session, files = SubSesFile
            kwargs["outdir"] = f"{outDir}/sub-{subject}/ses-{session}"
            files.update(kwargs)
            ndmg_dwi_worker(**files)
        except Exception as error:
            failure = failure_message(subject, session, error)
            warnings.warn(failure)
            continue


if __name__ == "__main__":
    main()<|MERGE_RESOLUTION|>--- conflicted
+++ resolved
@@ -64,7 +64,7 @@
         # TODO : re-implement this pythonically with shutil and requests in python3.
         print("atlas directory not found. Cloning ...")
         clone = "https://github.com/neurodata/neuroparc.git"
-        os.system(f'git lfs clone {clone} {atlas_dir}')
+        os.system(f"git lfs clone {clone} {atlas_dir}")
 
     atlas = os.path.join(
         atlas_dir, "atlases/reference_brains/MNI152NLin6_res-" + dims + "_T1w.nii.gz"
@@ -99,35 +99,6 @@
 
     return os.path.expanduser("~") + "/.ndmg/ndmg_atlases"  # local
 
-<<<<<<< HEAD
-=======
-    # parse input directory
-    sweeper = DirectorySweeper(inDir, subjs=subjs, seshs=sesh)
-    dwis = sweeper.get_dwis()
-    bvals = sweeper.get_bvals()
-    bvecs = sweeper.get_bvecs()
-    anats = sweeper.get_anats()
-
-    # dwis, bvals, bvecs, anats = result
-    assert len(anats) == len(dwis)
-    assert len(bvecs) == len(dwis)
-    assert len(bvals) == len(dwis)
-
-    # TODO : clean below
-    args = [
-        [
-            dw,
-            bval,
-            bvec,
-            anat,
-            atlas,
-            atlas_mask,
-            labels,
-            f'{outDir}/sub{bval.split("sub")[1].split("/")[0]}/ses{bval.split("ses")[1].split("/")[0]}'
-        ]
-        for (dw, bval, bvec, anat) in zip(dwis, bvals, bvecs, anats)
-    ]
->>>>>>> b595c186
 
 def failure_message(subject, session, error):
     line = f"Subject {subject}, session {session} failed."
@@ -139,10 +110,12 @@
 def main():
     """Starting point of the ndmg pipeline, assuming that you are using a BIDS organized dataset
     """
-    compatible = sys.platform == 'darwin' or sys.platform == 'linux'
+    compatible = sys.platform == "darwin" or sys.platform == "linux"
     if not compatible:
-        input('\n\nWARNING: You appear to be running ndmg on an operating system that is not macOS or Linux.'
-        '\nndmg has not been tested on this operating system and may not work. Press enter to continue.\n\n')
+        input(
+            "\n\nWARNING: You appear to be running ndmg on an operating system that is not macOS or Linux."
+            "\nndmg has not been tested on this operating system and may not work. Press enter to continue.\n\n"
+        )
 
     parser = ArgumentParser(
         description="This is an end-to-end connectome estimation pipeline from M3r Images."
@@ -194,7 +167,7 @@
         action="store",
         help="The path to "
         "the data on your S3 bucket, not including the bucket name."
-        "The data will be downloaded to the provided bids_dir on your machine."
+        "The data will be downloaded to the provided bids_dir on your machine.",
     )
     parser.add_argument(
         "--push_data",
@@ -281,7 +254,6 @@
     result = parser.parse_args()
     inDir = result.bids_dir
     outDir = result.output_dir
-<<<<<<< HEAD
     subjects = result.participant_label
     sessions = result.session_label
     parcellation_name = result.parcellation
@@ -304,36 +276,8 @@
     }
 
     # ---------------- Pre-run checks ---------------- #
-=======
-    subj = result.participant_label
-    sesh = result.session_label
-    buck = result.bucket
-    remo = result.remote_path
-    push = result.push_data
-    debug = result.debug
-    seeds = result.seeds
-    skipeddy = result.sked
-    skipreg = result.skreg
-    clean = result.clean
-    vox_size = result.vox
-    atlas_select = result.atlas
-    mod_type = result.mod
-    track_type = result.tt
-    mod_func = result.mf
-    reg_style = result.sp
-    modif = result.modif
-    skull = result.skull
-
-    # remove slashes from edges of remo and modif
-    if remo:
-        remo.strip('/')
-    if modif:
-        modif.strip('/')
-    
->>>>>>> b595c186
     # make sure we have AFNI and FSL
     check_dependencies()
-
 
     # ---------------- Grab arguments --------------- #
     # Check to see if user has provided direction to an existing s3 bucket they wish to use
@@ -353,42 +297,23 @@
     # it's super gross.
     if kwargs["buck"] is not None and kwargs["remo"] is not None:
         if subjects is not None:
-            # if len(sesh) == 1:
-            #    sesh = sesh[0]
-<<<<<<< HEAD
             for sub in subjects:
                 if sessions is not None:
                     for ses in sessions:
-                        rem = os.path.join(
-                            kwargs["remo"], "sub-{}".format(sub), "ses-{}".format(ses)
-                        )
-                        tindir = os.path.join(
-                            inDir, "sub-{}".format(sub), "ses-{}".format(ses)
-                        )
                         cloud_utils.s3_get_data(
-                            kwargs["buck"], rem, tindir, public=not creds
+                            kwargs["buck"],
+                            kwargs["remo"],
+                            inDir,
+                            info=f"sub-{sub}/ses-{ses}",
                         )
                 else:
-                    rem = os.path.join(kwargs["remo"], "sub-{}".format(sub))
-                    tindir = os.path.join(inDir, "sub-{}".format(sub))
                     cloud_utils.s3_get_data(
-                        kwargs["buck"], rem, tindir, public=not creds
+                        kwargs["buck"], kwargs["remo"], inDir, info=f"sub-{sub}"
                     )
         else:
-            cloud_utils.s3_get_data(buck, kwargs["remo"], inDir, public=not creds)
-=======
-            for sub in subj:
-                if sesh is not None:
-                    for ses in sesh:
-                        cloud_utils.s3_get_data(buck, remo, inDir, info=f'sub-{sub}/ses-{ses}')
-                else:
-                    cloud_utils.s3_get_data(buck, remo, inDir, info=f'sub-{sub}')
-        else:
-            cloud_utils.s3_get_data(buck, remo, inDir, info='sub-')
->>>>>>> b595c186
-
-    print(f'input directory contents: {os.listdir(inDir)}')
-
+            cloud_utils.s3_get_data(kwargs["buck"], kwargs["remo"], inDir, info="sub-")
+
+    print(f"input directory contents: {os.listdir(inDir)}")
 
     # check on input data
     # make sure input directory is BIDs-formatted
