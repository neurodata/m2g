--- conflicted
+++ resolved
@@ -57,29 +57,23 @@
 
 
 def tens_mod_fa_est(gtab, dwi_file, B0_mask):
-<<<<<<< HEAD
-    """Estimate a tensor FA image to use for registrations
+    """Estimate a tensor FA image to use for registrations using dipy functions
     
     Parameters
     ----------
-    gtab : [type]
-        [description]
-    dwi_file : [type]
-        [description]
-    B0_mask : [type]
-        [description]
+    gtab : GradientTable
+        gradient table created from bval and bvec file
+    dwi_file : str
+        Path to eddy-corrected and RAS reoriented dwi image
+    B0_mask : str
+        Path to nodif B0 mask (averaged b0 mask)
     
     Returns
     -------
-    [type]
-        [description]
+    str
+        Path to tensor_fa image file
     """
     
-=======
-    '''
-    Estimate a tensor FA image to use for registrations.
-    '''
->>>>>>> ce5fad27
     import os
     from dipy.reconst.dti import TensorModel
     from dipy.reconst.dti import fractional_anisotropy
@@ -120,8 +114,6 @@
         
         Parameters
         ----------
-        object : 
-            [description]
         dwi_in : str
             path to the input dwi image to perform tractography on.
             Should be a nifti, gzipped nifti, or other image that nibabel
@@ -231,11 +223,7 @@
         )
 
         if self.track_type == "local":
-<<<<<<< HEAD
-            tiss_class = "act"
-=======
             tiss_class = "bin"
->>>>>>> ce5fad27
         elif self.track_type == "particle":
             tiss_class = "cmc"
 
@@ -371,15 +359,6 @@
                 self.pdg = ProbabilisticDirectionGetter.from_pmf(
                     self.pmf, max_angle=60.0, sphere=self.sphere
                 )
-<<<<<<< HEAD
-                self.streamline_generator = LocalTracking(
-                self.pdg,
-                self.tiss_classifier,
-                self.seeds,
-                self.stream_affine,
-                step_size=0.5,
-                return_all=True)
-=======
             self.streamline_generator = LocalTracking(
             self.pdg,
             self.tiss_classifier,
@@ -387,7 +366,6 @@
             self.stream_affine,
             step_size=0.5,
             return_all=True)
->>>>>>> ce5fad27
         print("Reconstructing tractogram streamlines...")
         self.streamlines = Streamlines(self.streamline_generator)
         return self.streamlines
