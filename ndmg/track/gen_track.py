--- conflicted
+++ resolved
@@ -469,15 +469,6 @@
     str
         Path to created mask file
     """
-<<<<<<< HEAD
-=======
-    import os
-    from dipy.reconst.dti import TensorModel, quantize_evecs
-    from dipy.tracking.eudx import EuDX
-    from dipy.data import get_sphere
-    from dipy.segment.mask import median_otsu
->>>>>>> 49966d1a
-
     img = nib.load(dwi_file)
     data = img.get_data()
 
