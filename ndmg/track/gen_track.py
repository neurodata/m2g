#!/usr/bin/env python

# Copyright 2016 NeuroData (http://neurodata.io)
#
# Licensed under the Apache License, Version 2.0 (the "License");
# you may not use this file except in compliance with the License.
# You may obtain a copy of the License at
#
#     http://www.apache.org/licenses/LICENSE-2.0
#
# Unless required by applicable law or agreed to in writing, software
# distributed under the License is distributed on an "AS IS" BASIS,
# WITHOUT WARRANTIES OR CONDITIONS OF ANY KIND, either express or implied.
# See the License for the specific language governing permissions and
# limitations under the License.
#
# track.py
# Created by derek Pisner on 02/17/2019.
# Email: dpisner@utexas.edu


import warnings

warnings.simplefilter("ignore")
import numpy as np
import nibabel as nib
from dipy.tracking.streamline import Streamlines


def build_seed_list(mask_img_file, stream_affine, dens):
    """uses dipy tractography utilities in order to create a seed list for tractography
    
    Parameters
    ----------
    mask_img_file : str
        path to mask of area to generate seeds for
    stream_affine : ndarray
        4x4 array with 1s diagonally and 0s everywhere else
    dens : int
        seed density
    
    Returns
    -------
    ndarray
        locations for the seeds
    """
    from dipy.tracking import utils

    mask_img = nib.load(mask_img_file)
    mask_img_data = mask_img.get_data().astype("bool")
    seeds = utils.random_seeds_from_mask(
        mask_img_data,
        seeds_count=int(dens),
        seed_count_per_voxel=True,
        affine=stream_affine,
    )
    return seeds


def tens_mod_fa_est(gtab, dwi_file, B0_mask):
<<<<<<< HEAD
    """Estimate a tensor FA image to use for registrations using dipy functions
    
    Parameters
    ----------
    gtab : GradientTable
        gradient table created from bval and bvec file
    dwi_file : str
        Path to eddy-corrected and RAS reoriented dwi image
    B0_mask : str
        Path to nodif B0 mask (averaged b0 mask)
    
    Returns
    -------
    str
        Path to tensor_fa image file
    """
    
=======
    """
    Estimate a tensor FA image to use for registrations.
    """
>>>>>>> f315d9bf
    import os
    from dipy.reconst.dti import TensorModel
    from dipy.reconst.dti import fractional_anisotropy

    data = nib.load(dwi_file).get_fdata()

    print("Generating simple tensor FA image to use for registrations...")
    nodif_B0_img = nib.load(B0_mask)
    B0_mask_data = nodif_B0_img.get_fdata().astype("bool")
    nodif_B0_affine = nodif_B0_img.affine
    model = TensorModel(gtab)
    mod = model.fit(data, B0_mask_data)
    FA = fractional_anisotropy(mod.evals)
    FA[np.isnan(FA)] = 0
    fa_img = nib.Nifti1Image(FA.astype(np.float32), nodif_B0_affine)
    fa_path = "%s%s" % (os.path.dirname(B0_mask), "/tensor_fa.nii.gz")
    nib.save(fa_img, fa_path)
    return fa_path


class run_track(object):
    def __init__(
        self,
        dwi_in,
        nodif_B0_mask,
        gm_in_dwi,
        vent_csf_in_dwi,
        csf_in_dwi,
        wm_in_dwi,
        gtab,
        mod_type,
        track_type,
        mod_func,
        seeds,
        stream_affine,
    ):
        """A class for deterministic tractography in native space
        
        Parameters
        ----------
        dwi_in : str
            path to the input dwi image to perform tractography on.
            Should be a nifti, gzipped nifti, or other image that nibabel
            is capable of reading, with data as a 4D object.
        nodif_B0_mask : str
            path to the mask of the b0 mean volume. Should be a nifti,
            gzipped nifti, or other image file that nibabel is capable of
            reading, with data as a 3D object.
        gm_in_dwi : str
            Path to gray matter segmentation in EPI space. Should be a nifti,
            gzipped nifti, or other image file that nibabel is capable of
            reading, with data as a 3D object
        vent_csf_in_dwi : str
            Ventricular CSF Mask in EPI space. Should be a nifti,
            gzipped nifti, or other image file that nibabel is capable of
            reading, with data as a 3D object
        csf_in_dwi : str
            Path to CSF mask in EPI space. Should be a nifti, gzipped nifti, or other image file that nibabel compatable
        wm_in_dwi : str
            Path to white matter probabilities in EPI space. Should be a nifti,
            gzipped nifti, or other image file that nibabel is capable of
            reading, with data as a 3D object.
        gtab : gradient table
            gradient table created from bval and bvec files
        mod_type : str
            Determinstic (det) or probabilistic (prob) tracking
        track_type : str
            Tracking approach: local or particle
        mod_func : str
            Diffusion model: csd or csa
        seeds : ndarray
            ndarray of seeds for tractography
        stream_affine : ndarray
            4x4 2D array with 1s diagonaly and 0s everywhere else
        """
        
        self.dwi = dwi_in
        self.nodif_B0_mask = nodif_B0_mask
        self.gm_in_dwi = gm_in_dwi
        self.vent_csf_in_dwi = vent_csf_in_dwi
        self.csf_in_dwi = csf_in_dwi
        self.wm_in_dwi = wm_in_dwi
        self.gtab = gtab
        self.mod_type = mod_type
        self.track_type = track_type
        self.seeds = seeds
        self.mod_func = mod_func
        self.stream_affine = stream_affine

    def run(self):
        """Creates the tracktography tracks using dipy commands and the specified tracking type and approach
        
        Returns
        -------
        ArraySequence
            contains the tractography track raw data for further analysis
        
        Raises
        ------
        ValueError
            Raised when no seeds are supplied or no valid seeds were found in white-matter interface
        ValueError
            Raised when no seeds are supplied or no valid seeds were found in white-matter interface
        """
        self.tiss_classifier = self.prep_tracking()
        if self.mod_type == "det":
            if self.mod_func == "csa":
                self.mod = self.odf_mod_est()
            elif self.mod_func == "csd":
                self.mod = self.csd_mod_est()
            if self.track_type == "local":
                tracks = self.local_tracking()
            elif self.track_type == "particle":
                tracks = self.particle_tracking()
            else:
                raise ValueError(
                    "Error: Either no seeds supplied, or no valid seeds found in white-matter interface"
                )
        elif self.mod_type == "prob":
            if self.mod_func == "csa":
                self.mod = self.odf_mod_est()
            elif self.mod_func == "csd":
                self.mod = self.csd_mod_est()
            if self.track_type == "local":
                tracks = self.local_tracking()
            elif self.track_type == "particle":
                tracks = self.particle_tracking()
        else:
            raise ValueError(
                "Error: Either no seeds supplied, or no valid seeds found in white-matter interface"
            )
        return tracks

    def prep_tracking(self):
        """Uses nibabel and dipy functions in order to load the grey matter, white matter, and csf masks
        and use a tissue classifier (act, cmc, or binary) on the include/exclude maps to make a tissueclassifier object
        
        Returns
        -------
        ActTissueClassifier, CmcTissueClassifier, or BinaryTissueCLassifier
            The resulting tissue classifier object, depending on which method you use (currently only does act)
        """
        from dipy.tracking.local import (
            ActTissueClassifier,
            CmcTissueClassifier,
            BinaryTissueClassifier,
        )  # TODO: these classes no longer exist in dipy 1.0.

        if self.track_type == "local":
            tiss_class = "bin"
        elif self.track_type == "particle":
            tiss_class = "cmc"

        self.dwi_img = nib.load(self.dwi)
        self.data = self.dwi_img.get_data()
        # Loads mask and ensures it's a true binary mask
        self.mask_img = nib.load(self.nodif_B0_mask)
        self.mask = self.mask_img.get_data() > 0
        # Load tissue maps and prepare tissue classifier
        self.gm_mask = nib.load(self.gm_in_dwi)
        self.gm_mask_data = self.gm_mask.get_data()
        self.wm_mask = nib.load(self.wm_in_dwi)
        self.wm_mask_data = self.wm_mask.get_data()
        self.wm_in_dwi_data = nib.load(self.wm_in_dwi).get_data().astype("bool")
        if tiss_class == "act":
            self.vent_csf_in_dwi = nib.load(self.vent_csf_in_dwi)
            self.vent_csf_in_dwi_data = self.vent_csf_in_dwi.get_data()
            self.background = np.ones(self.gm_mask.shape)
            self.background[
                (self.gm_mask_data + self.wm_mask_data + self.vent_csf_in_dwi_data) > 0
            ] = 0
            self.include_map = self.wm_mask_data
            self.include_map[self.background > 0] = 0
            self.exclude_map = self.vent_csf_in_dwi_data
            self.tiss_classifier = ActTissueClassifier(
                self.include_map, self.exclude_map
            )
        elif tiss_class == "bin":
            self.tiss_classifier = BinaryTissueClassifier(self.wm_in_dwi_data)
            # self.tiss_classifier = BinaryTissueClassifier(self.mask)
        elif tiss_class == "cmc":
            self.vent_csf_in_dwi = nib.load(self.vent_csf_in_dwi)
            self.vent_csf_in_dwi_data = self.vent_csf_in_dwi.get_data()
            voxel_size = np.average(self.wm_mask.get_header()["pixdim"][1:4])
            step_size = 0.2
            self.tiss_classifier = CmcTissueClassifier.from_pve(
                self.wm_mask_data,
                self.gm_mask_data,
                self.vent_csf_in_dwi_data,
                step_size=step_size,
                average_voxel_size=voxel_size,
            )
        else:
            pass
        return self.tiss_classifier

    def tens_mod_est(self):
        from dipy.reconst.dti import TensorModel, quantize_evecs
        from dipy.data import get_sphere

        print("Fitting tensor model...")
        self.model = TensorModel(self.gtab)
        self.ten = self.model.fit(self.data, self.wm_in_dwi_data)
        self.fa = self.ten.fa
        self.fa[np.isnan(self.fa)] = 0
        self.sphere = get_sphere("repulsion724")
        self.ind = quantize_evecs(self.ten.evecs, self.sphere.vertices)
        return self.ten

    def odf_mod_est(self):
        from dipy.reconst.shm import CsaOdfModel

        print("Fitting CSA ODF model...")
        self.mod = CsaOdfModel(self.gtab, sh_order=6)
        return self.mod

    def csd_mod_est(self):
        from dipy.reconst.csdeconv import (
            ConstrainedSphericalDeconvModel,
            recursive_response,
        )

        print("Fitting CSD model...")
        try:
            print("Attempting to use spherical harmonic basis first...")
            self.mod = ConstrainedSphericalDeconvModel(self.gtab, None, sh_order=6)
        except:
            print("Falling back to estimating recursive response...")
            self.response = recursive_response(
                self.gtab,
                self.data,
                mask=self.wm_in_dwi_data,
                sh_order=6,
                peak_thr=0.01,
                init_fa=0.08,
                init_trace=0.0021,
                iter=8,
                convergence=0.001,
                parallel=False,
            )
            print("CSD Reponse: " + str(self.response))
            self.mod = ConstrainedSphericalDeconvModel(self.gtab, self.response)
        return self.mod

    def local_tracking(self):
        from dipy.tracking.local import LocalTracking
        from dipy.data import get_sphere
        from dipy.direction import peaks_from_model, ProbabilisticDirectionGetter

        self.sphere = get_sphere("repulsion724")
        if self.mod_type == "det":
            print("Obtaining peaks from model...")
            self.mod_peaks = peaks_from_model(
                self.mod,  # AttributeError: 'run_track' object has no attribute 'mod' -- should this be mod_func?
                self.data,
                self.sphere,
                relative_peak_threshold=0.5,
                min_separation_angle=25,
                mask=self.wm_in_dwi_data,
                npeaks=5,
                normalize_peaks=True,
            )
            self.streamline_generator = LocalTracking(
                self.mod_peaks,
                self.tiss_classifier,
                self.seeds,
                self.stream_affine,
                step_size=0.5,
                return_all=True,
            )
        elif self.mod_type == "prob":
            print("Preparing probabilistic tracking...")
            print("Fitting model to data...")
            self.mod_fit = self.mod.fit(self.data, self.wm_in_dwi_data)
            print("Building direction-getter...")
            try:
                print(
                    "Proceeding using spherical harmonic coefficient from model estimation..."
                )
                self.pdg = ProbabilisticDirectionGetter.from_shcoeff(
                    self.mod_fit.shm_coeff, max_angle=60.0, sphere=self.sphere
                )
            except:
                print("Proceeding using FOD PMF from model estimation...")
                self.fod = self.mod_fit.odf(self.sphere)
                self.pmf = self.fod.clip(min=0)
                self.pdg = ProbabilisticDirectionGetter.from_pmf(
                    self.pmf, max_angle=60.0, sphere=self.sphere
                )
            self.streamline_generator = LocalTracking(
                self.pdg,
                self.tiss_classifier,
                self.seeds,
                self.stream_affine,
                step_size=0.5,
                return_all=True,
            )
        print("Reconstructing tractogram streamlines...")
        self.streamlines = Streamlines(self.streamline_generator)
        return self.streamlines

    def particle_tracking(self):
        from dipy.tracking.local import ParticleFilteringTracking
        from dipy.data import get_sphere
        from dipy.direction import peaks_from_model, ProbabilisticDirectionGetter

        self.sphere = get_sphere("repulsion724")
        if self.mod_type == "det":
            maxcrossing = 1
            print("Obtaining peaks from model...")
            self.mod_peaks = peaks_from_model(
                self.mod,
                self.data,
                self.sphere,
                relative_peak_threshold=0.5,
                min_separation_angle=25,
                mask=self.wm_in_dwi_data,
                npeaks=5,
                normalize_peaks=True,
            )
            self.streamline_generator = ParticleFilteringTracking(
                self.mod_peaks,
                self.tiss_classifier,
                self.seeds,
                self.stream_affine,
                max_cross=maxcrossing,
                step_size=0.5,
                maxlen=1000,
                pft_back_tracking_dist=2,
                pft_front_tracking_dist=1,
                particle_count=15,
                return_all=True,
            )
        elif self.mod_type == "prob":
            maxcrossing = 2
            print("Preparing probabilistic tracking...")
            print("Fitting model to data...")
            self.mod_fit = self.mod.fit(self.data, self.wm_in_dwi_data)
            print("Building direction-getter...")
            try:
                print(
                    "Proceeding using spherical harmonic coefficient from model estimation..."
                )
                self.pdg = ProbabilisticDirectionGetter.from_shcoeff(
                    self.mod_fit.shm_coeff, max_angle=60.0, sphere=self.sphere
                )
            except:
                print("Proceeding using FOD PMF from model estimation...")
                self.fod = self.mod_fit.odf(self.sphere)
                self.pmf = self.fod.clip(min=0)
                self.pdg = ProbabilisticDirectionGetter.from_pmf(
                    self.pmf, max_angle=60.0, sphere=self.sphere
                )
            self.streamline_generator = ParticleFilteringTracking(
                self.pdg,
                self.tiss_classifier,
                self.seeds,
                self.stream_affine,
                max_cross=maxcrossing,
                step_size=0.5,
                maxlen=1000,
                pft_back_tracking_dist=2,
                pft_front_tracking_dist=1,
                particle_count=15,
                return_all=True,
            )
        print("Reconstructing tractogram streamlines...")
        self.streamlines = Streamlines(self.streamline_generator)
        return self.streamlines


def eudx_basic(dwi_file, gtab, stop_val=0.1):
    import os
    from dipy.reconst.dti import TensorModel, quantize_evecs
    from dipy.tracking.eudx import EuDX
    from dipy.data import get_sphere
    from dipy.segment.mask import median_otsu

    """
    Tracking with basic tensors and basic eudx - experimental
    We now force seeding at every voxel in the provided mask for
    simplicity.  Future functionality will extend these options.
    **Positional Arguments:**
            dwi_file:
                - File (registered) to use for tensor/fiber tracking
            mask:
                - Brain mask to keep tensors inside the brain
            gtab:
                - dipy formatted bval/bvec Structure
    **Optional Arguments:**
            stop_val:
                - Value to cutoff fiber track
    """

    img = nib.load(dwi_file)
    data = img.get_data()

    data_sqz = np.squeeze(data)
    b0_mask, mask_data = median_otsu(data_sqz, 2, 1)
    mask_img = nib.Nifti1Image(mask_data.astype(np.float32), img.affine)
    mask_out_file = os.path.dirname(dwi_file) + "/dwi_bin_mask.nii.gz"
    nib.save(mask_img, mask_out_file)

    # use all points in mask
    seedIdx = np.where(mask_data > 0)  # seed everywhere not equal to zero
    seedIdx = np.transpose(seedIdx)

    model = TensorModel(gtab)

    # print('data: {}'.format(data))
    print("data shape: {}".format(data.shape))
    print("data type: {}".format(type(data)))
    # print('mask data: {}'.format(mask_data))
    print("mask data shape: {}".format(mask_data.shape))
    print("mask data type: {}".format(type(mask_data)))

    print("data location: {}".format(dwi_file))
    print("mask location: {}".format(mask_out_file))
    ten = model.fit(data, mask_data)
    sphere = get_sphere("symmetric724")
    ind = quantize_evecs(ten.evecs, sphere.vertices)
    streamlines = EuDX(
        a=ten.fa, ind=ind, seeds=seedIdx, odf_vertices=sphere.vertices, a_low=stop_val
    )
    return ten, streamlines, mask_out_file<|MERGE_RESOLUTION|>--- conflicted
+++ resolved
@@ -58,7 +58,6 @@
 
 
 def tens_mod_fa_est(gtab, dwi_file, B0_mask):
-<<<<<<< HEAD
     """Estimate a tensor FA image to use for registrations using dipy functions
     
     Parameters
@@ -75,12 +74,6 @@
     str
         Path to tensor_fa image file
     """
-    
-=======
-    """
-    Estimate a tensor FA image to use for registrations.
-    """
->>>>>>> f315d9bf
     import os
     from dipy.reconst.dti import TensorModel
     from dipy.reconst.dti import fractional_anisotropy
