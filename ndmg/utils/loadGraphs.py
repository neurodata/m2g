<<<<<<< HEAD
#!/usr/bin/env python

"""
ndmg.utils.loadGraphs
~~~~~~~~~~~~~~~~~~~~~

Contains functionality for working with groups of graph outputs.
TODO : likely largely depracate and replace with `graphutils`.
"""


import warnings

warnings.simplefilter("ignore")
from collections import OrderedDict
import numpy as np
import networkx as nx
import os
import csv


def loadGraphs(filenames, modality="dwi", verb=False):
    """Given a list of files, returns a dictionary of graphs

    Parameters
    ----------
    filenames : list
        List of filenames for graphs
    modality : str, optional
        image type of files being loaded, by default "dwi"
    verb : bool, optional
        Toggles verbose output statements, by default False

    Returns
    -------
    dict
        dictonary of graphs specified in 'filenames'
    """
    #  Initializes empty dictionary
    if type(filenames) is not list:
        filenames = [filenames]
    gstruct = OrderedDict()
    vlist = set()
    for idx, files in enumerate(filenames):
        if verb:
            print("Loading: " + files)
        #  Adds graphs to dictionary with key being filename
        fname = os.path.basename(files)
        try:
            gstruct[fname] = loadGraph(files, modality=modality)
            vlist |= set(gstruct[fname].nodes())
        except:
            print(f'{fname} is not in proper format. Skipping...')
    for k, v in list(gstruct.items()):
        vtx_to_add = list(np.setdiff1d(list(vlist), list(v.nodes())))
        [gstruct[k].add_node(vtx) for vtx in vtx_to_add]
    return gstruct


def loadGraph(filename, modality="dwi", verb=False):
    """Given a graph file, returns a NetworkX graph

    Parameters
    ----------
    filename : str
        Path to graph file to be read by networkx.read_weighted_edgelist
    modality : str, optional
        image type of file being loaded, by default "dwi"
    verb : bool, optional
        Toggles verbose output statements, by default False

    Returns
    -------
    graph
        NetworkX graph

    Raises
    ------
    ValueError
        Unsupported modality
    """
    if modality == "dwi":
        graph = nx.read_weighted_edgelist(filename, delimiter=",")
    elif modality == "func":
        # read first line to int list
        with open(filename, "r") as fl:
            reader = csv.reader(fl)
            # labels
            labs = [int(x) for x in next(reader)]
        # read second line onwards to numpy array
        data = np.genfromtxt(filename, dtype=float, delimiter=",", skip_header=True)
        lab_map = dict(list(zip(list(range(0, len(labs))), labs)))
        graph = nx.from_numpy_matrix(data)
        graph = nx.relabel_nodes(graph, lab_map)
    else:
        raise ValueError("Unsupported modality.")
    return graph
=======
#!/usr/bin/env python

"""
ndmg.utils.loadGraphs
~~~~~~~~~~~~~~~~~~~~~

Contains functionality for working with groups of graph outputs.
TODO : likely largely depracate and replace with `graphutils`.
"""


import warnings

warnings.simplefilter("ignore")
from collections import OrderedDict
import numpy as np
import networkx as nx
import os
import csv


def loadGraphs(filenames, modality="dwi", verb=False):
    """Given a list of files, returns a dictionary of graphs

    Parameters
    ----------
    filenames : list
        List of filenames for graphs
    modality : str, optional
        image type of files being loaded, by default "dwi"
    verb : bool, optional
        Toggles verbose output statements, by default False

    Returns
    -------
    dict
        dictonary of graphs specified in 'filenames'
    """
    #  Initializes empty dictionary
    if type(filenames) is not list:
        filenames = [filenames]
    gstruct = OrderedDict()
    vlist = set()
    for idx, files in enumerate(filenames):
        if verb:
            print("Loading: " + files)
        #  Adds graphs to dictionary with key being filename
        fname = os.path.basename(files)
        try:
            gstruct[fname] = loadGraph(files, modality=modality)
            vlist |= set(gstruct[fname].nodes())
        except:
            print(f"{fname} is not in proper format. Skipping...")
    for k, v in list(gstruct.items()):
        vtx_to_add = list(np.setdiff1d(list(vlist), list(v.nodes())))
        [gstruct[k].add_node(vtx) for vtx in vtx_to_add]
    return gstruct


def loadGraph(filename, modality="dwi", verb=False):
    """Given a graph file, returns a NetworkX graph

    Parameters
    ----------
    filename : str
        Path to graph file to be read by networkx.read_weighted_edgelist
    modality : str, optional
        image type of file being loaded, by default "dwi"
    verb : bool, optional
        Toggles verbose output statements, by default False

    Returns
    -------
    graph
        NetworkX graph

    Raises
    ------
    ValueError
        Unsupported modality
    """
    if modality == "dwi":
        graph = nx.read_weighted_edgelist(filename, delimiter=",")
    elif modality == "func":
        # read first line to int list
        with open(filename, "r") as fl:
            reader = csv.reader(fl)
            # labels
            labs = [int(x) for x in next(reader)]
        # read second line onwards to numpy array
        data = np.genfromtxt(filename, dtype=float, delimiter=",", skip_header=True)
        lab_map = dict(list(zip(list(range(0, len(labs))), labs)))
        graph = nx.from_numpy_matrix(data)
        graph = nx.relabel_nodes(graph, lab_map)
    else:
        raise ValueError("Unsupported modality.")
    return graph
>>>>>>> d6398aea
<|MERGE_RESOLUTION|>--- conflicted
+++ resolved
@@ -1,4 +1,3 @@
-<<<<<<< HEAD
 #!/usr/bin/env python
 
 """
@@ -95,103 +94,4 @@
         graph = nx.relabel_nodes(graph, lab_map)
     else:
         raise ValueError("Unsupported modality.")
-    return graph
-=======
-#!/usr/bin/env python
-
-"""
-ndmg.utils.loadGraphs
-~~~~~~~~~~~~~~~~~~~~~
-
-Contains functionality for working with groups of graph outputs.
-TODO : likely largely depracate and replace with `graphutils`.
-"""
-
-
-import warnings
-
-warnings.simplefilter("ignore")
-from collections import OrderedDict
-import numpy as np
-import networkx as nx
-import os
-import csv
-
-
-def loadGraphs(filenames, modality="dwi", verb=False):
-    """Given a list of files, returns a dictionary of graphs
-
-    Parameters
-    ----------
-    filenames : list
-        List of filenames for graphs
-    modality : str, optional
-        image type of files being loaded, by default "dwi"
-    verb : bool, optional
-        Toggles verbose output statements, by default False
-
-    Returns
-    -------
-    dict
-        dictonary of graphs specified in 'filenames'
-    """
-    #  Initializes empty dictionary
-    if type(filenames) is not list:
-        filenames = [filenames]
-    gstruct = OrderedDict()
-    vlist = set()
-    for idx, files in enumerate(filenames):
-        if verb:
-            print("Loading: " + files)
-        #  Adds graphs to dictionary with key being filename
-        fname = os.path.basename(files)
-        try:
-            gstruct[fname] = loadGraph(files, modality=modality)
-            vlist |= set(gstruct[fname].nodes())
-        except:
-            print(f"{fname} is not in proper format. Skipping...")
-    for k, v in list(gstruct.items()):
-        vtx_to_add = list(np.setdiff1d(list(vlist), list(v.nodes())))
-        [gstruct[k].add_node(vtx) for vtx in vtx_to_add]
-    return gstruct
-
-
-def loadGraph(filename, modality="dwi", verb=False):
-    """Given a graph file, returns a NetworkX graph
-
-    Parameters
-    ----------
-    filename : str
-        Path to graph file to be read by networkx.read_weighted_edgelist
-    modality : str, optional
-        image type of file being loaded, by default "dwi"
-    verb : bool, optional
-        Toggles verbose output statements, by default False
-
-    Returns
-    -------
-    graph
-        NetworkX graph
-
-    Raises
-    ------
-    ValueError
-        Unsupported modality
-    """
-    if modality == "dwi":
-        graph = nx.read_weighted_edgelist(filename, delimiter=",")
-    elif modality == "func":
-        # read first line to int list
-        with open(filename, "r") as fl:
-            reader = csv.reader(fl)
-            # labels
-            labs = [int(x) for x in next(reader)]
-        # read second line onwards to numpy array
-        data = np.genfromtxt(filename, dtype=float, delimiter=",", skip_header=True)
-        lab_map = dict(list(zip(list(range(0, len(labs))), labs)))
-        graph = nx.from_numpy_matrix(data)
-        graph = nx.relabel_nodes(graph, lab_map)
-    else:
-        raise ValueError("Unsupported modality.")
-    return graph
->>>>>>> d6398aea
+    return graph