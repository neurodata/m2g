# !/usr/bin/env python

"""
ndmg.utils.gen_utils
~~~~~~~~~~~~~~~~~~~~

Contains general utility functions.
"""

# system imports
import os
import sys
import re
from subprocess import Popen, PIPE
import subprocess
import time
import functools
import json
from itertools import product
from pathlib import Path
from collections import namedtuple

# package imports
import bids
import numpy as np
import nibabel as nib
from nilearn.image import mean_img
from scipy.sparse import lil_matrix
from fury import actor
from fury import window

import dipy
from dipy.io import read_bvals_bvecs
from dipy.core.gradients import gradient_table
from dipy.align.reslice import reslice


class NameResource:
    """
    A class for naming derivatives under the BIDs spec.

    Parameters
    ----------
    modf : str
        Path to subject MRI (dwi) data to be analyzed
    t1wf : str
        Path to subject t1w anatomical data
    tempf : str
        Path to atlas file(s) to be used during analysis
    opath : str
        Path to output directory
    """

    def __init__(self, modf, t1wf, tempf, opath):
        """__init__ containing relevant BIDS specified paths for relevant data
        """
        self.__subi__ = os.path.basename(modf).split(".")[0]
        self.__anati__ = os.path.basename(t1wf).split(".")[0]
        self.__suball__ = ""
        self.__sub__ = re.search(r"(sub-)(?!.*sub-).*?(?=[_])", modf)
        if self.__sub__:
            self.__sub__ = self.__sub__.group()
            self.__suball__ = f"sub-{self.__sub__}"
        self.__ses__ = re.search(r"(ses-)(?!.*ses-).*?(?=[_])", modf)
        if self.__ses__:
            self.__ses__ = self.__ses__.group()
            self.__suball__ = self.__suball__ + f"_ses-{self.__ses__}"
        self.__run__ = re.search(r"(run-)(?!.*run-).*?(?=[_])", modf)
        if self.__run__:
            self.__run__ = self.__run__.group()
            self.__suball__ = self.__suball__ + f"_run-{self.__run__}"
        self.__task__ = re.search(r"(task-)(?!.*task-).*?(?=[_])", modf)
        if self.__task__:
            self.__task__ = self.__task__.group()
            self.__suball__ = self.__suball__ + f"_run-{self.__task__}"
        self.__temp__ = os.path.basename(tempf).split(".")[0]
        self.__space__ = re.split(r"[._]", self.__temp__)[0]
        self.__res__ = re.search(r"(res-)(?!.*res-).*?(?=[_])", tempf)
        if self.__res__:
            self.__res__ = self.__res__.group()
        self.__basepath__ = opath
        self.__outdir__ = self._get_outdir()

    def add_dirs(namer, paths, labels, label_dirs):
        """Creates tmp and permanent directories for the desired suffixes

        Parameters
        ----------
        namer : NameResource
            varibale of the NameResource class created by NameResource() containing path and settings information for the desired run. It includes: subject, anatomical scan, session, run number, task, resolution, output directory
        paths : dict
            a dictionary of keys to suffix directories
        labels : list
            list of paths of all the atlas label nifti files being used (each will get their own directory)
        label_dirs : list
            list containing the keys from 'paths' you wish to add label level granularity to (create a directory for each value in 'labels')
        """

        namer.dirs = {}
        if not isinstance(labels, list):
            labels = [labels]
        dirtypes = ["output"]
        for dirt in dirtypes:
            olist = [namer.get_outdir()]
            namer.dirs[dirt] = {}
            if dirt in ["tmp"]:
                olist = olist + [dirt]
            namer.dirs[dirt]["base"] = os.path.join(*olist)
            for kwd, path in paths.items():
                newdir = os.path.join(*[namer.dirs[dirt]["base"], path])
                if kwd in label_dirs:  # levels with label granularity
                    namer.dirs[dirt][kwd] = {}
                    for label in labels:
                        labname = namer.get_label(label)
                        namer.dirs[dirt][kwd][labname] = os.path.join(newdir, labname)
                else:
                    namer.dirs[dirt][kwd] = newdir
        namer.dirs["tmp"] = {}
        namer.dirs["tmp"]["base"] = namer.get_outdir() + "/tmp"
        namer.dirs["tmp"]["reg_a"] = namer.dirs["tmp"]["base"] + "/reg_a"
        namer.dirs["tmp"]["reg_m"] = namer.dirs["tmp"]["base"] + "/reg_m"
        namer.dirs["qa"] = {}
        namer.dirs["qa"]["base"] = namer.get_outdir() + "/qa"
        namer.dirs["qa"]["adjacency"] = namer.dirs["qa"]["base"] + "/adjacency"
        namer.dirs["qa"]["fibers"] = namer.dirs["qa"]["base"] + "/fibers"
        namer.dirs["qa"]["graphs"] = namer.dirs["qa"]["base"] + "/graphs"
        namer.dirs["qa"]["graphs_plotting"] = (
            namer.dirs["qa"]["base"] + "/graphs_plotting"
        )
        namer.dirs["qa"]["mri"] = namer.dirs["qa"]["base"] + "/mri"
        namer.dirs["qa"]["reg"] = namer.dirs["qa"]["base"] + "/reg"
        namer.dirs["qa"]["tensor"] = namer.dirs["qa"]["base"] + "/tensor"
        newdirs = flatten(namer.dirs, [])
        cmd = f'mkdir -p {" ".join(newdirs)}'
        execute_cmd(cmd)  # make the directories

    def _get_outdir(self):
        """Called by constructor to initialize the output directory

        Returns
        -------
        list
            path to output directory
        """

        olist = [self.__basepath__]
        # olist.append(self.__sub__)
        # if self.__ses__:
        #    olist.append(self.__ses__)
        return os.path.join(*olist)

    def get_outdir(self):
        """Returns the base output directory for a particular subject and appropriate granularity.

        Returns
        -------
        str
            output directory
        """

        return self.__outdir__

    def get_label(self, label):
        """Return the formatted label information for the parcellation (i.e. the name of the file without the path)

        Parameters
        ----------
        label : str
            Path to parcellation file that you want the isolated name of

        Returns
        -------
        str
            the isolated file name
        """
        return get_filename(label)
        # return "label-{}".format(re.split(r'[._]',
        #                         os.path.basename(label))[0])

    def name_derivative(self, folder, derivative):
        """Creates derivative output file paths using os.path.join

        Parameters
        ----------
        folder : str
            Path of directory that you want the derivative file name appended too
        derivative : str
            The name of the file to be produced

        Returns
        -------
        str
            Derivative output file path
        """

        return os.path.join(*[folder, derivative])

    def get_mod_source(self):
        return self.__subi__

    def get_anat_source(self):
        return self.__anati__

    def get_sub_info(self):
        olist = []
        if self.__sub__:
            olist.append(self.__sub__)
        if self.__ses__:
            olist.append(self.__ses__)
        return olist


def flatten(current, result=[]):
    """Flatten a folder heirarchy

    Parameters
    ----------
    current : dict
        path to directory you want to flatten
    result : list, optional
        Used to store directory information between iterations of flatten, Default is []

    Returns
    -------
    list
        All new directories created by flattening the current directory
    """
    if isinstance(current, dict):
        for key in current:
            flatten(current[key], result)
    else:
        result.append(current)
    return result


from collections import namedtuple
import warnings


class DirectorySweeper:
    # TODO : find data with run_label in it and test on that
    """
    Class for parsing through a BIDs-formatted directory tree.
    
    Parameters
    ----------
    bdir : str
        BIDs-formatted directory containing dwi data.
    subjects : list or str, optional
        The subjects to run ndmg on. 
        If None, parse through the whole directory.
    sessions : list or str, optional
        The sessions to run ndmg with.
        If None, use every possible session.
    """

    def __init__(self, bdir, subjects=None, sessions=None):
<<<<<<< HEAD
        self.layout = bids.BIDSLayout(bdir)
        self.bdir = bdir
        self.df = self.layout.to_df(filters={"absolute_paths": True})
        self.df = self.df[self.df.suffix != "description"]  # no metadata file
        self.subjects = subjects
        self.sessions = sessions

        # clean subjects / sessions
        self.update()

        # trim dataframe
        self.trim()
=======
        self.bdir = bdir
        self.layout = bids.BIDSLayout(bdir)
        if subjects is None:
            subjects = self.layout.get_subjects()
        if sessions is None:
            sessions = self.layout.get_sessions()

        # get list of subject / session pairs
        self.pairs = self.get_pairs(subjects=subjects, sessions=sessions)
>>>>>>> 5552d47d

    def __repr__(self):
        return self.layout

<<<<<<< HEAD
    def update(self):
        """
        If subjects or sessions aren't passed to the object, 
        update object state to use all possible subjects and subjects.
        
        Ensure that `self.subjects` and `self.subjects` are List(str).
        """

        subjects = self.subjects
        sessions = self.sessions

        if subjects is None:
            subjects = list(self.df.subject.unique())
        if sessions is None:
            sessions = list(self.df.session.unique())

        self.subjects = self.clean(subjects)
        self.sessions = self.clean(sessions)

    def clean(self, sub_or_ses):
=======
    def get_pairs(self, subjects, sessions):
>>>>>>> 5552d47d
        """
        Return subject/session pairs.
        
        Parameters
        ----------
<<<<<<< HEAD
        sub_or_ses : list
            subjects or sessions list.
=======
        subjects : str or list
            Subjects to retrieve.
        sessions : str or list
            Sessions to retrieve.
>>>>>>> 5552d47d
        
        Returns
        -------
        list
            List of subject, session pairs.
            Formatted like: [(subject, session), (subject, session), ...].
        """
<<<<<<< HEAD
        sub_or_ses = as_list(sub_or_ses)
        sub_or_ses = all_strings(sub_or_ses)
        return sub_or_ses
=======
        pairs = []
        args = dict(
            suffix="dwi",
            extensions=["nii", "nii.gz"],
            subject=subjects,
            session=sessions,
        )

        for entity in self.layout.get(**args):
            subject = entity.entities["subject"]
            session = entity.entities["session"]
            pairs.append((subject, session))
        return pairs
>>>>>>> 5552d47d

    def get_files(self, subject, session):
        """
        Retrieve all relevant files from a dataframe.
        
        Parameters
        ----------
        subject : str
            Subject to get files for.
        session : str
            Session to get files for.
        
        Returns
        -------
        dict
            Dictionary of all files from a single session.
        """

<<<<<<< HEAD
        # trim df to subjects
        self.df = self.df[self.df.subject.isin(self.subjects)]

        # trim df to sessions
        self.df = self.df[self.df.session.isin(self.sessions)]

    def get_files(self, subject, session):
        """
        Retrieve all session-level subject files necessary for a single ndmg run.
        
        Parameters
        ----------
        subject : str
            Subject number
        session : str
            Session number
        
        Returns
        -------
        dict
            Dictionary of all files from a single session.
        """

        df = self.df[(self.df.subject == subject) & (self.df.session == session)]

        # TODO : there might be a cleaner way to index these in pandas.
        dwi = df[(df.datatype == "dwi") & (df.extension == "nii.gz")].path.iloc[0]
        bval = df[(df.datatype == "dwi") & (df.extension == "bval")].path.iloc[0]
        bvec = df[(df.datatype == "dwi") & (df.extension == "bvec")].path.iloc[0]
        anat = df[df.datatype == "anat"].path.iloc[0]

        files = {"dwi": dwi, "bvals": bval, "bvecs": bvec, "t1w": anat}
        return files

    def get_dir_info(self):
        """
=======
        anat, bval, bvec, dwi = self.layout.get(
            return_type="filename", session=session, subject=subject
        )

        files = {"dwi": dwi, "bvals": bval, "bvecs": bvec, "t1w": anat}
        return files

    def get_dir_info(self):
        """
>>>>>>> 5552d47d
        Parse an entire BIDSLayout for scan parameters.
        
        Returns
        -------
        list
            List of SubSesFiles namedtuples. 
            SubSesFile.files is a dictionary of files.
            SubSesFile.subject is the subject string.
            SubSesFile.session is the session string.
        """

<<<<<<< HEAD
        info = []
        SubSesFiles = namedtuple("SubSesFiles", ["subject", "session", "files"])

        # append subject, session, and files for each relevant session to info
        groups = self.df.groupby(["subject", "session"])
        for pair, df in groups:
            subject, session = pair
            files = self.get_files(subject, session)
            scan = SubSesFiles(subject, session, files)
            info.append(scan)

            if not scan.files:
                warnings.warn(f""""
                    There were no files for
                    subject {subject}, session {session}.
                    """)

        return info


=======
        scans = []
        SubSesFiles = namedtuple("SubSesFiles", ["subject", "session", "files"])

        # append subject, session, and files for each relevant session to scans
        for subject, session in self.pairs:
            files = self.get_files(subject, session)
            scan = SubSesFiles(subject, session, files)
            scans.append(scan)

        return scans


>>>>>>> 5552d47d
def all_strings(iterable_):
    return [str(x) for x in iterable_]


def as_list(x):
    """A function to convert an item to a list if it is not, or pass it through otherwise

    Parameters
    ----------
    x : any object
        anything that can be entered into a list that you want to be converted into a list

    Returns
    -------
    list
        a list containing x
    """

    if isinstance(x, list):
        return x

    return [x]


def merge_dicts(x, y):
    """A function to merge two dictionaries, making it easier for us to make modality specific queries
    for dwi images (since they have variable extensions due to having an nii.gz, bval, and bvec file)

    Parameters
    ----------
    x : dict
        dictionary you want merged with y
    y : dict
        dictionary you want merged with x

    Returns
    -------
    dict
        combined dictionary with {x content,y content}
    """

    z = x.copy()
    z.update(y)
    return z


def check_exists(*dargs):
    """
    Decorator. For every integer index passed to check_exists,
    checks if the argument passed to that index in the function decorated contains a filepath that exists.
    Also standardizes print statements across functions.

    Parameters
    ----------
    dargs : ints
        Where to check the function being decorated for files.

    Raises
    ------
    ValueError
        Raised if the file at that location doesn't exist.

    Returns
    -------
    func
        dictionary of output files
    """

    def outer(f):
        @functools.wraps(f)
        def inner(*args, **kwargs):

            for darg in dargs:
                p = args[darg]
                try:
                    if not os.path.exists(p):
                        raise ValueError(
                            f"{p} does not exist.\n \
                            This is an input to the function {f.__name__}."
                        )
                except TypeError:
                    print(
                        f"{darg} is not a file, it is {type(darg)}.\n \
                        Fix decorator on this function."
                    )

                print(f"{p} exists.")
            print(
                f"Prerequisite files for {f.__name__} all exist. \
            Calling {f.__name__}.\n"
            )

            return f(*args, **kwargs)

        return inner

    return outer


def timer(f):
    """Print the runtime of the decorated function"""

    @functools.wraps(f)
    def wrapper_timer(*args, **kwargs):
        start_time = time.perf_counter()
        func = f(*args, **kwargs)
        end_time = time.perf_counter()
        run_time = end_time - start_time
        print(f"Function {f.__name__!r} finished in {run_time:.4f} secs")
        return func

    return wrapper_timer


def is_bids(input_dir):
    # TODO : change pybids dependency
    """
    Make sure that the input data is BIDs-formatted.
    If it's BIDs-formatted, except for a `dataset_description.json` file, return True.
    
    Returns
    -------
    bool
        True if the input directory is BIDs-formatted
    
    Raises
    ------
    ValueError
        Occurs if the input directory is not formatted properly.
    """
    try:
        l = bids.BIDSLayout(input_dir)
        return l.validate
    except ValueError as e:
        p = "'dataset_description.json' is missing from project root. Every valid BIDS dataset must have this file."
        if str(e) != p:
            raise ValueError(e)
        create_datadescript(input_dir)
        return is_bids(input_dir)


def create_datadescript(input_dir):
    """
    Creates a simple `data_description.json` file in the root of the input directory. Necessary for proper BIDs formatting.
    
    Parameters
    ----------
    input_dir : str
        BIDs-formatted input director.
    """
    print(f"Creating a simple dataset_description.json in {input_dir}... ")
    name = Path(input_dir).stem
    vers = bids.__version__
    out = dict(Name=name, BIDSVersion=vers)
    with open(input_dir + "/dataset_description.json", "w") as f:
        json.dump(out, f)


def check_dependencies():
    """
    Check for the existence of FSL and AFNI.
    Stop the pipeline immediately if these dependencies are not installed.

    Raises
    ------
    AssertionError
        Raised if FSL is not installed.
    AssertionError
        Raised if AFNI is not installed.
    """

    # Check for python version
    print(f"Python location : {sys.executable}")
    print(f"Python version : {sys.version}")
    print(f"DiPy version : {dipy.__version__}")
    if sys.version_info[0] < 3:
        warnings.warn(
            "WARNING : Using python 2. This Python version is no longer maintained. Use at your own risk."
        )

    # Check FSL installation
    try:
        print(f"Your fsl directory is located here: {os.environ['FSLDIR']}")
    except KeyError:
        raise AssertionError(
            "You do not have FSL installed! See installation instructions here: https://fsl.fmrib.ox.ac.uk/fsl/fslwiki/FslInstallation"
        )

    # Check AFNI installation
    try:
        print(
            f"Your AFNI directory is located here: {subprocess.check_output('which afni', shell=True, universal_newlines=True)}"
        )
    except subprocess.CalledProcessError:
        raise AssertionError(
            "You do not have AFNI installed! See installation instructions here: https://afni.nimh.nih.gov/pub/dist/doc/htmldoc/background_install/main_toc.html"
        )


def show_template_bundles(final_streamlines, template_path, fname):
    """Displayes the template bundles

    Parameters
    ----------
    final_streamlines : list
        Generated streamlines
    template_path : str
        Path to reference FA nii.gz file
    fname : str
        Path of the output file (saved as )
    """

    renderer = window.Renderer()
    template_img_data = nib.load(template_path).get_data().astype("bool")
    template_actor = actor.contour_from_roi(
        template_img_data, color=(50, 50, 50), opacity=0.05
    )
    renderer.add(template_actor)
    lines_actor = actor.streamtube(
        final_streamlines, window.colors.orange, linewidth=0.3
    )
    renderer.add(lines_actor)
    window.record(renderer, n_frames=1, out_path=fname, size=(900, 900))


def execute_cmd(cmd, verb=False):
    """Given a bash command, it is executed and the response piped back to the
    calling script

    Parameters
    ----------
    cmd : str
        command you want to execute
    verb : bool, optional
        whether to print the command that is being executed, by default False

    Returns
    -------
    stdout
        outputs from p.communicate
    stderr
        error from p.communicate
    """

    if verb:
        print(f"Executing: {cmd}")

    p = Popen(cmd, stdout=PIPE, stderr=PIPE, shell=True)
    out, err = p.communicate()
    code = p.returncode
    if code:
        sys.exit(f"Error {code}: {err}")
    return out, err


def get_braindata(brain_file):
    """Opens a brain data series for a mask, mri image, or atlas.
    Returns a numpy.ndarray representation of a brain.

    Parameters
    ----------
    brain_file : str, nibabel.nifti1.nifti1image, numpy.ndarray
        an object to open the data for a brain. Can be a string (path to a brain file),
        nibabel.nifti1.nifti1image, or a numpy.ndarray

    Returns
    -------
    array
        array of image data

    Raises
    ------
    TypeError
        Brain file is not an accepted format
    """

    if type(brain_file) is np.ndarray:  # if brain passed as matrix
        braindata = brain_file
    else:
        if type(brain_file) is str or type(brain_file) is str:
            brain = nib.load(str(brain_file))
        elif type(brain_file) is nib.nifti1.Nifti1Image:
            brain = brain_file
        else:
            raise TypeError(
                f"Brain file is type: {type(brain_file)}"
                f"; accepted types are numpy.ndarray, "
                f"string, and nibabel.nifti1.Nifti1Image."
            )
        braindata = brain.get_data()
    return braindata


def get_filename(path):
    """Given a fully qualified path, return just the file name, without extension

    Parameters
    ----------
    path : str
        Path to file you want isolated

    Returns
    -------
    str
        File name
    """
    return os.path.basename(path).split(".")[0]


def get_slice(mri, volid, sli):
    """Takes a volume index and constructs a new nifti image from the specified volume

    Parameters
    ----------
    mri : str
        Path to the 4d mri volume you wish to extract a slice from
    volid : int
        The index of the volume desired
    sli : str
        Path for the resulting file containing the desired slice
    """

    mri_im = nib.load(mri)
    data = mri_im.get_data()
    # get the slice at the desired volume
    vol = np.squeeze(data[:, :, :, volid])

    # Wraps volume in new nifti image
    head = mri_im.get_header()
    head.set_data_shape(head.get_data_shape()[0:3])
    out = nib.Nifti1Image(vol, affine=mri_im.get_affine(), header=head)
    out.update_header()
    # and saved to a new file
    nib.save(out, sli)


@timer
def make_gtab_and_bmask(fbval, fbvec, dwi_file, outdir):
    """Takes bval and bvec files and produces a structure in dipy format while also using FSL commands

    Parameters
    ----------
    fbval : str
        Path to b-value file
    fbvec : str
        Path to b-vector file
    dwi_file : str
        Path to dwi file being analyzed
    outdir : str
        output directory

    Returns
    -------
    GradientTable
        gradient table created from bval and bvec files
    str
        location of averaged b0 image file
    str
        location of b0 brain mask file
    """

    # Use B0's from the DWI to create a more stable DWI image for registration
    nodif_B0 = f"{outdir}/nodif_B0.nii.gz"
    nodif_B0_bet = f"{outdir}/nodif_B0_bet.nii.gz"
    nodif_B0_mask = f"{outdir}/nodif_B0_bet_mask.nii.gz"

    # loading bvecs/bvals
    print(fbval)
    print(fbvec)
    bvals, bvecs = read_bvals_bvecs(fbval, fbvec)

    # Creating the gradient table
    gtab = gradient_table(bvals, bvecs, atol=1.0)

    # Correct b0 threshold
    gtab.b0_threshold = min(bvals)

    # Get B0 indices
    B0s = np.where(gtab.bvals == gtab.b0_threshold)[0]
    print(f"B0s found at: {B0s}")

    # Show info
    print(gtab.info)

    # Extract and Combine all B0s collected
    print("Extracting B0's...")
    cmds = []
    B0s_bbr = []
    for B0 in B0s:
        print(B0)
        B0_bbr = f"{outdir}/{str(B0)}_B0.nii.gz"
        cmd = f"fslroi {dwi_file} {B0_bbr} {str(B0)} 1"
        cmds.append(cmd)
        B0s_bbr.append(B0_bbr)

    for cmd in cmds:
        print(cmd)
        os.system(cmd)

    # Get mean B0
    B0s_bbr_imgs = []
    for B0 in B0s_bbr:
        B0s_bbr_imgs.append(nib.load(B0))

    mean_B0 = mean_img(B0s_bbr_imgs)
    nib.save(mean_B0, nodif_B0)

    # Get mean B0 brain mask
    cmd = f"bet {nodif_B0} {nodif_B0_bet} -m -f 0.2"
    os.system(cmd)
    return gtab, nodif_B0, nodif_B0_mask


def normalize_xform(img):
    """ Set identical, valid qform and sform matrices in an image
    Selects the best available affine (sform > qform > shape-based), and
    coerces it to be qform-compatible (no shears).
    The resulting image represents this same affine as both qform and sform,
    and is marked as NIFTI_XFORM_ALIGNED_ANAT, indicating that it is valid,
    not aligned to template, and not necessarily preserving the original
    coordinates.
    If header would be unchanged, returns input image.

    Parameters
    ----------
    img : Nifti1Image
        Input image to be normalized

    Returns
    -------
    Nifti1Image
        normalized image
    """

    # Let nibabel convert from affine to quaternions, and recover xform
    tmp_header = img.header.copy()
    tmp_header.set_qform(img.affine)
    xform = tmp_header.get_qform()
    xform_code = 2

    # Check desired codes
    qform, qform_code = img.get_qform(coded=True)
    sform, sform_code = img.get_sform(coded=True)
    if all(
        (
            qform is not None and np.allclose(qform, xform),
            sform is not None and np.allclose(sform, xform),
            int(qform_code) == xform_code,
            int(sform_code) == xform_code,
        )
    ):
        return img

    new_img = img.__class__(img.get_data(), xform, img.header)
    # Unconditionally set sform/qform
    new_img.set_sform(xform, xform_code)
    new_img.set_qform(xform, xform_code)

    return new_img


def reorient_dwi(dwi_prep, bvecs, namer):
    """Orients dwi data to the proper orientation (RAS+) using nibabel

    Parameters
    ----------
    dwi_prep : str
        Path to eddy corrected dwi file
    bvecs : str
        Path to the resaled b-vector file
    namer : NameResource
        NameResource variable containing relevant directory tree information

    Returns
    -------
    str
        Path to potentially reoriented dwi file
    str
        Path to b-vector file, potentially reoriented if dwi data was
    """

    fname = dwi_prep
    bvec_fname = bvecs
    out_bvec_fname = f'{namer.dirs["output"]["prep_dwi"]}/bvecs_reor.bvec'

    input_img = nib.load(fname)
    input_axcodes = nib.aff2axcodes(input_img.affine)
    reoriented = nib.as_closest_canonical(input_img)
    normalized = normalize_xform(reoriented)
    # Is the input image oriented how we want?
    new_axcodes = ("R", "A", "S")
    if normalized is not input_img:
        out_fname = (
            f'{namer.dirs["output"]["prep_dwi"]}/'
            f'{dwi_prep.split("/")[-1].split(".nii.gz")[0]}_reor_RAS.nii.gz'
        )
        print(f"Reorienting {dwi_prep} to RAS+...")

        # Flip the bvecs
        input_orientation = nib.orientations.axcodes2ornt(input_axcodes)
        desired_orientation = nib.orientations.axcodes2ornt(new_axcodes)
        transform_orientation = nib.orientations.ornt_transform(
            input_orientation, desired_orientation
        )
        bvec_array = np.loadtxt(bvec_fname)
        if bvec_array.shape[0] != 3:
            bvec_array = bvec_array.T
        if not bvec_array.shape[0] == transform_orientation.shape[0]:
            raise ValueError("Unrecognized bvec format")
        output_array = np.zeros_like(bvec_array)
        for this_axnum, (axnum, flip) in enumerate(transform_orientation):
            output_array[this_axnum] = bvec_array[int(axnum)] * float(flip)
        np.savetxt(out_bvec_fname, output_array, fmt="%.8f ")
    else:
        out_fname = (
            f'{namer.dirs["output"]["prep_dwi"]}/'
            f'{dwi_prep.split("/")[-1].split(".nii.gz")[0]}_RAS.nii.gz'
        )
        out_bvec_fname = bvec_fname

    normalized.to_filename(out_fname)

    return out_fname, out_bvec_fname


def reorient_img(img, namer):
    """Reorients input image to RAS+

    Parameters
    ----------
    img : str
        Path to image being reoriented
    namer : NameResource
        NameResource object containing all revlevent pathing information for the pipeline

    Returns
    -------
    str
        Path to reoriented image
    """

    # Load image, orient as RAS
    orig_img = nib.load(img)
    reoriented = nib.as_closest_canonical(orig_img)
    normalized = normalize_xform(reoriented)

    # Image may be reoriented
    if normalized is not orig_img:
        print(f"Reorienting {img} to RAS+...")
        out_name = (
            f'{namer.dirs["output"]["prep_anat"]}/'
            f'{img.split("/")[-1].split(".nii.gz")[0]}_reor_RAS.nii.gz'
        )
    else:
        out_name = (
            f'{namer.dirs["output"]["prep_anat"]}/'
            f'{img.split("/")[-1].split(".nii.gz")[0]}_RAS.nii.gz'
        )

    normalized.to_filename(out_name)

    return out_name


def match_target_vox_res(img_file, vox_size, namer, sens):
    """Reslices input MRI file if it does not match the targeted voxel resolution. Can take dwi or t1w scans.

    Parameters
    ----------
    img_file : str
        path to file to be resliced
    vox_size : str
        target voxel resolution ('2mm' or '1mm')
    namer : NameResource
        NameResource variable containing relevant directory tree information
    sens : str
        type of data being analyzed ('dwi' or 'func')

    Returns
    -------
    str
        location of potentially resliced image
    """

    # Check dimensions
    img = nib.load(img_file)
    data = img.get_fdata()
    affine = img.affine
    hdr = img.header
    zooms = hdr.get_zooms()[:3]
    if vox_size == "1mm":
        new_zooms = (1.0, 1.0, 1.0)
    elif vox_size == "2mm":
        new_zooms = (2.0, 2.0, 2.0)

    if (abs(zooms[0]), abs(zooms[1]), abs(zooms[2])) != new_zooms:
        print("Reslicing image " + img_file + " to " + vox_size + "...")
        if sens == "dwi":
            img_file_res = (
                f'{namer.dirs["output"]["prep_dwi"]}/'
                f'{os.path.basename(img_file).split(".nii.gz")[0]}_res.nii.gz'
            )
        elif sens == "t1w":
            img_file_res = (
                f'{namer.dirs["output"]["prep_anat"]}/'
                f'{os.path.basename(img_file).split(".nii.gz")[0]}_res.nii.gz'
            )

        data2, affine2 = reslice(data, affine, zooms, new_zooms)
        img2 = nib.Nifti1Image(data2, affine=affine2)
        nib.save(img2, img_file_res)
        img_file = img_file_res
    else:
        print("Reslicing image " + img_file + " to " + vox_size + "...")
        if sens == "dwi":
            img_file_nores = (
                f'{namer.dirs["output"]["prep_dwi"]}/'
                f'{os.path.basename(img_file).split(".nii.gz")[0]}_nores.nii.gz'
            )
        elif sens == "t1w":
            img_file_nores = (
                f'{namer.dirs["output"]["prep_anat"]}/'
                f'{os.path.basename(img_file).split(".nii.gz")[0]}_nores.nii.gz'
            )
        nib.save(img, img_file_nores)
        img_file = img_file_nores

    return img_file


def parcel_overlap(parcellation1, parcellation2, outpath):
    """A function to compute the percent composition of each parcel in
    parcellation 1 with the parcels in parcellation 2. Rows are indices
    in parcellation 1; cols are parcels in parcellation 2. Values are the
    percent of voxels in parcel (parcellation 1) that fall into parcel
    (parcellation 2). Implied is that each row sums to 1.

    Parameters
    ----------
    parcellation1 : str
        the path to the first parcellation.
    parcellation2 : str
        the path to the second parcellation.
    outpath : str
        the path to produce the output.
    """

    p1_dat = nib.load(parcellation1).get_data()
    p2_dat = nib.load(parcellation2).get_data()
    p1regs = np.unique(p1_dat)
    p1regs = p1regs[p1regs > 0]
    p2regs = np.unique(p2_dat)

    p1n = get_filename(parcellation1)
    p2n = get_filename(parcellation2)

    overlapdat = lil_matrix((p1regs.shape[0], p2regs.shape[0]), dtype=np.float32)
    for p1idx, p1reg in enumerate(p1regs):
        p1seq = p1_dat == p1reg
        N = p1seq.sum()
        poss_regs = np.unique(p2_dat[p1seq])
        for p2idx, p2reg in enumerate(p2regs):
            if p2reg in poss_regs:
                # percent overlap is p1seq and'd with the anatomical region voxelspace, summed and normalized
                pover = np.logical_and(p1seq, p2_dat == p2reg).sum() / float(N)
                overlapdat[p1idx, p2idx] = pover

    outf = os.path.join(outpath, f"{pln}_{p2n}.csv")
    with open(outf, "w") as f:
        p2str = [f"{x}" for x in p2regs]
        f.write("p1reg," + ",".join(p2str) + "\n")
        for idx, p1reg in enumerate(p1regs):
            datstr = ["%.4f" % x for x in overlapdat[idx,].toarray()[0,]]
            f.write(str(p1reg) + "," + ",".join(datstr) + "\n")
        f.close()<|MERGE_RESOLUTION|>--- conflicted
+++ resolved
@@ -233,10 +233,6 @@
     return result
 
 
-from collections import namedtuple
-import warnings
-
-
 class DirectorySweeper:
     # TODO : find data with run_label in it and test on that
     """
@@ -255,20 +251,6 @@
     """
 
     def __init__(self, bdir, subjects=None, sessions=None):
-<<<<<<< HEAD
-        self.layout = bids.BIDSLayout(bdir)
-        self.bdir = bdir
-        self.df = self.layout.to_df(filters={"absolute_paths": True})
-        self.df = self.df[self.df.suffix != "description"]  # no metadata file
-        self.subjects = subjects
-        self.sessions = sessions
-
-        # clean subjects / sessions
-        self.update()
-
-        # trim dataframe
-        self.trim()
-=======
         self.bdir = bdir
         self.layout = bids.BIDSLayout(bdir)
         if subjects is None:
@@ -278,49 +260,20 @@
 
         # get list of subject / session pairs
         self.pairs = self.get_pairs(subjects=subjects, sessions=sessions)
->>>>>>> 5552d47d
 
     def __repr__(self):
         return self.layout
 
-<<<<<<< HEAD
-    def update(self):
-        """
-        If subjects or sessions aren't passed to the object, 
-        update object state to use all possible subjects and subjects.
-        
-        Ensure that `self.subjects` and `self.subjects` are List(str).
-        """
-
-        subjects = self.subjects
-        sessions = self.sessions
-
-        if subjects is None:
-            subjects = list(self.df.subject.unique())
-        if sessions is None:
-            sessions = list(self.df.session.unique())
-
-        self.subjects = self.clean(subjects)
-        self.sessions = self.clean(sessions)
-
-    def clean(self, sub_or_ses):
-=======
     def get_pairs(self, subjects, sessions):
->>>>>>> 5552d47d
         """
         Return subject/session pairs.
         
         Parameters
         ----------
-<<<<<<< HEAD
-        sub_or_ses : list
-            subjects or sessions list.
-=======
         subjects : str or list
             Subjects to retrieve.
         sessions : str or list
             Sessions to retrieve.
->>>>>>> 5552d47d
         
         Returns
         -------
@@ -328,11 +281,6 @@
             List of subject, session pairs.
             Formatted like: [(subject, session), (subject, session), ...].
         """
-<<<<<<< HEAD
-        sub_or_ses = as_list(sub_or_ses)
-        sub_or_ses = all_strings(sub_or_ses)
-        return sub_or_ses
-=======
         pairs = []
         args = dict(
             suffix="dwi",
@@ -346,7 +294,6 @@
             session = entity.entities["session"]
             pairs.append((subject, session))
         return pairs
->>>>>>> 5552d47d
 
     def get_files(self, subject, session):
         """
@@ -365,54 +312,15 @@
             Dictionary of all files from a single session.
         """
 
-<<<<<<< HEAD
-        # trim df to subjects
-        self.df = self.df[self.df.subject.isin(self.subjects)]
-
-        # trim df to sessions
-        self.df = self.df[self.df.session.isin(self.sessions)]
-
-    def get_files(self, subject, session):
-        """
-        Retrieve all session-level subject files necessary for a single ndmg run.
-        
-        Parameters
-        ----------
-        subject : str
-            Subject number
-        session : str
-            Session number
-        
-        Returns
-        -------
-        dict
-            Dictionary of all files from a single session.
-        """
-
-        df = self.df[(self.df.subject == subject) & (self.df.session == session)]
-
-        # TODO : there might be a cleaner way to index these in pandas.
-        dwi = df[(df.datatype == "dwi") & (df.extension == "nii.gz")].path.iloc[0]
-        bval = df[(df.datatype == "dwi") & (df.extension == "bval")].path.iloc[0]
-        bvec = df[(df.datatype == "dwi") & (df.extension == "bvec")].path.iloc[0]
-        anat = df[df.datatype == "anat"].path.iloc[0]
+        anat, bval, bvec, dwi = self.layout.get(
+            return_type="filename", session=session, subject=subject
+        )
 
         files = {"dwi": dwi, "bvals": bval, "bvecs": bvec, "t1w": anat}
         return files
 
     def get_dir_info(self):
         """
-=======
-        anat, bval, bvec, dwi = self.layout.get(
-            return_type="filename", session=session, subject=subject
-        )
-
-        files = {"dwi": dwi, "bvals": bval, "bvecs": bvec, "t1w": anat}
-        return files
-
-    def get_dir_info(self):
-        """
->>>>>>> 5552d47d
         Parse an entire BIDSLayout for scan parameters.
         
         Returns
@@ -424,28 +332,6 @@
             SubSesFile.session is the session string.
         """
 
-<<<<<<< HEAD
-        info = []
-        SubSesFiles = namedtuple("SubSesFiles", ["subject", "session", "files"])
-
-        # append subject, session, and files for each relevant session to info
-        groups = self.df.groupby(["subject", "session"])
-        for pair, df in groups:
-            subject, session = pair
-            files = self.get_files(subject, session)
-            scan = SubSesFiles(subject, session, files)
-            info.append(scan)
-
-            if not scan.files:
-                warnings.warn(f""""
-                    There were no files for
-                    subject {subject}, session {session}.
-                    """)
-
-        return info
-
-
-=======
         scans = []
         SubSesFiles = namedtuple("SubSesFiles", ["subject", "session", "files"])
 
@@ -455,10 +341,17 @@
             scan = SubSesFiles(subject, session, files)
             scans.append(scan)
 
+            if not scan.files:
+                print(
+                    f""""
+                    There were no files for
+                    subject {subject}, session {session}.
+                    """
+                )
+
         return scans
 
 
->>>>>>> 5552d47d
 def all_strings(iterable_):
     return [str(x) for x in iterable_]
 
