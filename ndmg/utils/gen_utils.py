--- conflicted
+++ resolved
@@ -1,4 +1,3 @@
-<<<<<<< HEAD
 # !/usr/bin/env python
 
 """
@@ -1047,1056 +1046,4 @@
         for idx, p1reg in enumerate(p1regs):
             datstr = ["%.4f" % x for x in overlapdat[idx,].toarray()[0,]]
             f.write(str(p1reg) + "," + ",".join(datstr) + "\n")
-        f.close()
-=======
-# !/usr/bin/env python
-
-"""
-ndmg.utils.gen_utils
-~~~~~~~~~~~~~~~~~~~~
-
-Contains general utility functions.
-"""
-
-# system imports
-import os
-import shutil
-import sys
-import re
-from subprocess import Popen, PIPE
-import subprocess
-import time
-import functools
-import json
-from pathlib import Path
-from collections import namedtuple
-
-# package imports
-import bids
-import numpy as np
-import nibabel as nib
-from nilearn.image import mean_img
-from scipy.sparse import lil_matrix
-from fury import actor
-from fury import window
-
-import dipy
-from dipy.io import read_bvals_bvecs
-from dipy.core.gradients import gradient_table
-from dipy.align.reslice import reslice
-
-
-class NameResource:
-    """
-    A class for naming derivatives under the BIDs spec.
-
-    Parameters
-    ----------
-    modf : str
-        Path to subject MRI (dwi) data to be analyzed
-    t1wf : str
-        Path to subject t1w anatomical data
-    tempf : str
-        Path to atlas file(s) to be used during analysis
-    opath : str
-        Path to output directory
-    """
-
-    def __init__(self, modf, t1wf, tempf, opath):
-        """__init__ containing relevant BIDS specified paths for relevant data
-        """
-        self.__subi__ = os.path.basename(modf).split(".")[0]
-        self.__anati__ = os.path.basename(t1wf).split(".")[0]
-        self.__suball__ = ""
-        self.__sub__ = re.search(r"(sub-)(?!.*sub-).*?(?=[_])", modf)
-        if self.__sub__:
-            self.__sub__ = self.__sub__.group()
-            self.__suball__ = f"sub-{self.__sub__}"
-        self.__ses__ = re.search(r"(ses-)(?!.*ses-).*?(?=[_])", modf)
-        if self.__ses__:
-            self.__ses__ = self.__ses__.group()
-            self.__suball__ = self.__suball__ + f"_ses-{self.__ses__}"
-        self.__run__ = re.search(r"(run-)(?!.*run-).*?(?=[_])", modf)
-        if self.__run__:
-            self.__run__ = self.__run__.group()
-            self.__suball__ = self.__suball__ + f"_run-{self.__run__}"
-        self.__task__ = re.search(r"(task-)(?!.*task-).*?(?=[_])", modf)
-        if self.__task__:
-            self.__task__ = self.__task__.group()
-            self.__suball__ = self.__suball__ + f"_run-{self.__task__}"
-        self.__temp__ = os.path.basename(tempf).split(".")[0]
-        self.__space__ = re.split(r"[._]", self.__temp__)[0]
-        self.__res__ = re.search(r"(res-)(?!.*res-).*?(?=[_])", tempf)
-        if self.__res__:
-            self.__res__ = self.__res__.group()
-        self.__basepath__ = opath
-        self.__outdir__ = self._get_outdir()
-
-    def add_dirs(namer, paths, labels, label_dirs):
-        """Creates tmp and permanent directories for the desired suffixes
-
-        Parameters
-        ----------
-        namer : NameResource
-            varibale of the NameResource class created by NameResource() containing path and settings information for the desired run. It includes: subject, anatomical scan, session, run number, task, resolution, output directory
-        paths : dict
-            a dictionary of keys to suffix directories
-        labels : list
-            list of paths of all the atlas label nifti files being used (each will get their own directory)
-        label_dirs : list
-            list containing the keys from 'paths' you wish to add label level granularity to (create a directory for each value in 'labels')
-        """
-
-        namer.dirs = {}
-        if not isinstance(labels, list):
-            labels = [labels]
-        dirtypes = ["output"]
-        for dirt in dirtypes:
-            olist = [namer.get_outdir()]
-            namer.dirs[dirt] = {}
-            if dirt in ["tmp"]:
-                olist = olist + [dirt]
-            namer.dirs[dirt]["base"] = os.path.join(*olist)
-            for kwd, path in paths.items():
-                newdir = os.path.join(*[namer.dirs[dirt]["base"], path])
-                if kwd in label_dirs:  # levels with label granularity
-                    namer.dirs[dirt][kwd] = {}
-                    for label in labels:
-                        labname = namer.get_label(label)
-                        namer.dirs[dirt][kwd][labname] = os.path.join(newdir, labname)
-                else:
-                    namer.dirs[dirt][kwd] = newdir
-        namer.dirs["tmp"] = {}
-        namer.dirs["tmp"]["base"] = namer.get_outdir() + "/tmp"
-        namer.dirs["tmp"]["reg_a"] = namer.dirs["tmp"]["base"] + "/reg_a"
-        namer.dirs["tmp"]["reg_m"] = namer.dirs["tmp"]["base"] + "/reg_m"
-        namer.dirs["qa"] = {}
-        namer.dirs["qa"]["base"] = namer.get_outdir() + "/qa"
-        namer.dirs["qa"]["adjacency"] = namer.dirs["qa"]["base"] + "/adjacency"
-        namer.dirs["qa"]["fibers"] = namer.dirs["qa"]["base"] + "/fibers"
-        namer.dirs["qa"]["graphs"] = namer.dirs["qa"]["base"] + "/graphs"
-        namer.dirs["qa"]["graphs_plotting"] = (
-            namer.dirs["qa"]["base"] + "/graphs_plotting"
-        )
-        namer.dirs["qa"]["mri"] = namer.dirs["qa"]["base"] + "/mri"
-        namer.dirs["qa"]["reg"] = namer.dirs["qa"]["base"] + "/reg"
-        namer.dirs["qa"]["tensor"] = namer.dirs["qa"]["base"] + "/tensor"
-        newdirs = flatten(namer.dirs, [])
-        cmd = f'mkdir -p {" ".join(newdirs)}'
-        execute_cmd(cmd)  # make the directories
-
-    def _get_outdir(self):
-        """Called by constructor to initialize the output directory
-
-        Returns
-        -------
-        list
-            path to output directory
-        """
-
-        olist = [self.__basepath__]
-        # olist.append(self.__sub__)
-        # if self.__ses__:
-        #    olist.append(self.__ses__)
-        return os.path.join(*olist)
-
-    def get_outdir(self):
-        """Returns the base output directory for a particular subject and appropriate granularity.
-
-        Returns
-        -------
-        str
-            output directory
-        """
-
-        return self.__outdir__
-
-    def get_label(self, label):
-        """Return the formatted label information for the parcellation (i.e. the name of the file without the path)
-
-        Parameters
-        ----------
-        label : str
-            Path to parcellation file that you want the isolated name of
-
-        Returns
-        -------
-        str
-            the isolated file name
-        """
-        return get_filename(label)
-        # return "label-{}".format(re.split(r'[._]',
-        #                         os.path.basename(label))[0])
-
-    def name_derivative(self, folder, derivative):
-        """Creates derivative output file paths using os.path.join
-
-        Parameters
-        ----------
-        folder : str
-            Path of directory that you want the derivative file name appended too
-        derivative : str
-            The name of the file to be produced
-
-        Returns
-        -------
-        str
-            Derivative output file path
-        """
-
-        return os.path.join(*[folder, derivative])
-
-    def get_mod_source(self):
-        return self.__subi__
-
-    def get_anat_source(self):
-        return self.__anati__
-
-    def get_sub_info(self):
-        olist = []
-        if self.__sub__:
-            olist.append(self.__sub__)
-        if self.__ses__:
-            olist.append(self.__ses__)
-        return olist
-
-
-def flatten(current, result=[]):
-    """Flatten a folder heirarchy
-
-    Parameters
-    ----------
-    current : dict
-        path to directory you want to flatten
-    result : list, optional
-        Used to store directory information between iterations of flatten, Default is []
-
-    Returns
-    -------
-    list
-        All new directories created by flattening the current directory
-    """
-    if isinstance(current, dict):
-        for key in current:
-            flatten(current[key], result)
-    else:
-        result.append(current)
-    return result
-
-
-class DirectorySweeper:
-    # TODO : find data with run_label in it and test on that
-    """
-    Class for parsing through a BIDs-formatted directory tree.
-    
-    Parameters
-    ----------
-    bdir : str
-        BIDs-formatted directory containing dwi data.
-    subjects : list or str, optional
-        The subjects to run ndmg on. 
-        If None, parse through the whole directory.
-    sessions : list or str, optional
-        The sessions to run ndmg with.
-        If None, use every possible session.
-    """
-
-    def __init__(self, bdir, subjects=None, sessions=None):
-        self.bdir = bdir
-        self.layout = bids.BIDSLayout(bdir)
-        if subjects is None:
-            subjects = self.layout.get_subjects()
-        if sessions is None:
-            sessions = self.layout.get_sessions()
-
-        # get list of subject / session pairs
-        self.pairs = self.get_pairs(subjects=subjects, sessions=sessions)
-
-    def __repr__(self):
-        return self.layout
-
-    def get_pairs(self, subjects, sessions):
-        """
-        Return subject/session pairs.
-        
-        Parameters
-        ----------
-        subjects : str or list
-            Subjects to retrieve.
-        sessions : str or list
-            Sessions to retrieve.
-        
-        Returns
-        -------
-        list
-            List of subject, session pairs.
-            Formatted like: [(subject, session), (subject, session), ...].
-        """
-        pairs = []
-        args = dict(
-            suffix="dwi",
-            extensions=["nii", "nii.gz"],
-            subject=subjects,
-            session=sessions,
-        )
-
-        for entity in self.layout.get(**args):
-            subject = entity.entities["subject"]
-            session = entity.entities["session"]
-            pairs.append((subject, session))
-        if len(pairs)==0:
-            raise ValueError("No pairs found for this subject/session")
-        return pairs
-
-    def get_files(self, subject, session):
-        """
-        Retrieve all relevant files from a dataframe.
-        
-        Parameters
-        ----------
-        subject : str
-            Subject to get files for.
-        session : str
-            Session to get files for.
-        
-        Returns
-        -------
-        dict
-            Dictionary of all files from a single session.
-        """
-
-        anat, bval, bvec, dwi = self.layout.get(
-            return_type="filename", session=session, subject=subject
-        )
-
-        files = {"dwi": dwi, "bvals": bval, "bvecs": bvec, "t1w": anat}
-        return files
-
-    def get_dir_info(self):
-        """
-        Parse an entire BIDSLayout for scan parameters.
-        
-        Returns
-        -------
-        list
-            List of SubSesFiles namedtuples. 
-            SubSesFile.files is a dictionary of files.
-            SubSesFile.subject is the subject string.
-            SubSesFile.session is the session string.
-        """
-
-        scans = []
-        SubSesFiles = namedtuple("SubSesFiles", ["subject", "session", "files"])
-
-        # append subject, session, and files for each relevant session to scans
-        for subject, session in self.pairs:
-            files = self.get_files(subject, session)
-            scan = SubSesFiles(subject, session, files)
-            scans.append(scan)
-
-            if not scan.files:
-                print(
-                    f""""
-                    There were no files for
-                    subject {subject}, session {session}.
-                    """
-                )
-
-        return scans
-
-
-def all_strings(iterable_):
-    """
-    Ensure all elements in `iterable_` are strings.
-    """
-    return [str(x) for x in iterable_]
-
-
-def as_directory(dir_, remove=False):
-    """
-    Convenience function to make a directory while returning it.
-    
-    Parameters
-    ----------
-    dir_ : str, Path
-        File location to directory.
-    remove : bool, optional
-        Whether to remove a previously existing directory, by default False
-    
-    Returns
-    -------
-    str
-        Directory string.
-    """
-    p = Path(dir_).absolute()
-    if remove:
-        print(f"Previous directory found at {dir_}. Removing.")
-        shutil.rmtree(p, ignore_errors=True)
-    p.mkdir(parents=True, exist_ok=True)
-    return str(p)
-
-
-def as_list(x):
-    """A function to convert an item to a list if it is not, or pass it through otherwise
-
-    Parameters
-    ----------
-    x : any object
-        anything that can be entered into a list that you want to be converted into a list
-
-    Returns
-    -------
-    list
-        a list containing x
-    """
-
-    if isinstance(x, list):
-        return x
-
-    return [x]
-
-
-def merge_dicts(x, y):
-    """A function to merge two dictionaries, making it easier for us to make modality specific queries
-    for dwi images (since they have variable extensions due to having an nii.gz, bval, and bvec file)
-
-    Parameters
-    ----------
-    x : dict
-        dictionary you want merged with y
-    y : dict
-        dictionary you want merged with x
-
-    Returns
-    -------
-    dict
-        combined dictionary with {x content,y content}
-    """
-
-    z = x.copy()
-    z.update(y)
-    return z
-
-
-def check_exists(*dargs):
-    """
-    Decorator. For every integer index passed to check_exists,
-    checks if the argument passed to that index in the function decorated contains a filepath that exists.
-    Also standardizes print statements across functions.
-
-    Parameters
-    ----------
-    dargs : ints
-        Where to check the function being decorated for files.
-
-    Raises
-    ------
-    ValueError
-        Raised if the file at that location doesn't exist.
-
-    Returns
-    -------
-    func
-        dictionary of output files
-    """
-
-    def outer(f):
-        @functools.wraps(f)
-        def inner(*args, **kwargs):
-            for darg in dargs:
-                p = args[darg]
-                try:
-                    if not os.path.exists(p):
-                        raise ValueError(
-                            f"{p} does not exist.\n This is an input to the function {f.__name__}."
-                        )
-                except TypeError:
-                    print(f"{darg} is not a file, it is {type(darg)}.")
-                    print("Fix decorator on this function.")
-                print(f"{p} exists.")
-            print(f"Prerequisite files for {f.__name__} all exist.")
-            print(f"Calling {f.__name__}.\n")
-            return f(*args, **kwargs)
-
-        return inner
-
-    return outer
-
-
-def timer(f):
-    """Print the runtime of the decorated function"""
-
-    @functools.wraps(f)
-    def wrapper_timer(*args, **kwargs):
-        start_time = time.perf_counter()
-        func = f(*args, **kwargs)
-        end_time = time.perf_counter()
-        run_time = end_time - start_time
-        print(f"Function {f.__name__!r} finished in {run_time:.4f} secs")
-        return func
-
-    return wrapper_timer
-
-
-def is_bids(input_dir):
-    # TODO : change pybids dependency
-    """
-    Make sure that the input data is BIDs-formatted.
-    If it's BIDs-formatted, except for a `dataset_description.json` file, return True.
-    
-    Returns
-    -------
-    bool
-        True if the input directory is BIDs-formatted
-    
-    Raises
-    ------
-    ValueError
-        Occurs if the input directory is not formatted properly.
-    """
-    try:
-        l = bids.BIDSLayout(input_dir)
-        return l.validate
-    except ValueError as e:
-        p = "'dataset_description.json' is missing from project root. Every valid BIDS dataset must have this file."
-        if str(e) != p:
-            raise ValueError(e)
-        create_datadescript(input_dir)
-        return is_bids(input_dir)
-
-
-def create_datadescript(input_dir):
-    """
-    Creates a simple `data_description.json` file in the root of the input directory. Necessary for proper BIDs formatting.
-    
-    Parameters
-    ----------
-    input_dir : str
-        BIDs-formatted input director.
-    """
-    print(f"Creating a simple dataset_description.json in {input_dir}... ")
-    name = Path(input_dir).stem
-    vers = bids.__version__
-    out = dict(Name=name, BIDSVersion=vers)
-    with open(input_dir + "/dataset_description.json", "w") as f:
-        json.dump(out, f)
-
-
-def check_dependencies():
-    """
-    Check for the existence of FSL and AFNI.
-    Stop the pipeline immediately if these dependencies are not installed.
-
-    Raises
-    ------
-    AssertionError
-        Raised if FSL is not installed.
-    AssertionError
-        Raised if AFNI is not installed.
-    """
-
-    # Check for python version
-    print(f"Python location : {sys.executable}")
-    print(f"Python version : {sys.version}")
-    print(f"DiPy version : {dipy.__version__}")
-    if sys.version_info[0] < 3:
-        print(
-            "WARNING : Using python 2. This Python version is no longer maintained. Use at your own risk."
-        )
-
-    # Check FSL installation
-    try:
-        print(f"Your fsl directory is located here: {os.environ['FSLDIR']}")
-    except KeyError:
-        raise AssertionError(
-            "You do not have FSL installed! See installation instructions here: https://fsl.fmrib.ox.ac.uk/fsl/fslwiki/FslInstallation"
-        )
-
-    # Check AFNI installation
-    try:
-        print(
-            f"Your AFNI directory is located here: {subprocess.check_output('which afni', shell=True, universal_newlines=True)}"
-        )
-    except subprocess.CalledProcessError:
-        raise AssertionError(
-            "You do not have AFNI installed! See installation instructions here: https://afni.nimh.nih.gov/pub/dist/doc/htmldoc/background_install/main_toc.html"
-        )
-
-
-def show_template_bundles(final_streamlines, template_path, fname):
-    """Displayes the template bundles
-
-    Parameters
-    ----------
-    final_streamlines : list
-        Generated streamlines
-    template_path : str
-        Path to reference FA nii.gz file
-    fname : str
-        Path of the output file (saved as )
-    """
-
-    renderer = window.Renderer()
-    template_img_data = nib.load(template_path).get_data().astype("bool")
-    template_actor = actor.contour_from_roi(
-        template_img_data, color=(50, 50, 50), opacity=0.05
-    )
-    renderer.add(template_actor)
-    lines_actor = actor.streamtube(
-        final_streamlines, window.colors.orange, linewidth=0.3
-    )
-    renderer.add(lines_actor)
-    window.record(renderer, n_frames=1, out_path=fname, size=(900, 900))
-
-
-def execute_cmd(cmd, verb=False):
-    """Given a bash command, it is executed and the response piped back to the
-    calling script
-
-    Parameters
-    ----------
-    cmd : str
-        command you want to execute
-    verb : bool, optional
-        whether to print the command that is being executed, by default False
-
-    Returns
-    -------
-    stdout
-        outputs from p.communicate
-    stderr
-        error from p.communicate
-    """
-
-    if verb:
-        print(f"Executing: {cmd}")
-
-    p = Popen(cmd, stdout=PIPE, stderr=PIPE, shell=True)
-    out, err = p.communicate()
-    code = p.returncode
-    if code:
-        sys.exit(f"Error {code}: {err}")
-    return out, err
-
-
-def get_braindata(brain_file):
-    """Opens a brain data series for a mask, mri image, or atlas.
-    Returns a numpy.ndarray representation of a brain.
-
-    Parameters
-    ----------
-    brain_file : str, nibabel.nifti1.nifti1image, numpy.ndarray
-        an object to open the data for a brain. Can be a string (path to a brain file),
-        nibabel.nifti1.nifti1image, or a numpy.ndarray
-
-    Returns
-    -------
-    array
-        array of image data
-
-    Raises
-    ------
-    TypeError
-        Brain file is not an accepted format
-    """
-
-    if type(brain_file) is np.ndarray:  # if brain passed as matrix
-        braindata = brain_file
-    else:
-        if type(brain_file) is str or type(brain_file) is str:
-            brain = nib.load(str(brain_file))
-        elif type(brain_file) is nib.nifti1.Nifti1Image:
-            brain = brain_file
-        else:
-            raise TypeError(
-                f"Brain file is type: {type(brain_file)}"
-                f"; accepted types are numpy.ndarray, "
-                f"string, and nibabel.nifti1.Nifti1Image."
-            )
-        braindata = brain.get_data()
-    return braindata
-
-
-def get_filename(path):
-    """Given a fully qualified path, return just the file name, without extension
-
-    Parameters
-    ----------
-    path : str
-        Path to file you want isolated
-
-    Returns
-    -------
-    str
-        File name
-    """
-    return os.path.basename(path).split(".")[0]
-
-
-def get_slice(mri, volid, sli):
-    """Takes a volume index and constructs a new nifti image from the specified volume
-
-    Parameters
-    ----------
-    mri : str
-        Path to the 4d mri volume you wish to extract a slice from
-    volid : int
-        The index of the volume desired
-    sli : str
-        Path for the resulting file containing the desired slice
-    """
-
-    mri_im = nib.load(mri)
-    data = mri_im.get_data()
-    # get the slice at the desired volume
-    vol = np.squeeze(data[:, :, :, volid])
-
-    # Wraps volume in new nifti image
-    head = mri_im.get_header()
-    head.set_data_shape(head.get_data_shape()[0:3])
-    out = nib.Nifti1Image(vol, affine=mri_im.get_affine(), header=head)
-    out.update_header()
-    # and saved to a new file
-    nib.save(out, sli)
-
-
-@timer
-def make_gtab_and_bmask(fbval, fbvec, dwi_file, outdir):
-    """Takes bval and bvec files and produces a structure in dipy format while also using FSL commands
-
-    Parameters
-    ----------
-    fbval : str
-        Path to b-value file
-    fbvec : str
-        Path to b-vector file
-    dwi_file : str
-        Path to dwi file being analyzed
-    outdir : str
-        output directory
-
-    Returns
-    -------
-    GradientTable
-        gradient table created from bval and bvec files
-    str
-        location of averaged b0 image file
-    str
-        location of b0 brain mask file
-    """
-
-    # Use B0's from the DWI to create a more stable DWI image for registration
-    nodif_B0 = f"{outdir}/nodif_B0.nii.gz"
-    nodif_B0_bet = f"{outdir}/nodif_B0_bet.nii.gz"
-    nodif_B0_mask = f"{outdir}/nodif_B0_bet_mask.nii.gz"
-
-    # loading bvecs/bvals
-    print(fbval)
-    print(fbvec)
-    bvals, bvecs = read_bvals_bvecs(fbval, fbvec)
-
-    # Creating the gradient table
-    gtab = gradient_table(bvals, bvecs, atol=1.0)
-
-    # Correct b0 threshold
-    gtab.b0_threshold = min(bvals)
-
-    # Get B0 indices
-    B0s = np.where(gtab.bvals == gtab.b0_threshold)[0]
-    print(f"B0s found at: {B0s}")
-
-    # Show info
-    print(gtab.info)
-
-    # Extract and Combine all B0s collected
-    print("Extracting B0's...")
-    cmds = []
-    B0s_bbr = []
-    for B0 in B0s:
-        print(B0)
-        B0_bbr = f"{outdir}/{str(B0)}_B0.nii.gz"
-        cmd = f"fslroi {dwi_file} {B0_bbr} {str(B0)} 1"
-        cmds.append(cmd)
-        B0s_bbr.append(B0_bbr)
-
-    for cmd in cmds:
-        print(cmd)
-        os.system(cmd)
-
-    # Get mean B0
-    B0s_bbr_imgs = []
-    for B0 in B0s_bbr:
-        B0s_bbr_imgs.append(nib.load(B0))
-
-    mean_B0 = mean_img(B0s_bbr_imgs)
-    nib.save(mean_B0, nodif_B0)
-
-    # Get mean B0 brain mask
-    cmd = f"bet {nodif_B0} {nodif_B0_bet} -m -f 0.2"
-    os.system(cmd)
-    return gtab, nodif_B0, nodif_B0_mask
-
-
-def normalize_xform(img):
-    """ Set identical, valid qform and sform matrices in an image
-    Selects the best available affine (sform > qform > shape-based), and
-    coerces it to be qform-compatible (no shears).
-    The resulting image represents this same affine as both qform and sform,
-    and is marked as NIFTI_XFORM_ALIGNED_ANAT, indicating that it is valid,
-    not aligned to template, and not necessarily preserving the original
-    coordinates.
-    If header would be unchanged, returns input image.
-
-    Parameters
-    ----------
-    img : Nifti1Image
-        Input image to be normalized
-
-    Returns
-    -------
-    Nifti1Image
-        normalized image
-    """
-
-    # Let nibabel convert from affine to quaternions, and recover xform
-    tmp_header = img.header.copy()
-    tmp_header.set_qform(img.affine)
-    xform = tmp_header.get_qform()
-    xform_code = 2
-
-    # Check desired codes
-    qform, qform_code = img.get_qform(coded=True)
-    sform, sform_code = img.get_sform(coded=True)
-    if all(
-        (
-            qform is not None and np.allclose(qform, xform),
-            sform is not None and np.allclose(sform, xform),
-            int(qform_code) == xform_code,
-            int(sform_code) == xform_code,
-        )
-    ):
-        return img
-
-    new_img = img.__class__(img.get_data(), xform, img.header)
-    # Unconditionally set sform/qform
-    new_img.set_sform(xform, xform_code)
-    new_img.set_qform(xform, xform_code)
-
-    return new_img
-
-
-def reorient_dwi(dwi_prep, bvecs, namer):
-    """Orients dwi data to the proper orientation (RAS+) using nibabel
-
-    Parameters
-    ----------
-    dwi_prep : str
-        Path to eddy corrected dwi file
-    bvecs : str
-        Path to the resaled b-vector file
-    namer : NameResource
-        NameResource variable containing relevant directory tree information
-
-    Returns
-    -------
-    str
-        Path to potentially reoriented dwi file
-    str
-        Path to b-vector file, potentially reoriented if dwi data was
-    """
-
-    fname = dwi_prep
-    bvec_fname = bvecs
-    out_bvec_fname = f'{namer.dirs["output"]["prep_dwi"]}/bvecs_reor.bvec'
-
-    input_img = nib.load(fname)
-    input_axcodes = nib.aff2axcodes(input_img.affine)
-    reoriented = nib.as_closest_canonical(input_img)
-    normalized = normalize_xform(reoriented)
-    # Is the input image oriented how we want?
-    new_axcodes = ("R", "A", "S")
-    if normalized is not input_img:
-        out_fname = (
-            f'{namer.dirs["output"]["prep_dwi"]}/'
-            f'{dwi_prep.split("/")[-1].split(".nii.gz")[0]}_reor_RAS.nii.gz'
-        )
-        print(f"Reorienting {dwi_prep} to RAS+...")
-
-        # Flip the bvecs
-        input_orientation = nib.orientations.axcodes2ornt(input_axcodes)
-        desired_orientation = nib.orientations.axcodes2ornt(new_axcodes)
-        transform_orientation = nib.orientations.ornt_transform(
-            input_orientation, desired_orientation
-        )
-        bvec_array = np.loadtxt(bvec_fname)
-        if bvec_array.shape[0] != 3:
-            bvec_array = bvec_array.T
-        if not bvec_array.shape[0] == transform_orientation.shape[0]:
-            raise ValueError("Unrecognized bvec format")
-        output_array = np.zeros_like(bvec_array)
-        for this_axnum, (axnum, flip) in enumerate(transform_orientation):
-            output_array[this_axnum] = bvec_array[int(axnum)] * float(flip)
-        np.savetxt(out_bvec_fname, output_array, fmt="%.8f ")
-    else:
-        out_fname = (
-            f'{namer.dirs["output"]["prep_dwi"]}/'
-            f'{dwi_prep.split("/")[-1].split(".nii.gz")[0]}_RAS.nii.gz'
-        )
-        out_bvec_fname = bvec_fname
-
-    normalized.to_filename(out_fname)
-
-    return out_fname, out_bvec_fname
-
-
-def reorient_img(img, namer):
-    """Reorients input image to RAS+
-
-    Parameters
-    ----------
-    img : str
-        Path to image being reoriented
-    namer : NameResource
-        NameResource object containing all revlevent pathing information for the pipeline
-
-    Returns
-    -------
-    str
-        Path to reoriented image
-    """
-
-    # Load image, orient as RAS
-    orig_img = nib.load(img)
-    reoriented = nib.as_closest_canonical(orig_img)
-    normalized = normalize_xform(reoriented)
-
-    # Image may be reoriented
-    if normalized is not orig_img:
-        print(f"Reorienting {img} to RAS+...")
-        out_name = (
-            f'{namer.dirs["output"]["prep_anat"]}/'
-            f'{img.split("/")[-1].split(".nii.gz")[0]}_reor_RAS.nii.gz'
-        )
-    else:
-        out_name = (
-            f'{namer.dirs["output"]["prep_anat"]}/'
-            f'{img.split("/")[-1].split(".nii.gz")[0]}_RAS.nii.gz'
-        )
-
-    normalized.to_filename(out_name)
-
-    return out_name
-
-
-def match_target_vox_res(img_file, vox_size, namer, sens):
-    """Reslices input MRI file if it does not match the targeted voxel resolution. Can take dwi or t1w scans.
-
-    Parameters
-    ----------
-    img_file : str
-        path to file to be resliced
-    vox_size : str
-        target voxel resolution ('2mm' or '1mm')
-    namer : NameResource
-        NameResource variable containing relevant directory tree information
-    sens : str
-        type of data being analyzed ('dwi' or 'func')
-
-    Returns
-    -------
-    str
-        location of potentially resliced image
-    """
-
-    # Check dimensions
-    img = nib.load(img_file)
-    data = img.get_fdata()
-    affine = img.affine
-    hdr = img.header
-    zooms = hdr.get_zooms()[:3]
-    if vox_size == "1mm":
-        new_zooms = (1.0, 1.0, 1.0)
-    elif vox_size == "2mm":
-        new_zooms = (2.0, 2.0, 2.0)
-
-    if (abs(zooms[0]), abs(zooms[1]), abs(zooms[2])) != new_zooms:
-        print("Reslicing image " + img_file + " to " + vox_size + "...")
-        if sens == "dwi":
-            img_file_res = (
-                f'{namer.dirs["output"]["prep_dwi"]}/'
-                f'{os.path.basename(img_file).split(".nii.gz")[0]}_res.nii.gz'
-            )
-        elif sens == "t1w":
-            img_file_res = (
-                f'{namer.dirs["output"]["prep_anat"]}/'
-                f'{os.path.basename(img_file).split(".nii.gz")[0]}_res.nii.gz'
-            )
-
-        data2, affine2 = reslice(data, affine, zooms, new_zooms)
-        img2 = nib.Nifti1Image(data2, affine=affine2)
-        nib.save(img2, img_file_res)
-        img_file = img_file_res
-    else:
-        print("Reslicing image " + img_file + " to " + vox_size + "...")
-        if sens == "dwi":
-            img_file_nores = (
-                f'{namer.dirs["output"]["prep_dwi"]}/'
-                f'{os.path.basename(img_file).split(".nii.gz")[0]}_nores.nii.gz'
-            )
-        elif sens == "t1w":
-            img_file_nores = (
-                f'{namer.dirs["output"]["prep_anat"]}/'
-                f'{os.path.basename(img_file).split(".nii.gz")[0]}_nores.nii.gz'
-            )
-        nib.save(img, img_file_nores)
-        img_file = img_file_nores
-
-    return img_file
-
-
-def parcel_overlap(parcellation1, parcellation2, outpath):
-    """A function to compute the percent composition of each parcel in
-    parcellation 1 with the parcels in parcellation 2. Rows are indices
-    in parcellation 1; cols are parcels in parcellation 2. Values are the
-    percent of voxels in parcel (parcellation 1) that fall into parcel
-    (parcellation 2). Implied is that each row sums to 1.
-
-    Parameters
-    ----------
-    parcellation1 : str
-        the path to the first parcellation.
-    parcellation2 : str
-        the path to the second parcellation.
-    outpath : str
-        the path to produce the output.
-    """
-
-    p1_dat = nib.load(parcellation1).get_data()
-    p2_dat = nib.load(parcellation2).get_data()
-    p1regs = np.unique(p1_dat)
-    p1regs = p1regs[p1regs > 0]
-    p2regs = np.unique(p2_dat)
-
-    p1n = get_filename(parcellation1)
-    p2n = get_filename(parcellation2)
-
-    overlapdat = lil_matrix((p1regs.shape[0], p2regs.shape[0]), dtype=np.float32)
-    for p1idx, p1reg in enumerate(p1regs):
-        p1seq = p1_dat == p1reg
-        N = p1seq.sum()
-        poss_regs = np.unique(p2_dat[p1seq])
-        for p2idx, p2reg in enumerate(p2regs):
-            if p2reg in poss_regs:
-                # percent overlap is p1seq and'd with the anatomical region voxelspace, summed and normalized
-                pover = np.logical_and(p1seq, p2_dat == p2reg).sum() / float(N)
-                overlapdat[p1idx, p2idx] = pover
-
-    outf = os.path.join(outpath, f"{p1n}_{p2n}.csv")
-    with open(outf, "w") as f:
-        p2str = [f"{x}" for x in p2regs]
-        f.write("p1reg," + ",".join(p2str) + "\n")
-        for idx, p1reg in enumerate(p1regs):
-            datstr = ["%.4f" % x for x in overlapdat[idx,].toarray()[0,]]
-            f.write(str(p1reg) + "," + ",".join(datstr) + "\n")
-        f.close()
->>>>>>> d6398aea
+        f.close()