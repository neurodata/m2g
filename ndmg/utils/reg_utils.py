# Copyright 2017 NeuroData (http://neurodata.io)
#
# Licensed under the Apache License, Version 2.0 (the "License");
# you may not use this file except in compliance with the License.
# You may obtain a copy of the License at
#
#     http://www.apache.org/licenses/LICENSE-2.0
#
# Unless required by applicable law or agreed to in writing, software
# distributed under the License is distributed on an "AS IS" BASIS,
# WITHOUT WARRANTIES OR CONDITIONS OF ANY KIND, either express or implied.
# See the License for the specific language governing permissions and
# limitations under the License.
#

# reg_utils.py
# Created by Eric Bridgeford on 2017-06-21.
# Email: ebridge2@jhu.edu

import warnings

warnings.simplefilter("ignore")
<<<<<<< HEAD
=======
from ndmg.utils import gen_utils
>>>>>>> 49966d1a
import nibabel as nib
import numpy as np
import nilearn.image as nl
import os
import os.path as op

from ndmg.utils.gen_utils import check_exists
from ndmg.utils import gen_utils

<<<<<<< HEAD

=======
>>>>>>> 49966d1a
def erode_mask(mask, v=0):
    """A function to erode a mask by a specified number of voxels. Here, we define
    erosion as the process of checking whether all the voxels within a number of voxels
    for a mask have valuess.
    
    Parameters
    ----------
    mask : array
        a numpy array of a mask to be eroded
    v : int, optional
        the number of voxels to erode by, by default 0
    
    Returns
    -------
    numpy array
        eroded mask
    
    Raises
    ------
    ValueError
        The mask you provided for erosion has an invalid shape (must be x.shape=y.shape=z.shape)
    """
    
    print("Eroding Mask...")
    for i in range(0, v):
        # masked_vox is a tuple 0f [x]. [y]. [z] cooords
        # wherever mask is nonzero
        erode_mask = np.zeros(mask.shape)
        x, y, z = np.where(mask != 0)
        if x.shape == y.shape and y.shape == z.shape:
            # iterated over all the nonzero voxels
            for j in range(0, x.shape[0]):
                # check that the 3d voxels within 1 voxel are 1
                # if so, add to the new mask
                md = mask.shape
                if (
                    mask[x[j], y[j], z[j]]
                    and mask[np.min((x[j] + 1, md[0] - 1)), y[j], z[j]]
                    and mask[x[j], np.min((y[j] + 1, md[1] - 1)), z[j]]
                    and mask[x[j], y[j], np.min((z[j] + 1, md[2] - 1))]
                    and mask[np.max((x[j] - 1, 0)), y[j], z[j]]
                    and mask[x[j], np.max((y[j] - 1, 0)), z[j]]
                    and mask[x[j], y[j], np.max((z[j] - 1, 0))]
                ):
                    erode_mask[x[j], y[j], z[j]] = 1
        else:
            raise ValueError("Your mask erosion has an invalid shape.")
        mask = erode_mask
    return mask


@check_exists(0)  # TODO : should corrected_dwi also exist before this function is called?
def align_slices(dwi, corrected_dwi, idx):
    """Performs eddy-correction (or self-alignment) of a stack of 3D images
    
    Parameters
    ----------
    dwi : str
        path for the DTI image to be eddy-corrected
    corrected_dwi : str
        path for the corrected and aligned DTI volume in a nifti file
    idx : str
        Index of the first B0 volume in the stack
    """
    
    cmd = "eddy_correct {} {} {}".format(dwi, corrected_dwi, idx)
    status = gen_utils.execute_cmd(cmd, verb=True)
<<<<<<< HEAD
=======

>>>>>>> 49966d1a

@check_exists(0)
def probmap2mask(prob_map, mask_path, t, erode=0):
    """
    A function to extract a mask from a probability map.
    Also, performs mask erosion as a substep.

    **Positional Arguments:**

        prob_map:
            - the path to probability map for the given class
              of brain tissue.
        mask_path:
            - the path to the extracted mask.
        t:
            - the threshold to consider voxels part of the class.
        erode=0:
            - the number of voxels to erode by. Defaults to 0.
    """
    print("Extracting Mask from probability map {}...".format(prob_map))
    prob = nib.load(prob_map)
    prob_dat = prob.get_data()
    mask = (prob_dat > t).astype(int)
    if erode > 0:
        mask = erode_mask(mask, v=erode)
    img = nib.Nifti1Image(mask, header=prob.header, affine=prob.get_affine())
    # save the corrected image
    nib.save(img, mask_path)
    return mask_path



@check_exists(0, 1)
def apply_mask(inp, mask, out):
    """A function to generate a brain-only mask for an input image using 3dcalc
    
    Parameters
    ----------
    inp : str
        path for the input image. If 4d, the mask should be 4d. If 3d, the mask should be 3d.
    mask : str
        path to the mask to apply to the data. Should be nonzero in mask region.
    out : str
        the path for the output skull-extracted image.
    """
    
    cmd = "3dcalc -a {} -b {} -expr 'a*step(b)' -prefix {}"
    cmd = cmd.format(inp, mask, out)
    gen_utils.execute_cmd(cmd, verb=True)
    pass

@check_exists(0)
def extract_mask(inp, out):
    """
    A function that extracts a mask from images using AFNI's
    3dAutomask algorithm.

    **Positional Arguments:**

        - inp:
            the input image. Can be a skull-stripped T1w (from 3dSkullStrip)
            or a 4d EPI image.
        - out:
            - the path to the extracted mask.
    """
    cmd = "3dAutomask -dilate 2 -prefix {} {}".format(out, inp)
    gen_utils.execute_cmd(cmd, verb=True)
    pass


def extract_t1w_brain(t1w, out, tmpdir):
    """A function to extract the brain from an input T1w image
    using AFNI's brain extraction utilities.
    
    Parameters
    ----------
    t1w : str
        path for the input T1w image
    out : str
        path for the output brain image
    tmpdir : str
        Path for the temporary directory to store images
    """
    
    t1w_name = gen_utils.get_filename(t1w)
    # the t1w image with the skull removed.
    skull_t1w = "{}/{}_noskull.nii.gz".format(tmpdir, t1w_name)
    # 3dskullstrip to extract the brain-only t1w
    t1w_skullstrip(t1w, skull_t1w)
    # 3dcalc to apply the mask over the 4d image
    apply_mask(t1w, skull_t1w, out)
    pass

@check_exists(0)
def normalize_t1w(inp, out):
    """
    A function that normalizes intensity values for anatomical
    T1w images. Makes brain extraction much more robust
    in the event that we have poor shading in our T1w image.

    **Positional Arguments:**

        - inp:
            - the input T1w image.
        - out:
            - the output intensity-normalized image.
    """
    cmd = "3dUnifize -prefix {} -input {}".format(out, inp)
    gen_utils.execute_cmd(cmd, verb=True)
    pass


@check_exists(0)
def resample_fsl(base, res, goal_res, interp="spline"):
    """
    A function to resample a base image in fsl to that of a template.

    **Positional Arguments:**

        base:
            - the path to the base image to resample.
        res:
            - the filename after resampling.
        goal_res:
            - the desired resolution.
        interp:
            - the interpolation strategy to use.
    """
    # resample using an isometric transform in fsl
    cmd = "flirt -in {} -ref {} -out {} -applyisoxfm {} -interp {}"
    cmd = cmd.format(base, base, res, goal_res, interp)
    gen_utils.execute_cmd(cmd, verb=True)
    pass

@check_exists(0)
def t1w_skullstrip(t1w, out):
    """Skull-strips the t1w image using AFNIs 3dSkullStrip algorithm, which is a modification of FSLs BET specialized to t1w images.
    Offers robust skull-stripping with no hyperparameters
    Note: renormalizes the intensities, call extract_t1w_brain instead if you want the original intensity values
    
    Parameters
    ----------
    t1w : str
        path for the input t1w image file
    out : str
        path for the output skull-stripped image file
    """
    
    cmd = "3dSkullStrip -prefix {} -input {}".format(out, t1w)
<<<<<<< HEAD
    if not op.exists(out):
        gen_utils.execute_cmd(cmd, verb=True)
    else:
        print(f"Skull-stripped brain found : {out}. \nSkipping skull-stripping.")
=======
    gen_utils.execute_cmd(cmd, verb=True)
>>>>>>> 49966d1a
    pass

@check_exists(0)
def extract_brain(inp, out, opts="-B"):
    """A function to extract the brain from an image using FSL's BET
    
    Parameters
    ----------
    inp : str
        Path to image that you want the brain extracted from
    out : str
        Path to save output (the extracted brain file)
    opts : str, optional
        , by default "-B"
    """
    cmd = "bet {} {} {}".format(inp, out, opts)
    os.system(cmd)
    pass


def get_filename(label):
    """
    Given a fully qualified path gets just the file name, without extension
    """
    return op.splitext(op.splitext(op.basename(label))[0])[0]

@check_exists(0)
def segment_t1w(t1w, basename, opts=""):
    """Uses FSLs FAST to segment an anatomical image into GM, WM, and CSF probability maps.
    
    Parameters
    ----------
    t1w : str
        the path to the t1w image to be segmented
    basename : str
        the basename for outputs. Often it will be most convenient for this to be the dataset, followed by the subject,
        followed by the step of processing. Note that this anticipates a path as well;
        ie, /path/to/dataset_sub_nuis, with no extension.
    opts : str, optional
        additional options that can optionally be passed to fast. Desirable options might be -P, which will use
        prior probability maps if the input T1w MRI is in standard space, by default ""
    
    Returns
    -------
    dict
        dictionary of output files
    """
    
    # run FAST, with options -t for the image type and -n to
    # segment into CSF (pve_0), WM (pve_1), GM (pve_2)
    cmd = "fast -t 1 {} -n 3 -o {} {}".format(opts, basename, t1w)
    os.system(cmd)
    out = {}  # the outputs
    out["wm_prob"] = "{}_{}".format(basename, "pve_2.nii.gz")
    out["gm_prob"] = "{}_{}".format(basename, "pve_1.nii.gz")
    out["csf_prob"] = "{}_{}".format(basename, "pve_0.nii.gz")
    return out

@check_exists(0, 1)
def align(
    inp,
    ref,
    xfm=None,
    out=None,
    dof=12,
    searchrad=True,
    bins=256,
    interp=None,
    cost="mutualinfo",
    sch=None,
    wmseg=None,
    init=None,
    finesearch=None,
):
    """Aligns two images using FSLs flirt function and stores the transform between them
    
    Parameters
    ----------
    inp : str
        path to input image being altered to align with the reference image as a nifti image file
    ref : str
        path to reference image being aligned to as a nifti image file
    xfm : str, optional
        where to save the 4x4 affine matrix containing the transform between two images, by default None
    out : str, optional
        determines whether the image will be automatically aligned and where the resulting image will be saved, by default None
    dof : int, optional
        the number of degrees of free dome of the alignment, by default 12
    searchrad : bool, optional
        whether to use the predefined searchradius parameter (180 degree sweep in x, y, and z), by default True
    bins : int, optional
        number of histogram bins, by default 256
    interp : str, optional
        interpolation method to be used (trilinear,nearestneighbour,sinc,spline), by default None
    cost : str, optional
        cost function to be used in alignment (mutualinfo, corratio, normcorr, normmi, leastsq, labeldiff, or bbr), by default "mutualinfo"
    sch : str, optional
        the optional FLIRT schedule, by default None
    wmseg : str, optional
        an optional white-matter segmentation for bbr, by default None
    init : str, optional
        an initial guess of an alignment in the form of the path to a matrix file, by default None
    finesearch : int, optional
        angle in degrees, by default None
    """
    
    cmd = "flirt -in {} -ref {}".format(inp, ref)
    if xfm is not None:
        cmd += " -omat {}".format(xfm)
    if out is not None:
        cmd += " -out {}".format(out)
    if dof is not None:
        cmd += " -dof {}".format(dof)
    if bins is not None:
        cmd += " -bins {}".format(bins)
    if interp is not None:
        cmd += " -interp {}".format(interp)
    if cost is not None:
        cmd += " -cost {}".format(cost)
    if searchrad is not None:
        cmd += " -searchrx -180 180 -searchry -180 180 " + "-searchrz -180 180"
    if sch is not None:
        cmd += " -schedule {}".format(sch)
    if wmseg is not None:
        cmd += " -wmseg {}".format(wmseg)
    if init is not None:
        cmd += " -init {}".format(init)
    os.system(cmd)

@check_exists(0, 1, 2)
def align_epi(epi, t1, brain, out):
    """
    Algins EPI images to T1w image
    """
    cmd = "epi_reg --epi={} --t1={} --t1brain={} --out={}"
    cmd = cmd.format(epi, t1, brain, out)
    os.system(cmd)

@check_exists(0, 1)
def align_nonlinear(inp, ref, xfm, out, warp, ref_mask=None, in_mask=None, config=None):
    """Aligns two images using nonlinear methods and stores the transform between them using fnirt
    
    Parameters
    ----------
    inp : str
        path to the input image
    ref : str
        path to the reference image that the input will be aligned to
    xfm : str
        path to the file containing the affine transform matrix created by reg_utils.align()
    out : str
        path for the desired output image
    warp : str
        the path to store the output file containing the nonlinear warp coefficients/fields
    ref_mask : str, optional
        path to the reference image brain_mask, by default None
    in_mask : str, optional
        path for the file with mask in input image space, by default None
    config : str, optional
        path to the config file specifying command line arguments, by default None
    """

    cmd = "fnirt --in={} --ref={} --aff={} --iout={} --cout={} --warpres=8,8,8"
    cmd = cmd.format(inp, ref, xfm, out, warp, config)
    if ref_mask is not None:
        cmd += " --refmask={} --applyrefmask=1".format(ref_mask)
    if in_mask is not None:
        cmd += " --inmask={} --applyinmask=1".format(in_mask)
    if config is not None:
        cmd += " --config={}".format(config)
    os.system(cmd)

@check_exists(0, 1)
def applyxfm(ref, inp, xfm, aligned, interp="trilinear", dof=6):
    """Aligns two images with a given transform using FSLs flirt command
    
    Parameters
    ----------
    ref : str
        path of reference image to be aligned to as a nifti image file
    inp : str
        path of input image to be aligned as a nifti image file
    xfm : str
        path to the transform matrix between the two images
    aligned : str
        path for the output aligned image
    interp : str, optional
        interpolation method, by default "trilinear"
    dof : int, optional
        degrees of freedom for the alignment, by default 6
    """
    
    cmd = "flirt -in {} -ref {} -out {} -init {} -interp {} -dof {} -applyxfm"
    cmd = cmd.format(inp, ref, aligned, xfm, interp, dof)
    os.system(cmd)

@check_exists(0, 1)
def apply_warp(ref, inp, out, warp, xfm=None, mask=None, interp=None, sup=False):
    """Applies a warp from the structural to reference space in a single step using information about
    the structural -> ref mapping as well as the functional to structural mapping.
    
    Parameters
    ----------
    ref : str
        path of the reference image to be aligned to
    inp : str
        path of the input image to be aligned
    out : str
        path for the resulting warped output image
    warp : str
        path for the warp coefficent file to go from inp -> ref
    xfm : str, optional
        path of the affine transformation matrix file from inp -> ref, by default None
    mask : str, optional
        path of filename for mask image (in reference space), by default None
    interp : str, optional
        interpolation method {nn, trilinear, sinc, spline}, by default None
    sup : bool, optional
        whether to perform automatic intermediary supersampling, by default False
    """
    
    cmd = (
        "applywarp --ref=" + ref + " --in=" + inp + " --out=" + out + " --warp=" + warp
    )
    if xfm is not None:
        cmd += " --premat=" + xfm
    if mask is not None:
        cmd += " --mask=" + mask
    if interp is not None:
        cmd += " --interp=" + interp
    if sup is True:
        cmd += " --super --superlevel=a"
    os.system(cmd)


@check_exists(0)
def inverse_warp(ref, out, warp):
    """Takes a non-linear mapping and finds the inverse. Takes the file conaining warp-coefficients/fields specified in the
    variable warp (t1w -> mni) and creates its inverse (mni -> t1w) which is saved in the location determined by the variable out
    
    Parameters
    ----------
    ref : str
        path to a file in target space, which is a different target space than warp (a image that has not been mapped to mni)
    out : str
        path to the output file, containing warps that are now inverted
    warp : str
        path to the warp/shiftmap transform volume wanting to be inverted
    """
    
    cmd = "invwarp --warp=" + warp + " --out=" + out + " --ref=" + ref
    os.system(cmd)


@check_exists(0, 2)
def resample(base, ingested, template):
    """
    Resamples the image such that images which have already been aligned
    in real coordinates also overlap in the image/voxel space.

    **Positional Arguments**
            base:
                - Image to be aligned
            ingested:
                - Name of image after alignment
            template:
                - Image that is the target of the alignment
    """
    # Loads images
    template_im = nib.load(template)
    base_im = nib.load(base)
    # Aligns images
    target_im = nl.resample_img(
        base_im,
        target_affine=template_im.get_affine(),
        target_shape=template_im.get_data().shape,
        interpolation="nearest",
    )
    # Saves new image
    nib.save(target_im, ingested)


@check_exists(0, 1)
def combine_xfms(xfm1, xfm2, xfmout):
    """A function to combine two transformatios and output the resulting transformation
    
    Parameters
    ----------
    xfm1 : str
        path to the first transformation
    xfm2 : str
        path to the second transformation
    xfmout : str
        path for the ouput transformation
    """
    cmd = "convert_xfm -omat {} -concat {} {}".format(xfmout, xfm1, xfm2)
    os.system(cmd)


@check_exists(0)
def reslice_to_xmm(infile, vox_sz=2):
    cmd = "flirt -in {} -ref {} -out {} -nosearch -applyisoxfm {}"
    out_file = "%s%s%s%s%s%s" % (
        os.path.dirname(infile),
        "/",
        os.path.basename(infile).split("_pre_res")[0],
        "_res_",
        int(vox_sz),
        "mm.nii.gz",
    )
    cmd = cmd.format(infile, infile, out_file, vox_sz)
    os.system(cmd)
    return out_file


@check_exists(0, 1)
def wm_syn(template_path, fa_path, working_dir):
    """A function to perform ANTS SyN registration using dipy functions
    
    Parameters
    ----------
    template_path  : str
        File path to the template reference FA image.
    fa_path : str
        File path to the FA moving image (image to be fitted to reference)
    working_dir : str
        Path to the working directory to perform SyN and save outputs.
    
    Returns
    -------
    DiffeomorphicMap
        An object that can be used to register images back and forth between static (template) and moving (FA) domains
    AffineMap
        An object used to transform the moving (FA) image towards the static image (template)
    """
    
    from dipy.align.imaffine import MutualInformationMetric, AffineRegistration, transform_origins
    from dipy.align.transforms import TranslationTransform3D, RigidTransform3D, AffineTransform3D
    from dipy.align.imaffine import (
        MutualInformationMetric,
        AffineRegistration,
        transform_origins,
    )
    from dipy.align.transforms import (
        TranslationTransform3D,
        RigidTransform3D,
        AffineTransform3D,
    )
    from dipy.align.imwarp import SymmetricDiffeomorphicRegistration
    from dipy.align.metrics import CCMetric
    from dipy.viz import regtools

    fa_img = nib.load(fa_path)
    template_img = nib.load(template_path)

    static = template_img.get_data()
    static_affine = template_img.affine
    moving = fa_img.get_data().astype(np.float32)
    moving_affine = fa_img.affine

    affine_map = transform_origins(static, static_affine, moving, moving_affine)

    nbins = 32
    sampling_prop = None
    metric = MutualInformationMetric(nbins, sampling_prop)

    level_iters = [10, 10, 5]
    sigmas = [3.0, 1.0, 0.0]
    factors = [4, 2, 1]
    affine_reg = AffineRegistration(
        metric=metric, level_iters=level_iters, sigmas=sigmas, factors=factors
    )
    transform = TranslationTransform3D()

    params0 = None
    translation = affine_reg.optimize(
        static, moving, transform, params0, static_affine, moving_affine
    )
    transform = RigidTransform3D()

    rigid_map = affine_reg.optimize(
        static,
        moving,
        transform,
        params0,
        static_affine,
        moving_affine,
        starting_affine=translation.affine,
    )
    transform = AffineTransform3D()

    # We bump up the iterations to get a more exact fit:
    affine_reg.level_iters = [1000, 1000, 100]
    affine_opt = affine_reg.optimize(
        static,
        moving,
        transform,
        params0,
        static_affine,
        moving_affine,
        starting_affine=rigid_map.affine,
    )

    # We now perform the non-rigid deformation using the Symmetric Diffeomorphic Registration(SyN) Algorithm:
    metric = CCMetric(3)
    level_iters = [10, 10, 5]
    sdr = SymmetricDiffeomorphicRegistration(metric, level_iters)

    mapping = sdr.optimize(
        static, moving, static_affine, moving_affine, affine_opt.affine
    )
    warped_moving = mapping.transform(moving)

    # We show the registration result with:
    regtools.overlay_slices(
        static,
        warped_moving,
        None,
        0,
        "Static",
        "Moving",
        "%s%s" % (working_dir, "/transformed_sagittal.png"),
    )
    regtools.overlay_slices(
        static,
        warped_moving,
        None,
        1,
        "Static",
        "Moving",
        "%s%s" % (working_dir, "/transformed_coronal.png"),
    )
    regtools.overlay_slices(
        static,
        warped_moving,
        None,
        2,
        "Static",
        "Moving",
        "%s%s" % (working_dir, "/transformed_axial.png"),
    )

    return mapping, affine_map


def normalize_xform(img):
    """ Set identical, valid qform and sform matrices in an image
    Selects the best available affine (sform > qform > shape-based), and
    coerces it to be qform-compatible (no shears).
    The resulting image represents this same affine as both qform and sform,
    and is marked as NIFTI_XFORM_ALIGNED_ANAT, indicating that it is valid,
    not aligned to template, and not necessarily preserving the original
    coordinates.
    If header would be unchanged, returns input image.
    
    Parameters
    ----------
    img : Nifti1Image
        Input image to be normalized
    
    Returns
    -------
    Nifti1Image
        normalized image
    """
    
    # Let nibabel convert from affine to quaternions, and recover xform
    tmp_header = img.header.copy()
    tmp_header.set_qform(img.affine)
    xform = tmp_header.get_qform()
    xform_code = 2

    # Check desired codes
    qform, qform_code = img.get_qform(coded=True)
    sform, sform_code = img.get_sform(coded=True)
    if all(
        (
            qform is not None and np.allclose(qform, xform),
            sform is not None and np.allclose(sform, xform),
            int(qform_code) == xform_code,
            int(sform_code) == xform_code,
        )
    ):
        return img

    new_img = img.__class__(img.get_data(), xform, img.header)
    # Unconditionally set sform/qform
    new_img.set_sform(xform, xform_code)
    new_img.set_qform(xform, xform_code)

    return new_img<|MERGE_RESOLUTION|>--- conflicted
+++ resolved
@@ -18,12 +18,8 @@
 # Email: ebridge2@jhu.edu
 
 import warnings
-
 warnings.simplefilter("ignore")
-<<<<<<< HEAD
-=======
-from ndmg.utils import gen_utils
->>>>>>> 49966d1a
+
 import nibabel as nib
 import numpy as np
 import nilearn.image as nl
@@ -33,10 +29,6 @@
 from ndmg.utils.gen_utils import check_exists
 from ndmg.utils import gen_utils
 
-<<<<<<< HEAD
-
-=======
->>>>>>> 49966d1a
 def erode_mask(mask, v=0):
     """A function to erode a mask by a specified number of voxels. Here, we define
     erosion as the process of checking whether all the voxels within a number of voxels
@@ -104,10 +96,7 @@
     
     cmd = "eddy_correct {} {} {}".format(dwi, corrected_dwi, idx)
     status = gen_utils.execute_cmd(cmd, verb=True)
-<<<<<<< HEAD
-=======
-
->>>>>>> 49966d1a
+
 
 @check_exists(0)
 def probmap2mask(prob_map, mask_path, t, erode=0):
@@ -257,14 +246,10 @@
     """
     
     cmd = "3dSkullStrip -prefix {} -input {}".format(out, t1w)
-<<<<<<< HEAD
     if not op.exists(out):
         gen_utils.execute_cmd(cmd, verb=True)
     else:
         print(f"Skull-stripped brain found : {out}. \nSkipping skull-stripping.")
-=======
-    gen_utils.execute_cmd(cmd, verb=True)
->>>>>>> 49966d1a
     pass
 
 @check_exists(0)
