# Copyright 2017 NeuroData (http://neurodata.io)
#
# Licensed under the Apache License, Version 2.0 (the "License");
# you may not use this file except in compliance with the License.
# You may obtain a copy of the License at
#
#     http://www.apache.org/licenses/LICENSE-2.0
#
# Unless required by applicable law or agreed to in writing, software
# distributed under the License is distributed on an "AS IS" BASIS,
# WITHOUT WARRANTIES OR CONDITIONS OF ANY KIND, either express or implied.
# See the License for the specific language governing permissions and
# limitations under the License.
#

# reg_utils.py
# Created by Eric Bridgeford on 2017-06-21.
# Email: ebridge2@jhu.edu

import warnings
warnings.simplefilter("ignore")
from ndmg.utils import gen_utils as mgu
import nibabel as nib
import numpy as np
import nilearn.image as nl
import os
import os.path as op


def erode_mask(mask, v=0):
    """
    A function to erode a mask by a specified number of
    voxels. Here, we define erosion as the process of checking
    whether all the voxels within a number of voxels for a
    mask have values.

    **Positional Arguments:**

        mask:
            - a numpy array of a mask to be eroded.
        v:
            - the number of voxels to erode by.
    """
    print("Eroding Mask...")
    for i in range(0, v):
        # masked_vox is a tuple 0f [x]. [y]. [z] cooords
        # wherever mask is nonzero
        erode_mask = np.zeros(mask.shape)
        x, y, z = np.where(mask != 0)
        if x.shape == y.shape and y.shape == z.shape:
            # iterated over all the nonzero voxels
            for j in range(0, x.shape[0]):
                # check that the 3d voxels within 1 voxel are 1
                # if so, add to the new mask
                md = mask.shape
                if (
                    mask[x[j], y[j], z[j]]
                    and mask[np.min((x[j] + 1, md[0] - 1)), y[j], z[j]]
                    and mask[x[j], np.min((y[j] + 1, md[1] - 1)), z[j]]
                    and mask[x[j], y[j], np.min((z[j] + 1, md[2] - 1))]
                    and mask[np.max((x[j] - 1, 0)), y[j], z[j]]
                    and mask[x[j], np.max((y[j] - 1, 0)), z[j]]
                    and mask[x[j], y[j], np.max((z[j] - 1, 0))]
                ):
                    erode_mask[x[j], y[j], z[j]] = 1
        else:
            raise ValueError("Your mask erosion has an invalid shape.")
        mask = erode_mask
    return mask


def align_slices(dwi, corrected_dwi, idx):
    """
    Performs eddy-correction (or self-alignment) of a stack of 3D images
    **Positional Arguments:**
            dwi:
                - 4D (DTI) image volume as a nifti file
            corrected_dwi:
                - Corrected and aligned DTI volume in a nifti file
            idx:
                - Index of the first B0 volume in the stack
    """
    cmd = "eddy_correct {} {} {}".format(dwi, corrected_dwi, idx)
    status = mgu.execute_cmd(cmd, verb=True)


def probmap2mask(prob_map, mask_path, t, erode=0):
    """
    A function to extract a mask from a probability map.
    Also, performs mask erosion as a substep.

    **Positional Arguments:**

        prob_map:
            - the path to probability map for the given class
              of brain tissue.
        mask_path:
            - the path to the extracted mask.
        t:
            - the threshold to consider voxels part of the class.
        erode=0:
            - the number of voxels to erode by. Defaults to 0.
    """
    print("Extracting Mask from probability map {}...".format(prob_map))
    prob = nib.load(prob_map)
    prob_dat = prob.get_data()
    mask = (prob_dat > t).astype(int)
    if erode > 0:
        mask = erode_mask(mask, v=erode)
    img = nib.Nifti1Image(mask, header=prob.header, affine=prob.get_affine())
    # save the corrected image
    nib.save(img, mask_path)
    return mask_path


#def segment_t1w(t1w, basename, opts=""):
#    """
#    A function to use FSL's FAST to segment an anatomical
#    image into GM, WM, and CSF prob maps.
#
#    **Positional Arguments:**
#
#        t1w:
#            - an anatomical T1w image.
#        basename:
#            - the basename for outputs. Often it will be
#              most convenient for this to be the dataset,
#              followed by the subject, followed by the step of
#              processing. Note that this anticipates a path as well;
#              ie, /path/to/dataset_sub_nuis, with no extension.
#        opts:
#            - additional options that can optionally be passed to
#              fast. Desirable options might be -P, which will use
#              prior probability maps if the input T1w MRI is in
#              standard space.
#    """
#    print("Segmenting Anatomical Image into WM, GM, and CSF...")
#    # run FAST, with options -t for the image type and -n to
#    # segment into CSF (pve_0), GM (pve_1), WM (pve_2)
#    cmd = "fast -t 1 {} -n 3 -o {} {}".format(opts, basename, t1w)
#    mgu.execute_cmd(cmd, verb=True)
#    out = {}  # the outputs
#    out["wm_prob"] = "{}_{}".format(basename, "pve_2.nii.gz")
#    out["gm_prob"] = "{}_{}".format(basename, "pve_1.nii.gz")
#    out["csf_prob"] = "{}_{}".format(basename, "pve_0.nii.gz")
#    return out


def extract_brain(inp, out, opts=""):
    """
    A function to extract the brain from an image using FSL's BET.
    **Positional Arguments:**
        inp:
            - the input image.
        out:
            - the output brain extracted image.
    """
    print("extracting brain")
    cmd = "bet {} {} {}".format(inp, out, opts)
    os.system(cmd)


def apply_mask(inp, mask, out):
    """
    A function to generate a brain-only mask for an input image.

    **Positional Arguments:**

        - inp:
            - the input image. If 4d, the mask should be 4d. If 3d, the
              mask should be 3d.
        - mask:
            - the mask to apply to the data. Should be nonzero in mask region.
        - out:
            - the path to the skull-extracted image.
    """
    cmd = "3dcalc -a {} -b {} -expr 'a*step(b)' -prefix {}"
    cmd = cmd.format(inp, mask, out)
    mgu.execute_cmd(cmd, verb=True)
    pass


def extract_epi_brain(epi, out, tmpdir):
    """
    A function to extract the brain from an input 4d EPI image
    using AFNI's brain extraction utilities.

    **Positional Arguments:**

        - epi:
            - the path to a 4D epi image.
        - out:
            - the path to the EPI brain.
        - tmpdir:
            - the directory to place temporary files.
    """
    epi_name = mgu.get_filename(epi)
    epi_mask = "{}/{}_mask.nii.gz".format(tmpdir, epi_name)
    # 3d automask to extract the mask itself from the 4d data
    extract_mask(epi, epi_mask)
    # 3d calc to apply the mask to the 4d image
    apply_mask(epi, epi_mask, out)
    pass


def extract_mask(inp, out):
    """
    A function that extracts a mask from images using AFNI's
    3dAutomask algorithm.

    **Positional Arguments:**

        - inp:
            the input image. Can be a skull-stripped T1w (from 3dSkullStrip)
            or a 4d EPI image.
        - out:
            - the path to the extracted mask.
    """
    cmd = "3dAutomask -dilate 2 -prefix {} {}".format(out, inp)
    mgu.execute_cmd(cmd, verb=True)
    pass


def extract_t1w_brain(t1w, out, tmpdir):
    """
    A function to extract the brain from an input T1w image
    using AFNI's brain extraction utilities.

    **Positional Arguments:**

        - t1w:
            - the input T1w image.
        - out:
            - the output T1w brain.
        - tmpdir:
            - the temporary directory to store images.
    """
    t1w_name = mgu.get_filename(t1w)
    # the t1w image with the skull removed.
    skull_t1w = "{}/{}_noskull.nii.gz".format(tmpdir, t1w_name)
    # 3dskullstrip to extract the brain-only t1w
    t1w_skullstrip(t1w, skull_t1w)
    # 3dcalc to apply the mask over the 4d image
    apply_mask(t1w, skull_t1w, out)
    pass


def normalize_t1w(inp, out):
    """
    A function that normalizes intensity values for anatomical
    T1w images. Makes brain extraction much more robust
    in the event that we have poor shading in our T1w image.

    **Positional Arguments:**

        - inp:
            - the input T1w image.
        - out:
            - the output intensity-normalized image.
    """
    cmd = "3dUnifize -prefix {} -input {}".format(out, inp)
    mgu.execute_cmd(cmd, verb=True)
    pass


def resample_fsl(base, res, goal_res, interp="spline"):
    """
    A function to resample a base image in fsl to that of a template.

    **Positional Arguments:**

        base:
            - the path to the base image to resample.
        res:
            - the filename after resampling.
        goal_res:
            - the desired resolution.
        interp:
            - the interpolation strategy to use.
    """
    # resample using an isometric transform in fsl
    cmd = "flirt -in {} -ref {} -out {} -applyisoxfm {} -interp {}"
    cmd = cmd.format(base, base, res, goal_res, interp)
    mgu.execute_cmd(cmd, verb=True)
    pass


def t1w_skullstrip(t1w, out):
    """Skull-strips the t1w image using AFNIs 3dSkullStrip algorithm, which is a modification of FSLs BET specialized to t1w images.
    Offers robust skull-stripping with no hyperparameters
    Note: renormalizes the intensities, call extract_t1w_brain instead if you want the original intensity values
    
    Parameters
    ----------
    t1w : str
        the input t1w image file
    out : str
        the output skull-stripped image file
    """
    
    cmd = "3dSkullStrip -prefix {} -input {}".format(out, t1w)
    mgu.execute_cmd(cmd, verb=True)
    pass


def extract_brain(inp, out, opts="-B"):
    """
    A function to extract the brain from an image using FSL's BET.
    **Positional Arguments:**
        inp:
            - the input image.
        out:
            - the output brain extracted image.
    """
    cmd = "bet {} {} {}".format(inp, out, opts)
    os.system(cmd)
    pass


def get_filename(label):
    """
    Given a fully qualified path gets just the file name, without extension
    """
    return op.splitext(op.splitext(op.basename(label))[0])[0]


def segment_t1w(t1w, basename, opts=""):
    """Uses FSLs FAST to segment an anatomical image into GM, WM, and CSF probability maps.
    
    Parameters
    ----------
    t1w : str
        the path to the t1w image to be segmented
    basename : str
        the basename for outputs. Often it will be most convenient for this to be the dataset, followed by the subject,
        followed by the step of processing. Note that this anticipates a path as well;
        ie, /path/to/dataset_sub_nuis, with no extension.
    opts : str, optional
        additional options that can optionally be passed to fast. Desirable options might be -P, which will use
        prior probability maps if the input T1w MRI is in standard space, by default ""
    
    Returns
    -------
    dict
        dictionary of output files
    """
    
    print("Segmenting Anatomical Image into WM, GM, and CSF with FSL's FAST:")
    # run FAST, with options -t for the image type and -n to
    # segment into CSF (pve_0), WM (pve_1), GM (pve_2)
    cmd = "fast -t 1 {} -n 3 -o {} {}".format(opts, basename, t1w)
    print("Executing fast: {}".format(cmd))
    os.system(cmd)
    out = {}  # the outputs
    out["wm_prob"] = "{}_{}".format(basename, "pve_2.nii.gz")
    out["gm_prob"] = "{}_{}".format(basename, "pve_1.nii.gz")
    out["csf_prob"] = "{}_{}".format(basename, "pve_0.nii.gz")
    return out


def align(
    inp,
    ref,
    xfm=None,
    out=None,
    dof=12,
    searchrad=True,
    bins=256,
    interp=None,
    cost="mutualinfo",
    sch=None,
    wmseg=None,
    init=None,
    finesearch=None,
):
    """Aligns two images using FSLs flirt function and stores the transform between them
    
    Parameters
    ----------
    inp : str
        path to input image being altered to align with the reference image as a nifti image file
    ref : str
        path to reference image being aligned to as a nifti image file
    xfm : str, optional
        where to save the 4x4 affine matrix containing the transform between two images, by default None
    out : str, optional
        determines whether the image will be automatically aligned and where the resulting image will be saved, by default None
    dof : int, optional
        the number of degrees of free dome of the alignment, by default 12
    searchrad : bool, optional
        whether to use the predefined searchradius parameter (180 degree sweep in x, y, and z), by default True
    bins : int, optional
        number of histogram bins, by default 256
    interp : str, optional
        interpolation method to be used (trilinear,nearestneighbour,sinc,spline), by default None
    cost : str, optional
        cost function to be used in alignment (mutualinfo, corratio, normcorr, normmi, leastsq, labeldiff, or bbr), by default "mutualinfo"
    sch : str, optional
        the optional FLIRT schedule, by default None
    wmseg : str, optional
        an optional white-matter segmentation for bbr, by default None
    init : str, optional
        an initial guess of an alignment in the form of the path to a matrix file, by default None
    finesearch : int, optional
        angle in degrees, by default None
    """
    
    cmd = "flirt -in {} -ref {}".format(inp, ref)
    if xfm is not None:
        cmd += " -omat {}".format(xfm)
    if out is not None:
        cmd += " -out {}".format(out)
    if dof is not None:
        cmd += " -dof {}".format(dof)
    if bins is not None:
        cmd += " -bins {}".format(bins)
    if interp is not None:
        cmd += " -interp {}".format(interp)
    if cost is not None:
        cmd += " -cost {}".format(cost)
    if searchrad is not None:
        cmd += " -searchrx -180 180 -searchry -180 180 " + "-searchrz -180 180"
    if sch is not None:
        cmd += " -schedule {}".format(sch)
    if wmseg is not None:
        cmd += " -wmseg {}".format(wmseg)
    if init is not None:
        cmd += " -init {}".format(init)
    print(cmd)
    os.system(cmd)


def align_epi(epi, t1, brain, out):
    """
    Algins EPI images to T1w image
    """
    cmd = "epi_reg --epi={} --t1={} --t1brain={} --out={}"
    cmd = cmd.format(epi, t1, brain, out)
    os.system(cmd)


def align_nonlinear(inp, ref, xfm, out, warp, ref_mask=None, in_mask=None, config=None):
    """Aligns two images using nonlinear methods and stores the transform between them using fnirt
    
    Parameters
    ----------
    inp : str
        path to the input image
    ref : str
        path to the reference image that the input will be aligned to
    xfm : str
        path to the file containing the affine transform matrix created by reg_utils.align()
    out : str
        path for the desired output image
    warp : str
        the path to store the output file containing the nonlinear warp coefficients/fields
    ref_mask : str, optional
        path to the reference image brain_mask, by default None
    in_mask : str, optional
        path for the file with mask in input image space, by default None
    config : str, optional
        path to the config file specifying command line arguments, by default None
    """

    cmd = "fnirt --in={} --ref={} --aff={} --iout={} --cout={} --warpres=8,8,8"
    cmd = cmd.format(inp, ref, xfm, out, warp, config)
    if ref_mask is not None:
        cmd += " --refmask={} --applyrefmask=1".format(ref_mask)
    if in_mask is not None:
        cmd += " --inmask={} --applyinmask=1".format(in_mask)
    if config is not None:
        cmd += " --config={}".format(config)
    print(cmd)
    os.system(cmd)


def applyxfm(ref, inp, xfm, aligned, interp="trilinear", dof=6):
    """Aligns two images with a given transform using FSLs flirt command
    
    Parameters
    ----------
    ref : str
        path of reference image to be aligned too as a nifti image file
    inp : str
        path of input image to be aligned as a nifti image file
    xfm : str
        path to the transform matrix between the two images
    aligned : str
        path for the output aligned image
    interp : str, optional
        interpolation method, by default "trilinear"
    dof : int, optional
        degrees of freedom for the alignment, by default 6
    """
    
    cmd = "flirt -in {} -ref {} -out {} -init {} -interp {} -dof {} -applyxfm"
    cmd = cmd.format(inp, ref, aligned, xfm, interp, dof)
    print(cmd)
    os.system(cmd)


def apply_warp(ref, inp, out, warp, xfm=None, mask=None, interp=None, sup=False):
    """Applies a warp from the structural to reference space in a single step using information about
    the structural -> ref mapping as well as the functional to structural mapping.
    
    Parameters
    ----------
    ref : str
        path of the reference image to be aligned to
    inp : str
        path of the input image to be aligned
    out : str
        path for the resulting warped output image
    warp : str
        path for the warp coefficent file to go from inp -> ref
    xfm : str, optional
        path of the affine transformation matrix file from inp -> ref, by default None
    mask : str, optional
        path of filename for mask image (in reference space), by default None
    interp : str, optional
        interpolation method {nn, trilinear, sinc, spline}, by default None
    sup : bool, optional
        whether to perform automatic intermediary supersampling, by default False
    """
    
    cmd = (
        "applywarp --ref=" + ref + " --in=" + inp + " --out=" + out + " --warp=" + warp
    )
    if xfm is not None:
        cmd += " --premat=" + xfm
    if mask is not None:
        cmd += " --mask=" + mask
    if interp is not None:
        cmd += " --interp=" + interp
    if sup is True:
        cmd += " --super --superlevel=a"
    print(cmd)
    os.system(cmd)


def inverse_warp(ref, out, warp):
    """Takes a non-linear mapping and finds the inverse. Takes the file conaining warp-coefficients/fields specified in the
    variable warp (t1w -> mni) and creates its inverse (mni -> t1w) which is saved in the location determined by the variable out
    
    Parameters
    ----------
    ref : str
        path to a file in target space, which is a different target space than warp (a image that has not been mapped to mni)
    out : str
        path to the output file, containing warps that are now inverted
    warp : str
        path to the warp/shiftmap transform volume wanting to be inverted
    """
    
    cmd = "invwarp --warp=" + warp + " --out=" + out + " --ref=" + ref
    print(cmd)
    os.system(cmd)


def resample(base, ingested, template):
    """
    Resamples the image such that images which have already been aligned
    in real coordinates also overlap in the image/voxel space.

    **Positional Arguments**
            base:
                - Image to be aligned
            ingested:
                - Name of image after alignment
            template:
                - Image that is the target of the alignment
    """
    # Loads images
    template_im = nib.load(template)
    base_im = nib.load(base)
    # Aligns images
    target_im = nl.resample_img(
        base_im,
        target_affine=template_im.get_affine(),
        target_shape=template_im.get_data().shape,
        interpolation="nearest",
    )
    # Saves new image
    nib.save(target_im, ingested)


def combine_xfms(xfm1, xfm2, xfmout):
    """A function to combine two transformatios and output the resulting transformation
    
    Parameters
    ----------
    xfm1 : str
        path to the first transformation
    xfm2 : str
        path to the second transformation
    xfmout : str
        path for the ouput transformation
    """
    cmd = "convert_xfm -omat {} -concat {} {}".format(xfmout, xfm1, xfm2)
    print(cmd)
    os.system(cmd)


def reslice_to_xmm(infile, vox_sz=2):
    cmd = "flirt -in {} -ref {} -out {} -nosearch -applyisoxfm {}"
    out_file = "%s%s%s%s%s%s" % (
        os.path.dirname(infile),
        "/",
        os.path.basename(infile).split("_pre_res")[0],
        "_res_",
        int(vox_sz),
        "mm.nii.gz",
    )
    cmd = cmd.format(infile, infile, out_file, vox_sz)
    os.system(cmd)
    return out_file


def wm_syn(template_path, fa_path, working_dir):
    """
    A function to perform ANTS SyN registration

    Parameters
    ----------
        template_path  : str
            File path to the template reference image.
        fa_path : str
            File path to the FA moving image.
        working_dir : str
            Path to the working directory to perform SyN and save outputs.
    """
    from dipy.align.imaffine import MutualInformationMetric, AffineRegistration, transform_origins
    from dipy.align.transforms import TranslationTransform3D, RigidTransform3D, AffineTransform3D
    from dipy.align.imwarp import SymmetricDiffeomorphicRegistration
    from dipy.align.metrics import CCMetric
    from dipy.viz import regtools

    fa_img = nib.load(fa_path)
    template_img = nib.load(template_path)

    static = template_img.get_data()
    static_affine = template_img.affine
    moving = fa_img.get_data().astype(np.float32)
    moving_affine = fa_img.affine

    affine_map = transform_origins(static, static_affine, moving, moving_affine)

    nbins = 32
    sampling_prop = None
    metric = MutualInformationMetric(nbins, sampling_prop)

    level_iters = [10, 10, 5]
    sigmas = [3.0, 1.0, 0.0]
    factors = [4, 2, 1]
    affine_reg = AffineRegistration(metric=metric, level_iters=level_iters,
                                    sigmas=sigmas, factors=factors)
    transform = TranslationTransform3D()

    params0 = None
    translation = affine_reg.optimize(static, moving, transform, params0,
                                      static_affine, moving_affine)
    transform = RigidTransform3D()

    rigid_map = affine_reg.optimize(static, moving, transform, params0,
                                    static_affine, moving_affine,
                                    starting_affine=translation.affine)
    transform = AffineTransform3D()

    # We bump up the iterations to get a more exact fit:
    affine_reg.level_iters = [1000, 1000, 100]
    affine_opt = affine_reg.optimize(static, moving, transform, params0,
                                     static_affine, moving_affine,
                                     starting_affine=rigid_map.affine)

    # We now perform the non-rigid deformation using the Symmetric Diffeomorphic Registration(SyN) Algorithm:
    metric = CCMetric(3)
    level_iters = [10, 10, 5]
    sdr = SymmetricDiffeomorphicRegistration(metric, level_iters)

    mapping = sdr.optimize(static, moving, static_affine, moving_affine,
                           affine_opt.affine)
    warped_moving = mapping.transform(moving)

    # We show the registration result with:
    regtools.overlay_slices(static, warped_moving, None, 0, "Static", "Moving",
                            "%s%s" % (working_dir, "/transformed_sagittal.png"))
    regtools.overlay_slices(static, warped_moving, None, 1, "Static", "Moving",
                            "%s%s" % (working_dir, "/transformed_coronal.png"))
    regtools.overlay_slices(static, warped_moving, None, 2, "Static", "Moving",
                            "%s%s" % (working_dir, "/transformed_axial.png"))

    return mapping, affine_map


def normalize_xform(img):
<<<<<<< HEAD
    """Set identical, valid qform and sform matrices in an image
=======
    """ Set identical, valid qform and sform matrices in an image
>>>>>>> ce5fad27
    Selects the best available affine (sform > qform > shape-based), and
    coerces it to be qform-compatible (no shears).
    The resulting image represents this same affine as both qform and sform,
    and is marked as NIFTI_XFORM_ALIGNED_ANAT, indicating that it is valid,
    not aligned to template, and not necessarily preserving the original
    coordinates.
    If header would be unchanged, returns input image.
<<<<<<< HEAD
    
    Parameters
    ----------
    img : Nifti1Image
        Input image to be normalized
    
    Returns
    -------
    Nifti1Image
        normalized image
    """
    
=======
    """
>>>>>>> ce5fad27
    # Let nibabel convert from affine to quaternions, and recover xform
    tmp_header = img.header.copy()
    tmp_header.set_qform(img.affine)
    xform = tmp_header.get_qform()
    xform_code = 2

    # Check desired codes
    qform, qform_code = img.get_qform(coded=True)
    sform, sform_code = img.get_sform(coded=True)
    if all((qform is not None and np.allclose(qform, xform),
            sform is not None and np.allclose(sform, xform),
            int(qform_code) == xform_code, int(sform_code) == xform_code)):
        return img

    new_img = img.__class__(img.get_data(), xform, img.header)
    # Unconditionally set sform/qform
    new_img.set_sform(xform, xform_code)
    new_img.set_qform(xform, xform_code)

    return new_img<|MERGE_RESOLUTION|>--- conflicted
+++ resolved
@@ -617,18 +617,25 @@
 
 
 def wm_syn(template_path, fa_path, working_dir):
-    """
-    A function to perform ANTS SyN registration
-
-    Parameters
-    ----------
-        template_path  : str
-            File path to the template reference image.
-        fa_path : str
-            File path to the FA moving image.
-        working_dir : str
-            Path to the working directory to perform SyN and save outputs.
-    """
+    """A function to perform ANTS SyN registration using dipy functions
+    
+    Parameters
+    ----------
+    template_path  : str
+        File path to the template reference FA image.
+    fa_path : str
+        File path to the FA moving image (image to be fitted to reference)
+    working_dir : str
+        Path to the working directory to perform SyN and save outputs.
+    
+    Returns
+    -------
+    DiffeomorphicMap
+        An object that can be used to register images back and forth between static (template) and moving (FA) domains
+    AffineMap
+        An object used to transform the moving (FA) image towards the static image (template)
+    """
+    
     from dipy.align.imaffine import MutualInformationMetric, AffineRegistration, transform_origins
     from dipy.align.transforms import TranslationTransform3D, RigidTransform3D, AffineTransform3D
     from dipy.align.imwarp import SymmetricDiffeomorphicRegistration
@@ -693,11 +700,7 @@
 
 
 def normalize_xform(img):
-<<<<<<< HEAD
-    """Set identical, valid qform and sform matrices in an image
-=======
     """ Set identical, valid qform and sform matrices in an image
->>>>>>> ce5fad27
     Selects the best available affine (sform > qform > shape-based), and
     coerces it to be qform-compatible (no shears).
     The resulting image represents this same affine as both qform and sform,
@@ -705,7 +708,6 @@
     not aligned to template, and not necessarily preserving the original
     coordinates.
     If header would be unchanged, returns input image.
-<<<<<<< HEAD
     
     Parameters
     ----------
@@ -718,9 +720,6 @@
         normalized image
     """
     
-=======
-    """
->>>>>>> ce5fad27
     # Let nibabel convert from affine to quaternions, and recover xform
     tmp_header = img.header.copy()
     tmp_header.set_qform(img.affine)
