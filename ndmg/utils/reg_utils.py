"""
ndmg.utils.reg_utils
~~~~~~~~~~~~~~~~~~~~

Contains small-scale registration utilities.
"""

# standard library imports
import os

# package imports
import nibabel as nib
import numpy as np
import nilearn.image as nl

from dipy.align.imaffine import MutualInformationMetric
from dipy.align.imaffine import AffineRegistration
from dipy.align.imaffine import transform_origins
from dipy.align.transforms import TranslationTransform3D
from dipy.align.transforms import RigidTransform3D
from dipy.align.transforms import AffineTransform3D
from dipy.align.imwarp import SymmetricDiffeomorphicRegistration
from dipy.align.metrics import CCMetric
from dipy.viz import regtools

# ndmg imports
from ndmg.utils import gen_utils
from ndmg.utils.gen_utils import check_exists, timer
from dipy.segment.tissue import TissueClassifierHMRF



def erode_mask(mask, v=0):
    """A function to erode a mask by a specified number of voxels. Here, we define
    erosion as the process of checking whether all the voxels within a number of voxels
    for a mask have valuess.

    Parameters
    ----------
    mask : array
        a numpy array of a mask to be eroded
    v : int, optional
        the number of voxels to erode by, by default 0

    Returns
    -------
    numpy array
        eroded mask

    Raises
    ------
    ValueError
        The mask you provided for erosion has an invalid shape (must be x.shape=y.shape=z.shape)
    """

    print("Eroding Mask...")
    for i in range(0, v):
        # masked_vox is a tuple 0f [x]. [y]. [z] cooords
        # wherever mask is nonzero
        erode_mask = np.zeros(mask.shape)
        x, y, z = np.where(mask != 0)
        if x.shape == y.shape and y.shape == z.shape:
            # iterated over all the nonzero voxels
            for j in range(0, x.shape[0]):
                # check that the 3d voxels within 1 voxel are 1
                # if so, add to the new mask
                md = mask.shape
                if (
                    mask[x[j], y[j], z[j]]
                    and mask[np.min((x[j] + 1, md[0] - 1)), y[j], z[j]]
                    and mask[x[j], np.min((y[j] + 1, md[1] - 1)), z[j]]
                    and mask[x[j], y[j], np.min((z[j] + 1, md[2] - 1))]
                    and mask[np.max((x[j] - 1, 0)), y[j], z[j]]
                    and mask[x[j], np.max((y[j] - 1, 0)), z[j]]
                    and mask[x[j], y[j], np.max((z[j] - 1, 0))]
                ):
                    erode_mask[x[j], y[j], z[j]] = 1
        else:
            raise ValueError("Your mask erosion has an invalid shape.")
        mask = erode_mask
    return mask


@check_exists(0)
def align_slices(dwi, corrected_dwi, idx):
    """Performs eddy-correction (or self-alignment) of a stack of 3D images

    Parameters
    ----------
    dwi : str
        path for the DTI image to be eddy-corrected
    corrected_dwi : str
        path for the corrected and aligned DTI volume in a nifti file
    idx : str
        Index of the first B0 volume in the stack
    """

    cmd = f"eddy_correct {dwi} {corrected_dwi} {idx}"
    gen_utils.execute_cmd(cmd, verb=True)


@check_exists(0)
def probmap2mask(prob_map, mask_path, t, erode=0):
    """
    A function to extract a mask from a probability map.
    Also, performs mask erosion as a substep.

    **Positional Arguments:**

        prob_map:
            - the path to probability map for the given class
              of brain tissue.
        mask_path:
            - the path to the extracted mask.
        t:
            - the threshold to consider voxels part of the class.
        erode=0:
            - the number of voxels to erode by. Defaults to 0.
    """
    print(f"Extracting Mask from probability map {prob_map}...")
    prob = nib.load(prob_map)
    prob_dat = prob.get_data()
    mask = (prob_dat > t).astype(int)
    if erode > 0:
        mask = erode_mask(mask, v=erode)
    img = nib.Nifti1Image(mask, header=prob.header, affine=prob.get_affine())
    # save the corrected image
    nib.save(img, mask_path)
    return mask_path


@check_exists(0, 1)
def apply_mask(inp, mask, out):
    """A function to generate a brain-only mask for an input image using 3dcalc

    Parameters
    ----------
    inp : str
        path for the input image. If 4d, the mask should be 4d. If 3d, the mask should be 3d.
    mask : str
        path to the mask to apply to the data. Should be nonzero in mask region.
    out : str
        the path for the output skull-extracted image.
    """

    cmd = f'3dcalc -a {inp} -b {mask} -expr "a*step(b)" -prefix {out}'
    gen_utils.execute_cmd(cmd, verb=True)


def extract_t1w_brain(t1w, out, tmpdir, skull="none"):
    """A function to extract the brain from an input T1w image
    using AFNI's brain extraction utilities.

    Parameters
    ----------
    t1w : str
        path for the input T1w image
    out : str
        path for the output brain image
    tmpdir : str
        Path for the temporary directory to store images
    skull : str, optional
        skullstrip parameter pre-set. Default is "none".
    """

    t1w_name = gen_utils.get_filename(t1w)
    # the t1w image with the skull removed.
    skull_t1w = f"{tmpdir}/{t1w_name}_noskull.nii.gz"
    # 3dskullstrip to extract the brain-only t1w
    t1w_skullstrip(t1w, skull_t1w, skull)
    # 3dcalc to apply the mask over the 4d image
    apply_mask(t1w, skull_t1w, out)


@check_exists(0)
def normalize_t1w(inp, out):
    """
    A function that normalizes intensity values for anatomical
    T1w images. Makes brain extraction much more robust
    in the event that we have poor shading in our T1w image.

    **Positional Arguments:**

        - inp:
            - the input T1w image.
        - out:
            - the output intensity-normalized image.
    """
    cmd = f"3dUnifize -prefix {out} -input {inp}"
    gen_utils.execute_cmd(cmd, verb=True)


@check_exists(0)
def resample_fsl(base, res, goal_res, interp="spline"):
    """
    A function to resample a base image in fsl to that of a template.

    **Positional Arguments:**

        base:
            - the path to the base image to resample.
        res:
            - the filename after resampling.
        goal_res:
            - the desired resolution.
        interp:
            - the interpolation strategy to use.
    """
    # resample using an isometric transform in fsl
    cmd = f"flirt -in {base} -ref {base} -out {res} -applyisoxfm {goal_res} -interp {interp}"
    gen_utils.execute_cmd(cmd, verb=True)


def skullstrip_check(dmrireg, labels, namer, vox_size, reg_style):
    """Peforms the alignemnt of atlas to dwi space and checks if the alignment results in roi loss

    Parameters
    ----------
    dmrireg : object
        object created in the pipeline containing relevant paths and class methods for analysing tractography
    labels : str, list
        the path to the t1w image to be segmented
    namer : str
        the basename for outputs. Often it will be most convenient for this to be the dataset, followed by the subject,
        followed by the step of processing. Note that this anticipates a path as well;
        ie, /path/to/dataset_sub_nuis, with no extension.
    vox_size : str
        additional options that can optionally be passed to fast. Desirable options might be -P, which will use
        prior probability maps if the input T1w MRI is in standard space, by default ""
    reg_style : str
        Tractography space, must be either native or native_dsn

    Returns
    -------
    list
        List containing the paths to the aligned label files

    Raises
    ------
    KeyError
        The atlas has lost an roi due to alignment
    """
    if reg_style == "native":
        dsn = False
    elif reg_style == "native_dsn":
        dsn = True
    else:
        raise ValueError("Unsupported tractography space, must be native or native_dsn")

    labels_im_file_list = []
    for idx, label in enumerate(labels):
        labels_im_file = gen_utils.reorient_img(labels[idx], namer)
        labels_im_file = gen_utils.match_target_vox_res(
            labels_im_file, vox_size, namer, sens="t1w"
        )
        orig_lab = nib.load(labels_im_file)
        orig_lab = orig_lab.get_data().astype("int")
        n_ids = orig_lab[orig_lab > 0]
        num = len(np.unique(n_ids))

        labels_im_file_dwi = dmrireg.atlas2t1w2dwi_align(labels_im_file, dsn)
        labels_im = nib.load(labels_im_file_dwi)
        align_lab = labels_im.get_data().astype("int")
        n_ids_2 = align_lab[align_lab > 0]
        num2 = len(np.unique(n_ids_2))

        if num != num2:
            raise KeyError(
                "The atlas has lost an roi due to alignment! Try rerunning ndmg with the appropriate --skull flag."
            )

        labels_im_file_list.append(labels_im_file_dwi)
    return labels_im_file_list


@timer
@check_exists(0)
def t1w_skullstrip(t1w, out, skull="none"):
    """Skull-strips the t1w image using AFNIs 3dSkullStrip algorithm, which is a modification of FSLs BET specialized to t1w images.
    Offers robust skull-stripping with no hyperparameters
    Note: renormalizes the intensities, call extract_t1w_brain instead if you want the original intensity values

    Parameters
    ----------
    t1w : str
        path for the input t1w image file
    out : str
        path for the output skull-stripped image file
    skull : str, optional
        skullstrip parameter pre-set. Default is "none".
    """
    if skull == "below":
        cmd = f"3dSkullStrip -prefix {out} -input {t1w} -shrink_fac_bot_lim 0.6 -ld 45"
    elif skull == "cerebelum":
        cmd = f"3dSkullStrip -prefix {out} -input {t1w} -shrink_fac_bot_lim 0.3 -ld 45"
    elif skull == "eye":
        cmd = f"3dSkullStrip -prefix {out} -input {t1w} -no_avoid_eyes -ld 45"
    elif skull == "general":
        cmd = f"3dSkullStrip -prefix {out} -input {t1w} -push_to_edge -ld 45"
    else:
        cmd = f"3dSkullStrip -prefix {out} -input {t1w} -ld 30"
    gen_utils.execute_cmd(cmd, verb=True)


@check_exists(0)
def segment_t1w(t1w, basename, opts=""):
    """Uses dipy's TissueClassifierHMRF to segment an anatomical image into GM, WM, and CSF probability maps.

    Parameters
    ----------
    t1w : str
        the path to the t1w image to be segmented
    basename : str
        the basename for outputs. Often it will be most convenient for this to be the dataset, followed by the subject,
        followed by the step of processing. Note that this anticipates a path as well;
        ie, /path/to/dataset_sub_nuis, with no extension.
    opts : str, optional
        additional options that can optionally be passed to fast. Desirable options might be -P, which will use
        prior probability maps if the input T1w MRI is in standard space, by default ""

    Returns
    -------
    dict
        dictionary of output files
    """

    # segment into CSF (pve_0), WM (pve_1), GM (pve_2)
<<<<<<< HEAD
    print("Segmenting Anatomical Image into WM, GM, and CSF with dipy's TissueClassifierHMRF:")
    t1 = nib.load(t1w)
    t1_array = t1.get_data()
    t1_header = t1.header
    t1_affine = t1.affine
    nclass = 3
    beta = 0.1
    hmrf = TissueClassifierHMRF()
    initial_segmentation, final_segmentation, PVE = hmrf.classify(t1_array, nclass, beta)
    CSF_array = PVE[ :, :, :, 0]
    gm_array = PVE[:, :, :, 1]
    wm_array = PVE[:, :, :, 2]
    CSF_nii = nib.nifti1.Nifti1Image(CSF_array, t1_affine, t1_header)
    gm_nii = nib.nifti1.Nifti1Image(gm_array, t1_affine, t1_header)
    wm_nii = nib.nifti1.Nifti1Image(wm_array, t1_affine, t1_header)
    nib.save(CSF_nii, "{}_{}".format(basename, "pve_0.nii.gz"))
    nib.save(gm_nii, "{}_{}".format(basename, "pve_1.nii.gz"))
    nib.save(wm_nii, "{}_{}".format(basename, "pve_2.nii.gz"))
    out = {}  # the outputs

    out["wm_prob"] = f'{basename}_pve_2.nii.gz'
    out["gm_prob"] = f'{basename}_pve_1.nii.gz'
    out["csf_prob"] = f'{basename}_pve_0.nii.gz'
=======
    cmd = f"fast -t 1 {opts} -n 3 -o {basename} {t1w}"
    os.system(cmd)
    out = {}  # the outputs
    out["wm_prob"] = f"{basename}_pve_2.nii.gz"
    out["gm_prob"] = f"{basename}_pve_1.nii.gz"
    out["csf_prob"] = f"{basename}_pve_0.nii.gz"
>>>>>>> d6398aea
    return out


@check_exists(0, 1)
def align(
    inp,
    ref,
    xfm=None,
    out=None,
    dof=12,
    searchrad=True,
    bins=256,
    interp=None,
    cost="mutualinfo",
    sch=None,
    wmseg=None,
    init=None,
    finesearch=None,
):
    """Aligns two images using FSLs flirt function and stores the transform between them

    Parameters
    ----------
    inp : str
        path to input image being altered to align with the reference image as a nifti image file
    ref : str
        path to reference image being aligned to as a nifti image file
    xfm : str, optional
        where to save the 4x4 affine matrix containing the transform between two images, by default None
    out : str, optional
        determines whether the image will be automatically aligned and where the resulting image will be saved, by default None
    dof : int, optional
        the number of degrees of free dome of the alignment, by default 12
    searchrad : bool, optional
        whether to use the predefined searchradius parameter (180 degree sweep in x, y, and z), by default True
    bins : int, optional
        number of histogram bins, by default 256
    interp : str, optional
        interpolation method to be used (trilinear,nearestneighbour,sinc,spline), by default None
    cost : str, optional
        cost function to be used in alignment (mutualinfo, corratio, normcorr, normmi, leastsq, labeldiff, or bbr), by default "mutualinfo"
    sch : str, optional
        the optional FLIRT schedule, by default None
    wmseg : str, optional
        an optional white-matter segmentation for bbr, by default None
    init : str, optional
        an initial guess of an alignment in the form of the path to a matrix file, by default None
    finesearch : int, optional
        angle in degrees, by default None
    """

    cmd = f"flirt -in {inp} -ref {ref}"
    if xfm is not None:
        cmd += f" -omat {xfm}"
    if out is not None:
        cmd += f" -out {out}"
    if dof is not None:
        cmd += f" -dof {dof}"
    if bins is not None:
        cmd += f" -bins {bins}"
    if interp is not None:
        cmd += f" -interp {interp}"
    if cost is not None:
        cmd += f" -cost {cost}"
    if searchrad is not None:
        cmd += " -searchrx -180 180 -searchry -180 180 " + "-searchrz -180 180"
    if sch is not None:
        cmd += f" -schedule {sch}"
    if wmseg is not None:
        cmd += f" -wmseg {wmseg}"
    if init is not None:
        cmd += f" -init {init}"
    os.system(cmd)


@check_exists(0, 1, 2)
def align_epi(epi, t1, brain, out):
    """
    Algins EPI images to T1w image
    """
    cmd = f"epi_reg --epi={epi} --t1={t1} --t1brain={brain} --out={out}"
    os.system(cmd)


@timer
@check_exists(0, 1)
def align_nonlinear(inp, ref, xfm, out, warp, ref_mask=None, in_mask=None, config=None):
    """Aligns two images using nonlinear methods and stores the transform between them using fnirt

    Parameters
    ----------
    inp : str
        path to the input image
    ref : str
        path to the reference image that the input will be aligned to
    xfm : str
        path to the file containing the affine transform matrix created by reg_utils.align()
    out : str
        path for the desired output image
    warp : str
        the path to store the output file containing the nonlinear warp coefficients/fields
    ref_mask : str, optional
        path to the reference image brain_mask, by default None
    in_mask : str, optional
        path for the file with mask in input image space, by default None
    config : str, optional
        path to the config file specifying command line arguments, by default None
    """

    cmd = f"fnirt --in={inp} --ref={ref} --aff={xfm} --iout={out} --cout={warp} --warpres=8,8,8"
    if ref_mask is not None:
        cmd += f" --refmask={ref_mask} --applyrefmask=1"
    if in_mask is not None:
        cmd += f" --inmask={in_mask} --applyinmask=1"
    if config is not None:
        cmd += f" --config={config}"
    os.system(cmd)


@check_exists(0, 1)
def applyxfm(ref, inp, xfm, aligned, interp="trilinear", dof=6):
    """Aligns two images with a given transform using FSLs flirt command

    Parameters
    ----------
    ref : str
        path of reference image to be aligned to as a nifti image file
    inp : str
        path of input image to be aligned as a nifti image file
    xfm : str
        path to the transform matrix between the two images
    aligned : str
        path for the output aligned image
    interp : str, optional
        interpolation method, by default "trilinear"
    dof : int, optional
        degrees of freedom for the alignment, by default 6
    """

    cmd = f"flirt -in {inp} -ref {ref} -out {aligned} -init {xfm} -interp {interp} -dof {dof} -applyxfm"
    os.system(cmd)


@check_exists(0, 1)
def apply_warp(ref, inp, out, warp, xfm=None, mask=None, interp=None, sup=False):
    """Applies a warp from the structural to reference space in a single step using information about
    the structural -> ref mapping as well as the functional to structural mapping.

    Parameters
    ----------
    ref : str
        path of the reference image to be aligned to
    inp : str
        path of the input image to be aligned
    out : str
        path for the resulting warped output image
    warp : str
        path for the warp coefficent file to go from inp -> ref
    xfm : str, optional
        path of the affine transformation matrix file from inp -> ref, by default None
    mask : str, optional
        path of filename for mask image (in reference space), by default None
    interp : str, optional
        interpolation method {nn, trilinear, sinc, spline}, by default None
    sup : bool, optional
        whether to perform automatic intermediary supersampling, by default False
    """

    cmd = (
        "applywarp --ref=" + ref + " --in=" + inp + " --out=" + out + " --warp=" + warp
    )
    if xfm is not None:
        cmd += " --premat=" + xfm
    if mask is not None:
        cmd += " --mask=" + mask
    if interp is not None:
        cmd += " --interp=" + interp
    if sup is True:
        cmd += " --super --superlevel=a"
    os.system(cmd)


@check_exists(0)
def inverse_warp(ref, out, warp):
    """Takes a non-linear mapping and finds the inverse. Takes the file conaining warp-coefficients/fields specified in the
    variable warp (t1w -> mni) and creates its inverse (mni -> t1w) which is saved in the location determined by the variable out

    Parameters
    ----------
    ref : str
        path to a file in target space, which is a different target space than warp (a image that has not been mapped to mni)
    out : str
        path to the output file, containing warps that are now inverted
    warp : str
        path to the warp/shiftmap transform volume wanting to be inverted
    """

    cmd = "invwarp --warp=" + warp + " --out=" + out + " --ref=" + ref
    os.system(cmd)


@check_exists(0, 2)
def resample(base, ingested, template):
    """
    Resamples the image such that images which have already been aligned
    in real coordinates also overlap in the image/voxel space.

    **Positional Arguments**
            base:
                - Image to be aligned
            ingested:
                - Name of image after alignment
            template:
                - Image that is the target of the alignment
    """
    # Loads images
    template_im = nib.load(template)
    base_im = nib.load(base)
    # Aligns images
    target_im = nl.resample_img(
        base_im,
        target_affine=template_im.get_affine(),
        target_shape=template_im.get_data().shape,
        interpolation="nearest",
    )
    # Saves new image
    nib.save(target_im, ingested)


@check_exists(0, 1)
def combine_xfms(xfm1, xfm2, xfmout):
    """A function to combine two transformations and output the resulting transformation

    Parameters
    ----------
    xfm1 : str
        path to the first transformation
    xfm2 : str
        path to the second transformation
    xfmout : str
        path for the ouput transformation
    """
    cmd = f"convert_xfm -omat {xfmout} -concat {xfm1} {xfm2}"
    os.system(cmd)


@check_exists(0, 1)
def wm_syn(template_path, fa_path, working_dir):
    """A function to perform ANTS SyN registration using dipy functions

    Parameters
    ----------
    template_path  : str
        File path to the template reference FA image.
    fa_path : str
        File path to the FA moving image (image to be fitted to reference)
    working_dir : str
        Path to the working directory to perform SyN and save outputs.

    Returns
    -------
    DiffeomorphicMap
        An object that can be used to register images back and forth between static (template) and moving (FA) domains
    AffineMap
        An object used to transform the moving (FA) image towards the static image (template)
    """

    fa_img = nib.load(fa_path)
    template_img = nib.load(template_path)

    static = template_img.get_data()
    static_affine = template_img.affine
    moving = fa_img.get_data().astype(np.float32)
    moving_affine = fa_img.affine

    affine_map = transform_origins(static, static_affine, moving, moving_affine)

    nbins = 32
    sampling_prop = None
    metric = MutualInformationMetric(nbins, sampling_prop)

    level_iters = [10, 10, 5]
    sigmas = [3.0, 1.0, 0.0]
    factors = [4, 2, 1]
    affine_reg = AffineRegistration(
        metric=metric, level_iters=level_iters, sigmas=sigmas, factors=factors
    )
    transform = TranslationTransform3D()

    params0 = None
    translation = affine_reg.optimize(
        static, moving, transform, params0, static_affine, moving_affine
    )
    transform = RigidTransform3D()

    rigid_map = affine_reg.optimize(
        static,
        moving,
        transform,
        params0,
        static_affine,
        moving_affine,
        starting_affine=translation.affine,
    )
    transform = AffineTransform3D()

    # We bump up the iterations to get a more exact fit:
    affine_reg.level_iters = [1000, 1000, 100]
    affine_opt = affine_reg.optimize(
        static,
        moving,
        transform,
        params0,
        static_affine,
        moving_affine,
        starting_affine=rigid_map.affine,
    )

    # We now perform the non-rigid deformation using the Symmetric Diffeomorphic Registration(SyN) Algorithm:
    metric = CCMetric(3)
    level_iters = [10, 10, 5]
    sdr = SymmetricDiffeomorphicRegistration(metric, level_iters)

    mapping = sdr.optimize(
        static, moving, static_affine, moving_affine, affine_opt.affine
    )
    warped_moving = mapping.transform(moving)

    # We show the registration result with:
    regtools.overlay_slices(
        static,
        warped_moving,
        None,
        0,
        "Static",
        "Moving",
        f"{working_dir}/transformed_sagittal.png",
    )
    regtools.overlay_slices(
        static,
        warped_moving,
        None,
        1,
        "Static",
        "Moving",
        f"{working_dir}/transformed_coronal.png",
    )
    regtools.overlay_slices(
        static,
        warped_moving,
        None,
        2,
        "Static",
        "Moving",
        f"{working_dir}/transformed_axial.png",
    )

    return mapping, affine_map<|MERGE_RESOLUTION|>--- conflicted
+++ resolved
@@ -325,7 +325,6 @@
     """
 
     # segment into CSF (pve_0), WM (pve_1), GM (pve_2)
-<<<<<<< HEAD
     print("Segmenting Anatomical Image into WM, GM, and CSF with dipy's TissueClassifierHMRF:")
     t1 = nib.load(t1w)
     t1_array = t1.get_data()
@@ -349,14 +348,6 @@
     out["wm_prob"] = f'{basename}_pve_2.nii.gz'
     out["gm_prob"] = f'{basename}_pve_1.nii.gz'
     out["csf_prob"] = f'{basename}_pve_0.nii.gz'
-=======
-    cmd = f"fast -t 1 {opts} -n 3 -o {basename} {t1w}"
-    os.system(cmd)
-    out = {}  # the outputs
-    out["wm_prob"] = f"{basename}_pve_2.nii.gz"
-    out["gm_prob"] = f"{basename}_pve_1.nii.gz"
-    out["csf_prob"] = f"{basename}_pve_0.nii.gz"
->>>>>>> d6398aea
     return out
 
 
