<<<<<<< HEAD
# Copyright 2016 NeuroData (http://neurodata.io)
#
# Licensed under the Apache License, Version 2.0 (the "License");
# you may not use this file except in compliance with the License.
# You may obtain a copy of the License at
#
#     http://www.apache.org/licenses/LICENSE-2.0
#
# Unless required by applicable law or agreed to in writing, software
# distributed under the License is distributed on an "AS IS" BASIS,
# WITHOUT WARRANTIES OR CONDITIONS OF ANY KIND, either express or implied.
# See the License for the specific language governing permissions and
# limitations under the License.
#

# qa_mri.py
# Created by Eric W Bridgeford on 2016-06-08.
# Email: ebridge2@jhu.edu

import warnings

warnings.simplefilter("ignore")
import nibabel as nb
import sys
import re
import os.path
import matplotlib
import numpy as np
from ndmg.utils import gen_utils

# from ndmg.stats.func_qa_utils import plot_timeseries, plot_signals, \
#    registration_score, plot_connectome
# from ndmg.stats.qa_reg import reg_mri_pngs, plot_brain, plot_overlays
matplotlib.use("Agg")
import matplotlib.pyplot as plt
import csv


class QaMRI:
    def __init__(self, name, modality):
        self.namer = name
        self.modality = modality
        pass

    def load(self, filename):
        """
        A function for loading a qa_mri object, so that we
        can perform group level quality control easily.

        **Positional Arguments:**

            filename: the name of the pickle file containing
                our qa_func object
        """
        reader = csv.reader(filename, delimiter=":")
        self.__dict__ = dict(reader)
        return self

    def save(self, filename, exetime):
        """
        A function for saving a qa_mri object.

        **Positional Arguments:**

            filename:
                - the name of the file we want to save to.
            exetime:
                - the runtime in seconds.
        """
        self.runtime = exetime
        attributes = [a for a in dir(self) if not a.startswith("__")]
        with open(filename, "w") as file:
            wr = csv.writer(file, delimiter=":")
            for key, value in list(self.__dict__.items()):
                wr.writerow([key, value])

    def func_preproc_qa(self, prep):
        """
        A function for performing quality control given motion
        correction information. Produces plots of the motion correction
        parameters used.

        **Positional Arguments**

            prep:
                - the module used for preprocessing.
            scan_id:
                - the id of the subject.
        """
        print("Performing QA for Functional Preprocessing...")
        func_name = gen_utils.get_filename(prep.preproc_func)

        raw_im = nb.load(prep.func)
        raw_dat = raw_im.get_data()

        # plot the uncorrected brain. this brain, if motion
        # is significant, will show a poorly defined border
        # since the brain will be moving in time
        rawfig = plot_brain(raw_dat.mean(axis=3), minthr=10)
        rawfig.savefig(f'{self.namer.dirs["qa"]["prep_m"]}/{func_name}_raw.png')

        prep_im = nb.load(prep.preproc_func)
        prep_dat = prep_im.get_data()

        # plot the preprocessed brain. this brain should
        # look less blurred since the brain will be fixed in time
        # due to motion correction
        prepfig = plot_brain(prep_dat.mean(axis=3), minthr=10)
        nvols = prep_dat.shape[3]
        prepfig.savefig(f'{self.namer.dirs["qa"]["prep_m"]}/{func_name}_preproc.png')

        # get the functional preprocessing motion parameters
        mc_params = np.genfromtxt(prep.mc_params)

        # Note that our translational parameters (first 3 columns of motion
        # params) are already in mm. For the rotational params, we use
        # Power et. al and assume brain rad of 500 mm, and given our radial
        # coords translate back to euclidian space so our displacement of
        # the x, y, z rotations is the displacement of the outer edge
        # of the brain
        mc_params[:, 0:3] = 500 * np.pi * mc_params[:, 0:3] / 180

        vd_pars = np.zeros(mc_params.shape)

        # our array of the displacements in x, y, z translations and rotations
        # volume wise displacement parameters for each x, y, z trans/rotation
        vd_pars[1:None, :] = mc_params[1:None, :] - mc_params[0:-1, :]

        # using the displacements, compute the euclidian distance of the
        # movement from volume to volume, given no displacement at the start
        fd_pars = np.linalg.norm(vd_pars, axis=1)
        # separate out the translational and rotational parameters, so we can
        # use them for statistics later
        trans_pars = np.split(mc_params[:, 3:6], 3, axis=1)
        rot_pars = np.split(mc_params[:, 0:3], 3, axis=1)
        # list of lists, where each list is the parameter
        # we will want a plot of
        # note that fd_pars is just an array, so we need to make
        # it a single-element list
        mc_pars = [trans_pars, rot_pars, [fd_pars]]

        # names to append to plots so they can be found easily
        mp_names = ["trans", "rot", "FD"]
        # titles for the plots
        mp_titles = [
            "Translational Parameters",
            "Rotational Parameters",
            "Framewise Displacement",
        ]
        # list of lists of the line labels
        linelegs = [
            ["x trans", "y trans", "z trans"],
            ["x rot", "y rot", "z rot"],
            ["framewise"],
        ]
        xlab = "Timepoint (TR)"
        ylab = "Displacement (mm)"
        # iterate over tuples of the lists we store our plot variables in
        for (param_type, name, title, legs) in zip(
            mc_pars, mp_names, mp_titles, linelegs
        ):
            params = []
            labels = []
            # iterate over the parameters while iterating over the legend
            # labels for each param
            params = [param for param in param_type]
            labels = [f' {leg} displacement' for leg in legs]
            fig = plot_signals(params, labels, title=title, xlabel=xlab, ylabel=ylab)

            fname_reg = f'{self.namer.dirs["qa"]["prep_m"]}/{func_name}_{name}_parameters.png'
            fig.savefig(fname_reg, format="png")
            plt.close(fig)

        # framewise-displacement statistics
        prep.max_fd = np.max(fd_pars)
        prep.mean_fd = np.mean(fd_pars)
        prep.std_fd = np.std(fd_pars)
        # number of framewise displacements greater than .2 mm
        prep.num_fd_gt_200um = np.sum(fd_pars > 0.2)
        # number of framewise displacements greater than .5 mm
        prep.num_fd_gt_500um = np.sum(fd_pars > 0.5)

    def anat_preproc_qa(self, prep):
        """
        A function that produces anatomical preprocessing quality assurance
        figures.

        **Positional Arguments:**

            - prep:
                - the preprocessing object.
            - qa_dir:
                - the directory to place figures.
        """
        print("Performing QA for Anatoical Preprocessing...")
        figs = {}
        # produce plots for the raw anatomical image
        figs["raw_anat"] = plot_brain(prep.anat)
        # produce the preprocessed skullstripped anatomical image plot
        figs["preproc_brain"] = plot_overlays(prep.anat, prep.anat_preproc_brain)
        # save iterator
        for plotname, fig in figs.items():
            fname = f'{self.namer.dirs["qa"]["prep_a"]}/{ prep.anat_name}_{plotname}.png'
            fig.tight_layout()
            fig.savefig(fname)
            plt.close(fig)

    def self_reg_qa(self, reg):
        """
        A function that produces self-registration quality control figures.

        **Positional Arguments:**

            freg:
                - the func_register object from registration.
        """
        print("Performing QA for Self-Registration...")
        # overlap statistic for the functional and anatomical
        # skull-off brains
        (sreg_sc, sreg_fig) = registration_score(reg.sreg_brain, reg.t1w_brain)
        self.self_reg_sc = sreg_sc
        # use the jaccard score in the filepath to easily
        # identify failed subjects
        sreg_m_final = "{}/space-T1w/{}_jaccard_{:.0f}".format(
            self.namer.dirs["qa"]["reg_m"], reg.sreg_strat, self.self_reg_sc * 1000
        )
        sreg_a_final = "{}/space-T1w/{}_jaccard_{:.0f}".format(
            self.namer.dirs["qa"]["reg_a"], reg.sreg_strat, self.self_reg_sc * 1000
        )
        cmd = f'mkdir -p {sreg_m_final} {sreg_a_final}'
        gen_utils.execute_cmd(cmd)
        sreg_fig.savefig(f'{sreg_m_final}/{self.namer.get_mod_source()}_bold_t1w_overlap.png')

        # produce plot of the white-matter mask used during bbr
        if mreg.wm_mask is not None:
            mask_dat = nb.load(reg.wm_mask).get_data()
            t1w_dat = nb.load(reg.t1w_brain).get_data()
            m_mask = plot_overlays(t1w_dat, mask_dat, minthr=0, maxthr=100)
            fname_mask = f'{sreg_a_final}/{self.namer.get_anat_source()}_{"wmm"}.png'
            m_mask.savefig(fname_mask, format="png")
            plt.close(m_mask)

        plt.close(sreg_fig)


    def aligned_mri_name(self):
        """
        A util to return aligned func name.
        """
        return f'{self.namer.get_mod_source()}_{self.namer.get_template_info()}'

    def aligned_anat_name(self):
        """
        A util to return aligned func name.
        """
        return f'{self.namer.get_anat_source()}_{self.namer.get_template_info()}'

    def temp_reg_qa(self, reg):
        """
        A function that produces self-registration quality control figures.

        **Positional Arguments:**

            freg:
                - the functional registration object.
        """
        print("Performing QA for Template-Registration...")
        # overlap statistic and plot btwn template-aligned fmri
        # and the atlas brain that we are aligning to
        (treg_sc, treg_fig) = registration_score(
            reg.taligned_epi, reg.atlas_brain, edge=True
        )
        # use the registration score in the filepath for easy
        # identification of failed subjects
        self.temp_reg_sc = treg_sc
        treg_m_final = "{}/template/{}_jaccard_{:.0f}".format(
            self.namer.dirs["qa"]["reg_m"], reg.treg_strat, self.temp_reg_sc * 1000
        )
        treg_a_final = "{}/template/{}_jaccard_{:.0f}".format(
            self.namer.dirs["qa"]["reg_a"], reg.treg_strat, self.temp_reg_sc * 1000
        )
        cmd = f'mkdir -p {treg_m_final} {treg_a_final}'
        gen_utils.execute_cmd(cmd)
        mri_name = self.aligned_mri_name()
        treg_fig.savefig(f'{treg_m_final}/{mri_name}_epi2temp_overlap.png')
        plt.close(treg_fig)
        t1w_name = self.aligned_anat_name()
        # overlap between the template-aligned t1w and the atlas brain
        # that we are aligning to
        t1w2temp_fig = plot_overlays(
            reg.taligned_t1w, freg.atlas_brain, edge=True, minthr=0, maxthr=100
        )
        t1w2temp_fig.savefig(f'{treg_a_final}/{t1w_name}_t1w2temp.png')
        plt.close(t1w2temp_fig)
        # produce cnr, snr, and mean plots for temporal voxelwise statistics
        self.voxel_qa(reg.epi_aligned_skull, reg.atlas_mask, treg_m_final)

    def voxel_qa(self, func, mask, qadir):
        """
        A function to compute voxelwise statistics, such as voxelwise mean,
        voxelwise snr, voxelwise cnr, for an image, and produce related
        qa plots.

        **Positional Arguments:**

            func:
                - the path to the functional image we want statistics for.
            mask:
                - the path to the anatomical mask.
            qadir:
                - the directory to place qa images.
        """
        # estimating mean signal intensity and deviation in brain/non-brain
        fmri = nb.load(func)
        mask = nb.load(mask)
        fmri_dat = fmri.get_data()
        mask_dat = mask.get_data()

        # threshold to identify the brain and non-brain regions of the atlas
        brain = fmri_dat[mask_dat > 0, :]
        non_brain = fmri_dat[mask_dat == 0, :]
        # identify key statistics
        mean_brain = brain.mean()  # mean of each brain voxel (signal)
        std_nonbrain = np.nanstd(non_brain)  # std of nonbrain voxels (noise)
        std_brain = np.nanstd(brain)  # std of brain voxels (contrast)
        self.snr = mean_brain / std_nonbrain  # definition of snr
        self.cnr = std_brain / std_nonbrain  # definition of cnr

        func_name = self.aligned_mri_name()

        np.seterr(divide="ignore", invalid="ignore")
        mean_ts = fmri_dat.mean(axis=3)  # temporal mean
        snr_ts = np.divide(mean_ts, std_nonbrain)  # temporal snr
        # temporal cnr
        cnr_ts = np.divide(np.nanstd(fmri_dat, axis=3), std_nonbrain)

        plots = {}
        plots["mean"] = plot_brain(mean_ts, minthr=10)
        plots["snr"] = plot_brain(snr_ts, minthr=10)
        plots["cnr"] = plot_brain(cnr_ts, minthr=10)
        for plotname, plot in plots.items():
            fname = f'{qadir}/{func_name}_{plotname}.png'
            plot.savefig(fname, format="png")
            plt.close(plot)

    def nuisance_qa(self, nuisobj):
        """
        A function to assess the quality of nuisance correction.

        **Positional Arguments**

            nuisobj:
                - the nuisance correction object.
        """
        print("Performing QA for Nuisance...")
        qcadir = self.namer.dirs["qa"]["nuis_a"]
        qcfdir = self.namer.dirs["qa"]["nuis_f"]
        maskdir = f'{qcadir}/{"masks"}'
        glmdir = f'{qcfdir}/{"glm_correction"}'
        fftdir = f'{qcfdir}/{"filtering"}'

        cmd = f'mkdir -p {maskdir} {glmdir} {fftdir}'
        gen_utils.execute_cmd(cmd)

        anat_name = self.aligned_anat_name()
        t1w_dat = nb.load(nuisobj.smri).get_data()
        # list of all possible masks
        masks = [nuisobj.lv_mask, nuisobj.wm_mask, nuisobj.gm_mask, nuisobj.er_wm_mask]
        masknames = ["csf_mask", "wm_mask", "gm_mask", "eroded_wm_mask"]
        # iterate over masks for existence and plot overlay if they exist
        # since that means they were used at some point
        for mask, maskname in zip(masks, masknames):
            if mask is not None:
                mask_dat = nb.load(mask).get_data()
                # produce overlay figure between the t1w image that has
                # segmentation performed on it and the respective mask
                f_mask = plot_overlays(t1w_dat, mask_dat, minthr=0, maxthr=100)
                fname_mask = f'{maskdir}/{anat_name}_{maskname}.png'
                f_mask.savefig(fname_mask, format="png")
                plt.close(f_mask)

        # GLM regressors we could have
        glm_regs = [nuisobj.csf_reg, nuisobj.wm_reg, nuisobj.mot_reg, nuisobj.cc_reg]
        glm_names = ["csf", "wm", "friston", "compcor"]
        glm_titles = [
            "CSF Regressors",
            "White-Matter Regressors",
            "Motion Regressors",
            "aCompCor Regressors",
        ]
        # whether we should include legend labels
        label_include = [True, True, False, True]
        func_name = self.aligned_mri_name()
        # iterate over tuples of our plotting variables
        for (reg, name, title, lab) in zip(
            glm_regs, glm_names, glm_titles, label_include
        ):
            # if we have a particular regressor
            if reg is not None:
                regs = []
                labels = []
                nreg = reg.shape[1]  # number of regressors for a particular
                # nuisance variable
                # store each regressor as a element of our list
                regs = [reg[:, i] for i in range(0, nreg)]
                # store labels in case they are plotted
                labels = [f'{name} reg {i}' for i in range(0, nreg)]
                # plot each regressor as a line
                fig = plot_signals(
                    regs,
                    labels,
                    title=title,
                    xlabel="Timepoint",
                    ylabel="Intensity",
                    lab_incl=lab,
                )
                fname_reg = f'{glmdir}/{func_name}_{name}_regressors.png'
                fig.savefig(fname_reg, format="png")
                plt.close(fig)
        # signal before compared with the signal removed and
        # signal after correction
        fig_glm_sig = plot_signals(
            [nuisobj.cent_nuis, nuisobj.glm_sig, nuisobj.glm_nuis],
            ["Before", "Regressed Sig", "After"],
            title="Impact of GLM Regression on Average GM Signal",
            xlabel="Timepoint",
            ylabel="Intensity",
        )
        fname_glm_sig = f'{glmdir}/{func_name}_glm_signal_cmp.png'
        fig_glm_sig.savefig(fname_glm_sig, format="png")
        plt.close(fig_glm_sig)

        # Frequency Filtering
        if nuisobj.fft_reg is not None:
            cmd = f'mkdir -p {fftdir}'
            gen_utils.execute_cmd(cmd)
            # start by just plotting the average fft of gm voxels and
            # compare with average fft after frequency filtering
            fig_fft_pow = plot_signals(
                [nuisobj.fft_bef, nuisobj.fft_reg],
                ["Before", "After"],
                title="Average Gray Matter Power Spectrum",
                xlabel="Frequency",
                ylabel="Power",
                xax=nuisobj.freq_ra,
            )
            fname_fft_pow = f'{fftdir}/{func_name}_fft_power.png'
            fig_fft_pow.savefig(fname_fft_pow, format="png")
            plt.close(fig_fft_pow)
            # plot the signal vs the regressed signal vs signal after
            fig_fft_sig = plot_signals(
                [nuisobj.glm_nuis, nuisobj.fft_sig, nuisobj.fft_nuis],
                ["Before", "Regressed Sig", "After"],
                title="Impact of Frequency Filtering on Average GM Signal",
                xlabel="Timepoint",
                ylabel="Intensity",
            )
            fname_fft_sig = f'{fftdir}/{func_name}_fft_signal_cmp.png'
            fig_fft_sig.savefig(fname_fft_sig, format="png")
            plt.close(fig_fft_sig)

    def roi_graph_qa(self, timeseries, connectome, func, anat, label):
        """
        A function to perform ROI timeseries quality control.

        **Positional Arguments**

            timeseries:
                - a path to the ROI timeseries.
            func:
                - the functional image that has timeseries
                extract from it.
            anat:
                - the anatomical image that is aligned.
            label:
                - the label in which voxel timeseries will be
                downsampled.
            qcdir:
                - the quality control directory to place outputs.
        """
        label_name = self.namer.get_label(label)
        qcdir = self.namer.dirs["qa"]["conn"][label_name]
        print("Performing QA for ROI Analysis...")
        cmd = f'mkdir -p {qcdir}'
        gen_utils.execute_cmd(cmd)

        # overlap between the temp-aligned t1w and the labelled parcellation
        reg_mri_pngs(anat, label, qcdir, minthr=10, maxthr=95)
        # overlap between the temp-aligned fmri and the labelled parcellation
        reg_mri_pngs(func, label, qcdir, minthr=10, maxthr=95)
        # plot the timeseries for each ROI and the connectivity matrix
        fname_ts = f'{qcdir}/{self.aligned_mri_name()}_{label_name}_timeseries.html'
        fname_con = f'{qcdir}/{self.aligned_mri_name()}_{label_name}_measure-correlation.html'
        if self.modality == "func":
            plot_timeseries(timeseries, fname_ts, self.aligned_mri_name(), label_name)
        plot_connectome(connectome, fname_con, self.aligned_mri_name(), label_name)

    def voxel_ts_qa(self, timeseries, voxel_func, atlas_mask):
        """
        A function to analyze the voxel timeseries extracted.

        **Positional Arguments**

            voxel_func:
                - the functional timeseries that
              has voxel timeseries extracted from it.
            atlas_mask:
                - the mask under which
              voxel timeseries was extracted.
            qcdir:
                - the directory to place qc in.
        """
        print("Performing QA for Voxel Timeseries...")
        qcdir = self.namer.dirs["qa"]["ts_voxel"]
        # plot the voxelwise signal with respect to the atlas to
        # get an idea of how well the fmri is masked
        reg_mri_pngs(voxel_func, atlas_mask, qcdir, loc=0, minthr=10, maxthr=95)

=======
# Copyright 2016 NeuroData (http://neurodata.io)
#
# Licensed under the Apache License, Version 2.0 (the "License");
# you may not use this file except in compliance with the License.
# You may obtain a copy of the License at
#
#     http://www.apache.org/licenses/LICENSE-2.0
#
# Unless required by applicable law or agreed to in writing, software
# distributed under the License is distributed on an "AS IS" BASIS,
# WITHOUT WARRANTIES OR CONDITIONS OF ANY KIND, either express or implied.
# See the License for the specific language governing permissions and
# limitations under the License.
#

# qa_mri.py
# Created by Eric W Bridgeford on 2016-06-08.
# Email: ebridge2@jhu.edu

import warnings

warnings.simplefilter("ignore")
import nibabel as nb
import sys
import re
import os.path
import matplotlib
import numpy as np
from ndmg.utils import gen_utils

# from ndmg.stats.func_qa_utils import plot_timeseries, plot_signals, \
#    registration_score, plot_connectome
# from ndmg.stats.qa_reg import reg_mri_pngs, plot_brain, plot_overlays
matplotlib.use("Agg")
import matplotlib.pyplot as plt
import csv


class QaMRI:
    def __init__(self, name, modality):
        self.namer = name
        self.modality = modality
        pass

    def load(self, filename):
        """
        A function for loading a qa_mri object, so that we
        can perform group level quality control easily.

        **Positional Arguments:**

            filename: the name of the pickle file containing
                our qa_func object
        """
        reader = csv.reader(filename, delimiter=":")
        self.__dict__ = dict(reader)
        return self

    def save(self, filename, exetime):
        """
        A function for saving a qa_mri object.

        **Positional Arguments:**

            filename:
                - the name of the file we want to save to.
            exetime:
                - the runtime in seconds.
        """
        self.runtime = exetime
        attributes = [a for a in dir(self) if not a.startswith("__")]
        with open(filename, "w") as file:
            wr = csv.writer(file, delimiter=":")
            for key, value in list(self.__dict__.items()):
                wr.writerow([key, value])

    def func_preproc_qa(self, prep):
        """
        A function for performing quality control given motion
        correction information. Produces plots of the motion correction
        parameters used.

        **Positional Arguments**

            prep:
                - the module used for preprocessing.
            scan_id:
                - the id of the subject.
        """
        print("Performing QA for Functional Preprocessing...")
        func_name = gen_utils.get_filename(prep.preproc_func)

        raw_im = nb.load(prep.func)
        raw_dat = raw_im.get_data()

        # plot the uncorrected brain. this brain, if motion
        # is significant, will show a poorly defined border
        # since the brain will be moving in time
        rawfig = plot_brain(raw_dat.mean(axis=3), minthr=10)
        rawfig.savefig(f'{self.namer.dirs["qa"]["prep_m"]}/{func_name}_raw.png')

        prep_im = nb.load(prep.preproc_func)
        prep_dat = prep_im.get_data()

        # plot the preprocessed brain. this brain should
        # look less blurred since the brain will be fixed in time
        # due to motion correction
        prepfig = plot_brain(prep_dat.mean(axis=3), minthr=10)
        nvols = prep_dat.shape[3]
        prepfig.savefig(f'{self.namer.dirs["qa"]["prep_m"]}/{func_name}_preproc.png')

        # get the functional preprocessing motion parameters
        mc_params = np.genfromtxt(prep.mc_params)

        # Note that our translational parameters (first 3 columns of motion
        # params) are already in mm. For the rotational params, we use
        # Power et. al and assume brain rad of 500 mm, and given our radial
        # coords translate back to euclidian space so our displacement of
        # the x, y, z rotations is the displacement of the outer edge
        # of the brain
        mc_params[:, 0:3] = 500 * np.pi * mc_params[:, 0:3] / 180

        vd_pars = np.zeros(mc_params.shape)

        # our array of the displacements in x, y, z translations and rotations
        # volume wise displacement parameters for each x, y, z trans/rotation
        vd_pars[1:None, :] = mc_params[1:None, :] - mc_params[0:-1, :]

        # using the displacements, compute the euclidian distance of the
        # movement from volume to volume, given no displacement at the start
        fd_pars = np.linalg.norm(vd_pars, axis=1)
        # separate out the translational and rotational parameters, so we can
        # use them for statistics later
        trans_pars = np.split(mc_params[:, 3:6], 3, axis=1)
        rot_pars = np.split(mc_params[:, 0:3], 3, axis=1)
        # list of lists, where each list is the parameter
        # we will want a plot of
        # note that fd_pars is just an array, so we need to make
        # it a single-element list
        mc_pars = [trans_pars, rot_pars, [fd_pars]]

        # names to append to plots so they can be found easily
        mp_names = ["trans", "rot", "FD"]
        # titles for the plots
        mp_titles = [
            "Translational Parameters",
            "Rotational Parameters",
            "Framewise Displacement",
        ]
        # list of lists of the line labels
        linelegs = [
            ["x trans", "y trans", "z trans"],
            ["x rot", "y rot", "z rot"],
            ["framewise"],
        ]
        xlab = "Timepoint (TR)"
        ylab = "Displacement (mm)"
        # iterate over tuples of the lists we store our plot variables in
        for (param_type, name, title, legs) in zip(
            mc_pars, mp_names, mp_titles, linelegs
        ):
            params = []
            labels = []
            # iterate over the parameters while iterating over the legend
            # labels for each param
            params = [param for param in param_type]
            labels = [f" {leg} displacement" for leg in legs]
            fig = plot_signals(params, labels, title=title, xlabel=xlab, ylabel=ylab)

            fname_reg = (
                f'{self.namer.dirs["qa"]["prep_m"]}/{func_name}_{name}_parameters.png'
            )
            fig.savefig(fname_reg, format="png")
            plt.close(fig)

        # framewise-displacement statistics
        prep.max_fd = np.max(fd_pars)
        prep.mean_fd = np.mean(fd_pars)
        prep.std_fd = np.std(fd_pars)
        # number of framewise displacements greater than .2 mm
        prep.num_fd_gt_200um = np.sum(fd_pars > 0.2)
        # number of framewise displacements greater than .5 mm
        prep.num_fd_gt_500um = np.sum(fd_pars > 0.5)

    def anat_preproc_qa(self, prep):
        """
        A function that produces anatomical preprocessing quality assurance
        figures.

        **Positional Arguments:**

            - prep:
                - the preprocessing object.
            - qa_dir:
                - the directory to place figures.
        """
        print("Performing QA for Anatoical Preprocessing...")
        figs = {}
        # produce plots for the raw anatomical image
        figs["raw_anat"] = plot_brain(prep.anat)
        # produce the preprocessed skullstripped anatomical image plot
        figs["preproc_brain"] = plot_overlays(prep.anat, prep.anat_preproc_brain)
        # save iterator
        for plotname, fig in figs.items():
            fname = (
                f'{self.namer.dirs["qa"]["prep_a"]}/{ prep.anat_name}_{plotname}.png'
            )
            fig.tight_layout()
            fig.savefig(fname)
            plt.close(fig)

    def self_reg_qa(self, reg):
        """
        A function that produces self-registration quality control figures.

        **Positional Arguments:**

            freg:
                - the func_register object from registration.
        """
        print("Performing QA for Self-Registration...")
        # overlap statistic for the functional and anatomical
        # skull-off brains
        (sreg_sc, sreg_fig) = registration_score(reg.sreg_brain, reg.t1w_brain)
        self.self_reg_sc = sreg_sc
        # use the jaccard score in the filepath to easily
        # identify failed subjects
        sreg_m_final = "{}/space-T1w/{}_jaccard_{:.0f}".format(
            self.namer.dirs["qa"]["reg_m"], reg.sreg_strat, self.self_reg_sc * 1000
        )
        sreg_a_final = "{}/space-T1w/{}_jaccard_{:.0f}".format(
            self.namer.dirs["qa"]["reg_a"], reg.sreg_strat, self.self_reg_sc * 1000
        )
        cmd = f"mkdir -p {sreg_m_final} {sreg_a_final}"
        gen_utils.execute_cmd(cmd)
        sreg_fig.savefig(
            f"{sreg_m_final}/{self.namer.get_mod_source()}_bold_t1w_overlap.png"
        )

        # produce plot of the white-matter mask used during bbr
        if mreg.wm_mask is not None:
            mask_dat = nb.load(reg.wm_mask).get_data()
            t1w_dat = nb.load(reg.t1w_brain).get_data()
            m_mask = plot_overlays(t1w_dat, mask_dat, minthr=0, maxthr=100)
            fname_mask = f'{sreg_a_final}/{self.namer.get_anat_source()}_{"wmm"}.png'
            m_mask.savefig(fname_mask, format="png")
            plt.close(m_mask)

        plt.close(sreg_fig)

    def aligned_mri_name(self):
        """
        A util to return aligned func name.
        """
        return f"{self.namer.get_mod_source()}_{self.namer.get_template_info()}"

    def aligned_anat_name(self):
        """
        A util to return aligned func name.
        """
        return f"{self.namer.get_anat_source()}_{self.namer.get_template_info()}"

    def temp_reg_qa(self, reg):
        """
        A function that produces self-registration quality control figures.

        **Positional Arguments:**

            freg:
                - the functional registration object.
        """
        print("Performing QA for Template-Registration...")
        # overlap statistic and plot btwn template-aligned fmri
        # and the atlas brain that we are aligning to
        (treg_sc, treg_fig) = registration_score(
            reg.taligned_epi, reg.atlas_brain, edge=True
        )
        # use the registration score in the filepath for easy
        # identification of failed subjects
        self.temp_reg_sc = treg_sc
        treg_m_final = "{}/template/{}_jaccard_{:.0f}".format(
            self.namer.dirs["qa"]["reg_m"], reg.treg_strat, self.temp_reg_sc * 1000
        )
        treg_a_final = "{}/template/{}_jaccard_{:.0f}".format(
            self.namer.dirs["qa"]["reg_a"], reg.treg_strat, self.temp_reg_sc * 1000
        )
        cmd = f"mkdir -p {treg_m_final} {treg_a_final}"
        gen_utils.execute_cmd(cmd)
        mri_name = self.aligned_mri_name()
        treg_fig.savefig(f"{treg_m_final}/{mri_name}_epi2temp_overlap.png")
        plt.close(treg_fig)
        t1w_name = self.aligned_anat_name()
        # overlap between the template-aligned t1w and the atlas brain
        # that we are aligning to
        t1w2temp_fig = plot_overlays(
            reg.taligned_t1w, freg.atlas_brain, edge=True, minthr=0, maxthr=100
        )
        t1w2temp_fig.savefig(f"{treg_a_final}/{t1w_name}_t1w2temp.png")
        plt.close(t1w2temp_fig)
        # produce cnr, snr, and mean plots for temporal voxelwise statistics
        self.voxel_qa(reg.epi_aligned_skull, reg.atlas_mask, treg_m_final)

    def voxel_qa(self, func, mask, qadir):
        """
        A function to compute voxelwise statistics, such as voxelwise mean,
        voxelwise snr, voxelwise cnr, for an image, and produce related
        qa plots.

        **Positional Arguments:**

            func:
                - the path to the functional image we want statistics for.
            mask:
                - the path to the anatomical mask.
            qadir:
                - the directory to place qa images.
        """
        # estimating mean signal intensity and deviation in brain/non-brain
        fmri = nb.load(func)
        mask = nb.load(mask)
        fmri_dat = fmri.get_data()
        mask_dat = mask.get_data()

        # threshold to identify the brain and non-brain regions of the atlas
        brain = fmri_dat[mask_dat > 0, :]
        non_brain = fmri_dat[mask_dat == 0, :]
        # identify key statistics
        mean_brain = brain.mean()  # mean of each brain voxel (signal)
        std_nonbrain = np.nanstd(non_brain)  # std of nonbrain voxels (noise)
        std_brain = np.nanstd(brain)  # std of brain voxels (contrast)
        self.snr = mean_brain / std_nonbrain  # definition of snr
        self.cnr = std_brain / std_nonbrain  # definition of cnr

        func_name = self.aligned_mri_name()

        np.seterr(divide="ignore", invalid="ignore")
        mean_ts = fmri_dat.mean(axis=3)  # temporal mean
        snr_ts = np.divide(mean_ts, std_nonbrain)  # temporal snr
        # temporal cnr
        cnr_ts = np.divide(np.nanstd(fmri_dat, axis=3), std_nonbrain)

        plots = {}
        plots["mean"] = plot_brain(mean_ts, minthr=10)
        plots["snr"] = plot_brain(snr_ts, minthr=10)
        plots["cnr"] = plot_brain(cnr_ts, minthr=10)
        for plotname, plot in plots.items():
            fname = f"{qadir}/{func_name}_{plotname}.png"
            plot.savefig(fname, format="png")
            plt.close(plot)

    def nuisance_qa(self, nuisobj):
        """
        A function to assess the quality of nuisance correction.

        **Positional Arguments**

            nuisobj:
                - the nuisance correction object.
        """
        print("Performing QA for Nuisance...")
        qcadir = self.namer.dirs["qa"]["nuis_a"]
        qcfdir = self.namer.dirs["qa"]["nuis_f"]
        maskdir = f'{qcadir}/{"masks"}'
        glmdir = f'{qcfdir}/{"glm_correction"}'
        fftdir = f'{qcfdir}/{"filtering"}'

        cmd = f"mkdir -p {maskdir} {glmdir} {fftdir}"
        gen_utils.execute_cmd(cmd)

        anat_name = self.aligned_anat_name()
        t1w_dat = nb.load(nuisobj.smri).get_data()
        # list of all possible masks
        masks = [nuisobj.lv_mask, nuisobj.wm_mask, nuisobj.gm_mask, nuisobj.er_wm_mask]
        masknames = ["csf_mask", "wm_mask", "gm_mask", "eroded_wm_mask"]
        # iterate over masks for existence and plot overlay if they exist
        # since that means they were used at some point
        for mask, maskname in zip(masks, masknames):
            if mask is not None:
                mask_dat = nb.load(mask).get_data()
                # produce overlay figure between the t1w image that has
                # segmentation performed on it and the respective mask
                f_mask = plot_overlays(t1w_dat, mask_dat, minthr=0, maxthr=100)
                fname_mask = f"{maskdir}/{anat_name}_{maskname}.png"
                f_mask.savefig(fname_mask, format="png")
                plt.close(f_mask)

        # GLM regressors we could have
        glm_regs = [nuisobj.csf_reg, nuisobj.wm_reg, nuisobj.mot_reg, nuisobj.cc_reg]
        glm_names = ["csf", "wm", "friston", "compcor"]
        glm_titles = [
            "CSF Regressors",
            "White-Matter Regressors",
            "Motion Regressors",
            "aCompCor Regressors",
        ]
        # whether we should include legend labels
        label_include = [True, True, False, True]
        func_name = self.aligned_mri_name()
        # iterate over tuples of our plotting variables
        for (reg, name, title, lab) in zip(
            glm_regs, glm_names, glm_titles, label_include
        ):
            # if we have a particular regressor
            if reg is not None:
                regs = []
                labels = []
                nreg = reg.shape[1]  # number of regressors for a particular
                # nuisance variable
                # store each regressor as a element of our list
                regs = [reg[:, i] for i in range(0, nreg)]
                # store labels in case they are plotted
                labels = [f"{name} reg {i}" for i in range(0, nreg)]
                # plot each regressor as a line
                fig = plot_signals(
                    regs,
                    labels,
                    title=title,
                    xlabel="Timepoint",
                    ylabel="Intensity",
                    lab_incl=lab,
                )
                fname_reg = f"{glmdir}/{func_name}_{name}_regressors.png"
                fig.savefig(fname_reg, format="png")
                plt.close(fig)
        # signal before compared with the signal removed and
        # signal after correction
        fig_glm_sig = plot_signals(
            [nuisobj.cent_nuis, nuisobj.glm_sig, nuisobj.glm_nuis],
            ["Before", "Regressed Sig", "After"],
            title="Impact of GLM Regression on Average GM Signal",
            xlabel="Timepoint",
            ylabel="Intensity",
        )
        fname_glm_sig = f"{glmdir}/{func_name}_glm_signal_cmp.png"
        fig_glm_sig.savefig(fname_glm_sig, format="png")
        plt.close(fig_glm_sig)

        # Frequency Filtering
        if nuisobj.fft_reg is not None:
            cmd = f"mkdir -p {fftdir}"
            gen_utils.execute_cmd(cmd)
            # start by just plotting the average fft of gm voxels and
            # compare with average fft after frequency filtering
            fig_fft_pow = plot_signals(
                [nuisobj.fft_bef, nuisobj.fft_reg],
                ["Before", "After"],
                title="Average Gray Matter Power Spectrum",
                xlabel="Frequency",
                ylabel="Power",
                xax=nuisobj.freq_ra,
            )
            fname_fft_pow = f"{fftdir}/{func_name}_fft_power.png"
            fig_fft_pow.savefig(fname_fft_pow, format="png")
            plt.close(fig_fft_pow)
            # plot the signal vs the regressed signal vs signal after
            fig_fft_sig = plot_signals(
                [nuisobj.glm_nuis, nuisobj.fft_sig, nuisobj.fft_nuis],
                ["Before", "Regressed Sig", "After"],
                title="Impact of Frequency Filtering on Average GM Signal",
                xlabel="Timepoint",
                ylabel="Intensity",
            )
            fname_fft_sig = f"{fftdir}/{func_name}_fft_signal_cmp.png"
            fig_fft_sig.savefig(fname_fft_sig, format="png")
            plt.close(fig_fft_sig)

    def roi_graph_qa(self, timeseries, connectome, func, anat, label):
        """
        A function to perform ROI timeseries quality control.

        **Positional Arguments**

            timeseries:
                - a path to the ROI timeseries.
            func:
                - the functional image that has timeseries
                extract from it.
            anat:
                - the anatomical image that is aligned.
            label:
                - the label in which voxel timeseries will be
                downsampled.
            qcdir:
                - the quality control directory to place outputs.
        """
        label_name = self.namer.get_label(label)
        qcdir = self.namer.dirs["qa"]["conn"][label_name]
        print("Performing QA for ROI Analysis...")
        cmd = f"mkdir -p {qcdir}"
        gen_utils.execute_cmd(cmd)

        # overlap between the temp-aligned t1w and the labelled parcellation
        reg_mri_pngs(anat, label, qcdir, minthr=10, maxthr=95)
        # overlap between the temp-aligned fmri and the labelled parcellation
        reg_mri_pngs(func, label, qcdir, minthr=10, maxthr=95)
        # plot the timeseries for each ROI and the connectivity matrix
        fname_ts = f"{qcdir}/{self.aligned_mri_name()}_{label_name}_timeseries.html"
        fname_con = (
            f"{qcdir}/{self.aligned_mri_name()}_{label_name}_measure-correlation.html"
        )
        if self.modality == "func":
            plot_timeseries(timeseries, fname_ts, self.aligned_mri_name(), label_name)
        plot_connectome(connectome, fname_con, self.aligned_mri_name(), label_name)

    def voxel_ts_qa(self, timeseries, voxel_func, atlas_mask):
        """
        A function to analyze the voxel timeseries extracted.

        **Positional Arguments**

            voxel_func:
                - the functional timeseries that
              has voxel timeseries extracted from it.
            atlas_mask:
                - the mask under which
              voxel timeseries was extracted.
            qcdir:
                - the directory to place qc in.
        """
        print("Performing QA for Voxel Timeseries...")
        qcdir = self.namer.dirs["qa"]["ts_voxel"]
        # plot the voxelwise signal with respect to the atlas to
        # get an idea of how well the fmri is masked
        reg_mri_pngs(voxel_func, atlas_mask, qcdir, loc=0, minthr=10, maxthr=95)
>>>>>>> d6398aea
<|MERGE_RESOLUTION|>--- conflicted
+++ resolved
@@ -1,4 +1,3 @@
-<<<<<<< HEAD
 # Copyright 2016 NeuroData (http://neurodata.io)
 #
 # Licensed under the Apache License, Version 2.0 (the "License");
@@ -515,531 +514,4 @@
         qcdir = self.namer.dirs["qa"]["ts_voxel"]
         # plot the voxelwise signal with respect to the atlas to
         # get an idea of how well the fmri is masked
-        reg_mri_pngs(voxel_func, atlas_mask, qcdir, loc=0, minthr=10, maxthr=95)
-
-=======
-# Copyright 2016 NeuroData (http://neurodata.io)
-#
-# Licensed under the Apache License, Version 2.0 (the "License");
-# you may not use this file except in compliance with the License.
-# You may obtain a copy of the License at
-#
-#     http://www.apache.org/licenses/LICENSE-2.0
-#
-# Unless required by applicable law or agreed to in writing, software
-# distributed under the License is distributed on an "AS IS" BASIS,
-# WITHOUT WARRANTIES OR CONDITIONS OF ANY KIND, either express or implied.
-# See the License for the specific language governing permissions and
-# limitations under the License.
-#
-
-# qa_mri.py
-# Created by Eric W Bridgeford on 2016-06-08.
-# Email: ebridge2@jhu.edu
-
-import warnings
-
-warnings.simplefilter("ignore")
-import nibabel as nb
-import sys
-import re
-import os.path
-import matplotlib
-import numpy as np
-from ndmg.utils import gen_utils
-
-# from ndmg.stats.func_qa_utils import plot_timeseries, plot_signals, \
-#    registration_score, plot_connectome
-# from ndmg.stats.qa_reg import reg_mri_pngs, plot_brain, plot_overlays
-matplotlib.use("Agg")
-import matplotlib.pyplot as plt
-import csv
-
-
-class QaMRI:
-    def __init__(self, name, modality):
-        self.namer = name
-        self.modality = modality
-        pass
-
-    def load(self, filename):
-        """
-        A function for loading a qa_mri object, so that we
-        can perform group level quality control easily.
-
-        **Positional Arguments:**
-
-            filename: the name of the pickle file containing
-                our qa_func object
-        """
-        reader = csv.reader(filename, delimiter=":")
-        self.__dict__ = dict(reader)
-        return self
-
-    def save(self, filename, exetime):
-        """
-        A function for saving a qa_mri object.
-
-        **Positional Arguments:**
-
-            filename:
-                - the name of the file we want to save to.
-            exetime:
-                - the runtime in seconds.
-        """
-        self.runtime = exetime
-        attributes = [a for a in dir(self) if not a.startswith("__")]
-        with open(filename, "w") as file:
-            wr = csv.writer(file, delimiter=":")
-            for key, value in list(self.__dict__.items()):
-                wr.writerow([key, value])
-
-    def func_preproc_qa(self, prep):
-        """
-        A function for performing quality control given motion
-        correction information. Produces plots of the motion correction
-        parameters used.
-
-        **Positional Arguments**
-
-            prep:
-                - the module used for preprocessing.
-            scan_id:
-                - the id of the subject.
-        """
-        print("Performing QA for Functional Preprocessing...")
-        func_name = gen_utils.get_filename(prep.preproc_func)
-
-        raw_im = nb.load(prep.func)
-        raw_dat = raw_im.get_data()
-
-        # plot the uncorrected brain. this brain, if motion
-        # is significant, will show a poorly defined border
-        # since the brain will be moving in time
-        rawfig = plot_brain(raw_dat.mean(axis=3), minthr=10)
-        rawfig.savefig(f'{self.namer.dirs["qa"]["prep_m"]}/{func_name}_raw.png')
-
-        prep_im = nb.load(prep.preproc_func)
-        prep_dat = prep_im.get_data()
-
-        # plot the preprocessed brain. this brain should
-        # look less blurred since the brain will be fixed in time
-        # due to motion correction
-        prepfig = plot_brain(prep_dat.mean(axis=3), minthr=10)
-        nvols = prep_dat.shape[3]
-        prepfig.savefig(f'{self.namer.dirs["qa"]["prep_m"]}/{func_name}_preproc.png')
-
-        # get the functional preprocessing motion parameters
-        mc_params = np.genfromtxt(prep.mc_params)
-
-        # Note that our translational parameters (first 3 columns of motion
-        # params) are already in mm. For the rotational params, we use
-        # Power et. al and assume brain rad of 500 mm, and given our radial
-        # coords translate back to euclidian space so our displacement of
-        # the x, y, z rotations is the displacement of the outer edge
-        # of the brain
-        mc_params[:, 0:3] = 500 * np.pi * mc_params[:, 0:3] / 180
-
-        vd_pars = np.zeros(mc_params.shape)
-
-        # our array of the displacements in x, y, z translations and rotations
-        # volume wise displacement parameters for each x, y, z trans/rotation
-        vd_pars[1:None, :] = mc_params[1:None, :] - mc_params[0:-1, :]
-
-        # using the displacements, compute the euclidian distance of the
-        # movement from volume to volume, given no displacement at the start
-        fd_pars = np.linalg.norm(vd_pars, axis=1)
-        # separate out the translational and rotational parameters, so we can
-        # use them for statistics later
-        trans_pars = np.split(mc_params[:, 3:6], 3, axis=1)
-        rot_pars = np.split(mc_params[:, 0:3], 3, axis=1)
-        # list of lists, where each list is the parameter
-        # we will want a plot of
-        # note that fd_pars is just an array, so we need to make
-        # it a single-element list
-        mc_pars = [trans_pars, rot_pars, [fd_pars]]
-
-        # names to append to plots so they can be found easily
-        mp_names = ["trans", "rot", "FD"]
-        # titles for the plots
-        mp_titles = [
-            "Translational Parameters",
-            "Rotational Parameters",
-            "Framewise Displacement",
-        ]
-        # list of lists of the line labels
-        linelegs = [
-            ["x trans", "y trans", "z trans"],
-            ["x rot", "y rot", "z rot"],
-            ["framewise"],
-        ]
-        xlab = "Timepoint (TR)"
-        ylab = "Displacement (mm)"
-        # iterate over tuples of the lists we store our plot variables in
-        for (param_type, name, title, legs) in zip(
-            mc_pars, mp_names, mp_titles, linelegs
-        ):
-            params = []
-            labels = []
-            # iterate over the parameters while iterating over the legend
-            # labels for each param
-            params = [param for param in param_type]
-            labels = [f" {leg} displacement" for leg in legs]
-            fig = plot_signals(params, labels, title=title, xlabel=xlab, ylabel=ylab)
-
-            fname_reg = (
-                f'{self.namer.dirs["qa"]["prep_m"]}/{func_name}_{name}_parameters.png'
-            )
-            fig.savefig(fname_reg, format="png")
-            plt.close(fig)
-
-        # framewise-displacement statistics
-        prep.max_fd = np.max(fd_pars)
-        prep.mean_fd = np.mean(fd_pars)
-        prep.std_fd = np.std(fd_pars)
-        # number of framewise displacements greater than .2 mm
-        prep.num_fd_gt_200um = np.sum(fd_pars > 0.2)
-        # number of framewise displacements greater than .5 mm
-        prep.num_fd_gt_500um = np.sum(fd_pars > 0.5)
-
-    def anat_preproc_qa(self, prep):
-        """
-        A function that produces anatomical preprocessing quality assurance
-        figures.
-
-        **Positional Arguments:**
-
-            - prep:
-                - the preprocessing object.
-            - qa_dir:
-                - the directory to place figures.
-        """
-        print("Performing QA for Anatoical Preprocessing...")
-        figs = {}
-        # produce plots for the raw anatomical image
-        figs["raw_anat"] = plot_brain(prep.anat)
-        # produce the preprocessed skullstripped anatomical image plot
-        figs["preproc_brain"] = plot_overlays(prep.anat, prep.anat_preproc_brain)
-        # save iterator
-        for plotname, fig in figs.items():
-            fname = (
-                f'{self.namer.dirs["qa"]["prep_a"]}/{ prep.anat_name}_{plotname}.png'
-            )
-            fig.tight_layout()
-            fig.savefig(fname)
-            plt.close(fig)
-
-    def self_reg_qa(self, reg):
-        """
-        A function that produces self-registration quality control figures.
-
-        **Positional Arguments:**
-
-            freg:
-                - the func_register object from registration.
-        """
-        print("Performing QA for Self-Registration...")
-        # overlap statistic for the functional and anatomical
-        # skull-off brains
-        (sreg_sc, sreg_fig) = registration_score(reg.sreg_brain, reg.t1w_brain)
-        self.self_reg_sc = sreg_sc
-        # use the jaccard score in the filepath to easily
-        # identify failed subjects
-        sreg_m_final = "{}/space-T1w/{}_jaccard_{:.0f}".format(
-            self.namer.dirs["qa"]["reg_m"], reg.sreg_strat, self.self_reg_sc * 1000
-        )
-        sreg_a_final = "{}/space-T1w/{}_jaccard_{:.0f}".format(
-            self.namer.dirs["qa"]["reg_a"], reg.sreg_strat, self.self_reg_sc * 1000
-        )
-        cmd = f"mkdir -p {sreg_m_final} {sreg_a_final}"
-        gen_utils.execute_cmd(cmd)
-        sreg_fig.savefig(
-            f"{sreg_m_final}/{self.namer.get_mod_source()}_bold_t1w_overlap.png"
-        )
-
-        # produce plot of the white-matter mask used during bbr
-        if mreg.wm_mask is not None:
-            mask_dat = nb.load(reg.wm_mask).get_data()
-            t1w_dat = nb.load(reg.t1w_brain).get_data()
-            m_mask = plot_overlays(t1w_dat, mask_dat, minthr=0, maxthr=100)
-            fname_mask = f'{sreg_a_final}/{self.namer.get_anat_source()}_{"wmm"}.png'
-            m_mask.savefig(fname_mask, format="png")
-            plt.close(m_mask)
-
-        plt.close(sreg_fig)
-
-    def aligned_mri_name(self):
-        """
-        A util to return aligned func name.
-        """
-        return f"{self.namer.get_mod_source()}_{self.namer.get_template_info()}"
-
-    def aligned_anat_name(self):
-        """
-        A util to return aligned func name.
-        """
-        return f"{self.namer.get_anat_source()}_{self.namer.get_template_info()}"
-
-    def temp_reg_qa(self, reg):
-        """
-        A function that produces self-registration quality control figures.
-
-        **Positional Arguments:**
-
-            freg:
-                - the functional registration object.
-        """
-        print("Performing QA for Template-Registration...")
-        # overlap statistic and plot btwn template-aligned fmri
-        # and the atlas brain that we are aligning to
-        (treg_sc, treg_fig) = registration_score(
-            reg.taligned_epi, reg.atlas_brain, edge=True
-        )
-        # use the registration score in the filepath for easy
-        # identification of failed subjects
-        self.temp_reg_sc = treg_sc
-        treg_m_final = "{}/template/{}_jaccard_{:.0f}".format(
-            self.namer.dirs["qa"]["reg_m"], reg.treg_strat, self.temp_reg_sc * 1000
-        )
-        treg_a_final = "{}/template/{}_jaccard_{:.0f}".format(
-            self.namer.dirs["qa"]["reg_a"], reg.treg_strat, self.temp_reg_sc * 1000
-        )
-        cmd = f"mkdir -p {treg_m_final} {treg_a_final}"
-        gen_utils.execute_cmd(cmd)
-        mri_name = self.aligned_mri_name()
-        treg_fig.savefig(f"{treg_m_final}/{mri_name}_epi2temp_overlap.png")
-        plt.close(treg_fig)
-        t1w_name = self.aligned_anat_name()
-        # overlap between the template-aligned t1w and the atlas brain
-        # that we are aligning to
-        t1w2temp_fig = plot_overlays(
-            reg.taligned_t1w, freg.atlas_brain, edge=True, minthr=0, maxthr=100
-        )
-        t1w2temp_fig.savefig(f"{treg_a_final}/{t1w_name}_t1w2temp.png")
-        plt.close(t1w2temp_fig)
-        # produce cnr, snr, and mean plots for temporal voxelwise statistics
-        self.voxel_qa(reg.epi_aligned_skull, reg.atlas_mask, treg_m_final)
-
-    def voxel_qa(self, func, mask, qadir):
-        """
-        A function to compute voxelwise statistics, such as voxelwise mean,
-        voxelwise snr, voxelwise cnr, for an image, and produce related
-        qa plots.
-
-        **Positional Arguments:**
-
-            func:
-                - the path to the functional image we want statistics for.
-            mask:
-                - the path to the anatomical mask.
-            qadir:
-                - the directory to place qa images.
-        """
-        # estimating mean signal intensity and deviation in brain/non-brain
-        fmri = nb.load(func)
-        mask = nb.load(mask)
-        fmri_dat = fmri.get_data()
-        mask_dat = mask.get_data()
-
-        # threshold to identify the brain and non-brain regions of the atlas
-        brain = fmri_dat[mask_dat > 0, :]
-        non_brain = fmri_dat[mask_dat == 0, :]
-        # identify key statistics
-        mean_brain = brain.mean()  # mean of each brain voxel (signal)
-        std_nonbrain = np.nanstd(non_brain)  # std of nonbrain voxels (noise)
-        std_brain = np.nanstd(brain)  # std of brain voxels (contrast)
-        self.snr = mean_brain / std_nonbrain  # definition of snr
-        self.cnr = std_brain / std_nonbrain  # definition of cnr
-
-        func_name = self.aligned_mri_name()
-
-        np.seterr(divide="ignore", invalid="ignore")
-        mean_ts = fmri_dat.mean(axis=3)  # temporal mean
-        snr_ts = np.divide(mean_ts, std_nonbrain)  # temporal snr
-        # temporal cnr
-        cnr_ts = np.divide(np.nanstd(fmri_dat, axis=3), std_nonbrain)
-
-        plots = {}
-        plots["mean"] = plot_brain(mean_ts, minthr=10)
-        plots["snr"] = plot_brain(snr_ts, minthr=10)
-        plots["cnr"] = plot_brain(cnr_ts, minthr=10)
-        for plotname, plot in plots.items():
-            fname = f"{qadir}/{func_name}_{plotname}.png"
-            plot.savefig(fname, format="png")
-            plt.close(plot)
-
-    def nuisance_qa(self, nuisobj):
-        """
-        A function to assess the quality of nuisance correction.
-
-        **Positional Arguments**
-
-            nuisobj:
-                - the nuisance correction object.
-        """
-        print("Performing QA for Nuisance...")
-        qcadir = self.namer.dirs["qa"]["nuis_a"]
-        qcfdir = self.namer.dirs["qa"]["nuis_f"]
-        maskdir = f'{qcadir}/{"masks"}'
-        glmdir = f'{qcfdir}/{"glm_correction"}'
-        fftdir = f'{qcfdir}/{"filtering"}'
-
-        cmd = f"mkdir -p {maskdir} {glmdir} {fftdir}"
-        gen_utils.execute_cmd(cmd)
-
-        anat_name = self.aligned_anat_name()
-        t1w_dat = nb.load(nuisobj.smri).get_data()
-        # list of all possible masks
-        masks = [nuisobj.lv_mask, nuisobj.wm_mask, nuisobj.gm_mask, nuisobj.er_wm_mask]
-        masknames = ["csf_mask", "wm_mask", "gm_mask", "eroded_wm_mask"]
-        # iterate over masks for existence and plot overlay if they exist
-        # since that means they were used at some point
-        for mask, maskname in zip(masks, masknames):
-            if mask is not None:
-                mask_dat = nb.load(mask).get_data()
-                # produce overlay figure between the t1w image that has
-                # segmentation performed on it and the respective mask
-                f_mask = plot_overlays(t1w_dat, mask_dat, minthr=0, maxthr=100)
-                fname_mask = f"{maskdir}/{anat_name}_{maskname}.png"
-                f_mask.savefig(fname_mask, format="png")
-                plt.close(f_mask)
-
-        # GLM regressors we could have
-        glm_regs = [nuisobj.csf_reg, nuisobj.wm_reg, nuisobj.mot_reg, nuisobj.cc_reg]
-        glm_names = ["csf", "wm", "friston", "compcor"]
-        glm_titles = [
-            "CSF Regressors",
-            "White-Matter Regressors",
-            "Motion Regressors",
-            "aCompCor Regressors",
-        ]
-        # whether we should include legend labels
-        label_include = [True, True, False, True]
-        func_name = self.aligned_mri_name()
-        # iterate over tuples of our plotting variables
-        for (reg, name, title, lab) in zip(
-            glm_regs, glm_names, glm_titles, label_include
-        ):
-            # if we have a particular regressor
-            if reg is not None:
-                regs = []
-                labels = []
-                nreg = reg.shape[1]  # number of regressors for a particular
-                # nuisance variable
-                # store each regressor as a element of our list
-                regs = [reg[:, i] for i in range(0, nreg)]
-                # store labels in case they are plotted
-                labels = [f"{name} reg {i}" for i in range(0, nreg)]
-                # plot each regressor as a line
-                fig = plot_signals(
-                    regs,
-                    labels,
-                    title=title,
-                    xlabel="Timepoint",
-                    ylabel="Intensity",
-                    lab_incl=lab,
-                )
-                fname_reg = f"{glmdir}/{func_name}_{name}_regressors.png"
-                fig.savefig(fname_reg, format="png")
-                plt.close(fig)
-        # signal before compared with the signal removed and
-        # signal after correction
-        fig_glm_sig = plot_signals(
-            [nuisobj.cent_nuis, nuisobj.glm_sig, nuisobj.glm_nuis],
-            ["Before", "Regressed Sig", "After"],
-            title="Impact of GLM Regression on Average GM Signal",
-            xlabel="Timepoint",
-            ylabel="Intensity",
-        )
-        fname_glm_sig = f"{glmdir}/{func_name}_glm_signal_cmp.png"
-        fig_glm_sig.savefig(fname_glm_sig, format="png")
-        plt.close(fig_glm_sig)
-
-        # Frequency Filtering
-        if nuisobj.fft_reg is not None:
-            cmd = f"mkdir -p {fftdir}"
-            gen_utils.execute_cmd(cmd)
-            # start by just plotting the average fft of gm voxels and
-            # compare with average fft after frequency filtering
-            fig_fft_pow = plot_signals(
-                [nuisobj.fft_bef, nuisobj.fft_reg],
-                ["Before", "After"],
-                title="Average Gray Matter Power Spectrum",
-                xlabel="Frequency",
-                ylabel="Power",
-                xax=nuisobj.freq_ra,
-            )
-            fname_fft_pow = f"{fftdir}/{func_name}_fft_power.png"
-            fig_fft_pow.savefig(fname_fft_pow, format="png")
-            plt.close(fig_fft_pow)
-            # plot the signal vs the regressed signal vs signal after
-            fig_fft_sig = plot_signals(
-                [nuisobj.glm_nuis, nuisobj.fft_sig, nuisobj.fft_nuis],
-                ["Before", "Regressed Sig", "After"],
-                title="Impact of Frequency Filtering on Average GM Signal",
-                xlabel="Timepoint",
-                ylabel="Intensity",
-            )
-            fname_fft_sig = f"{fftdir}/{func_name}_fft_signal_cmp.png"
-            fig_fft_sig.savefig(fname_fft_sig, format="png")
-            plt.close(fig_fft_sig)
-
-    def roi_graph_qa(self, timeseries, connectome, func, anat, label):
-        """
-        A function to perform ROI timeseries quality control.
-
-        **Positional Arguments**
-
-            timeseries:
-                - a path to the ROI timeseries.
-            func:
-                - the functional image that has timeseries
-                extract from it.
-            anat:
-                - the anatomical image that is aligned.
-            label:
-                - the label in which voxel timeseries will be
-                downsampled.
-            qcdir:
-                - the quality control directory to place outputs.
-        """
-        label_name = self.namer.get_label(label)
-        qcdir = self.namer.dirs["qa"]["conn"][label_name]
-        print("Performing QA for ROI Analysis...")
-        cmd = f"mkdir -p {qcdir}"
-        gen_utils.execute_cmd(cmd)
-
-        # overlap between the temp-aligned t1w and the labelled parcellation
-        reg_mri_pngs(anat, label, qcdir, minthr=10, maxthr=95)
-        # overlap between the temp-aligned fmri and the labelled parcellation
-        reg_mri_pngs(func, label, qcdir, minthr=10, maxthr=95)
-        # plot the timeseries for each ROI and the connectivity matrix
-        fname_ts = f"{qcdir}/{self.aligned_mri_name()}_{label_name}_timeseries.html"
-        fname_con = (
-            f"{qcdir}/{self.aligned_mri_name()}_{label_name}_measure-correlation.html"
-        )
-        if self.modality == "func":
-            plot_timeseries(timeseries, fname_ts, self.aligned_mri_name(), label_name)
-        plot_connectome(connectome, fname_con, self.aligned_mri_name(), label_name)
-
-    def voxel_ts_qa(self, timeseries, voxel_func, atlas_mask):
-        """
-        A function to analyze the voxel timeseries extracted.
-
-        **Positional Arguments**
-
-            voxel_func:
-                - the functional timeseries that
-              has voxel timeseries extracted from it.
-            atlas_mask:
-                - the mask under which
-              voxel timeseries was extracted.
-            qcdir:
-                - the directory to place qc in.
-        """
-        print("Performing QA for Voxel Timeseries...")
-        qcdir = self.namer.dirs["qa"]["ts_voxel"]
-        # plot the voxelwise signal with respect to the atlas to
-        # get an idea of how well the fmri is masked
-        reg_mri_pngs(voxel_func, atlas_mask, qcdir, loc=0, minthr=10, maxthr=95)
->>>>>>> d6398aea
+        reg_mri_pngs(voxel_func, atlas_mask, qcdir, loc=0, minthr=10, maxthr=95)