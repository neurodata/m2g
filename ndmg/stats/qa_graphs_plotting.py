<<<<<<< HEAD
#!/usr/bin/env python

# Copyright 2016 NeuroData (http://neurodata.io)
#
# Licensed under the Apache License, Version 2.0 (the "License");
# you may not use this file except in compliance with the License.
# You may obtain a copy of the License at
#
#     http://www.apache.org/licenses/LICENSE-2.0
#
# Unless required by applicable law or agreed to in writing, software
# distributed under the License is distributed on an "AS IS" BASIS,
# WITHOUT WARRANTIES OR CONDITIONS OF ANY KIND, either express or implied.
# See the License for the specific language governing permissions and
# limitations under the License.
#

# qa_graphs_plotting.py
# Created by Greg Kiar on 2016-09-19.
# Email: gkiar@jhu.edu

import warnings

warnings.simplefilter("ignore")
from argparse import ArgumentParser
from plotly.offline import download_plotlyjs, init_notebook_mode, plot
import pickle
from . import plotly_helper as pp
import numpy as np
import os


def make_panel_plot(
    basepath,
    outf,
    dataset=None,
    atlas=None,
    minimal=True,
    log=True,
    hemispheres=True,
    modality="dwi",
):
    fnames = [
        name for name in os.listdir(basepath) if os.path.splitext(name)[1] == ".pkl"
    ]
    fnames = sorted(fnames)
    paths = [os.path.join(basepath, item) for item in fnames]
    keys = ["_".join(n.split(".")[0].split("_")[2:]) for n in fnames]
    print(fnames)
    print(keys)
    if modality == "dwi":
        modtit = "DWI"
        order = [0, 1, 2, 5, 4, 3, 6, 7]
        keys = [keys[o] for o in order]
        paths = [paths[o] for o in order]
        labs = [
            "Betweenness Centrality",
            "Clustering Coefficient",
            "Degree",
            "Locality Statistic-1",
            "Eigenvalue",
            "Edge Weight",
            "Number of Non-zeros",
            "Mean Connectome",
        ]
    else:
        modtit = "fMRI"
        order = [0, 1, 2, 6, 4, 3, 5, 7]
        keys = [keys[o] for o in order]
        paths = [paths[o] for o in order]

        labs = [
            "Betweenness Centrality",
            "Clustering Coefficient",
            "Degree",
            "Average Path Length",
            "Locality Statistic-1",
            "Eigenvalue",
            "Number of Non-zeros",
            "Mean Connectome",
        ]
    traces = list(())
    for idx, curr in enumerate(paths):
        f = open(curr)
        dat = pickle.load(f)[keys[idx]]
        f.close()
        if keys[idx] == "number_non_zeros":
            fig = pp.plot_rugdensity(list(dat.values()))
        elif keys[idx] == "edge_weight":
            edges = np.max([len(dat[i]) for i in list(dat.keys())])
            fig = pp.plot_series(list(dat.values()), sort=True)
        elif keys[idx] == "degree_distribution":
            fig = pp.plot_degrees(dat, hemi=hemispheres)
            if hemispheres:
                maxdat = np.max(
                    [np.max(dat[key][k]) for key in list(dat.keys()) for k in dat[key]]
                )
                anno = [
                    dict(
                        x=dims / 3,
                        y=4 * float(maxdat / 7),
                        xref="x3",
                        yref="y3",
                        text="ipsilateral",
                        showarrow=False,
                        font=dict(color="rgba(0.0,0.0,0.0,0.6)", size=14),
                    ),
                    dict(
                        x=dims / 3,
                        y=3.7 * float(maxdat / 7),
                        xref="x3",
                        yref="y3",
                        text="contralateral",
                        showarrow=False,
                        font=dict(color="rgba(0.11,0.62,0.47,0.6)", size=14),
                    ),
                ]
        elif keys[idx] == "study_mean_connectome":
            if log:
                dat = np.log10(dat + 1)
            fig = pp.plot_heatmap(dat, name=labs[idx])
        else:
            dims = len(list(dat.values())[0])
            fig = pp.plot_series(list(dat.values()))
        traces += [pp.fig_to_trace(fig)]

    multi = pp.traces_to_panels(traces)
    for idx, curr in enumerate(paths):
        key = "axis%d" % (idx + 1)
        d = multi.layout["x" + key]["domain"]
        multi.layout["x" + key]["domain"] = [d[0], d[1] - 0.0125]
        multi.layout["x" + key]["zeroline"] = False
        multi.layout["y" + key]["zeroline"] = False
        multi.layout["y" + key]["title"] = ""
        multi.layout["x" + key]["title"] = "Node"
        multi.layout["x" + key]["nticks"] = 3
        multi.layout["y" + key]["nticks"] = 3
        if (idx in [0, 1, 2, 3, 4, 5] and modality == "func") or (
            idx in [0, 1, 2, 3, 4, 5] and modality == "dwi"
        ):
            multi.layout["x" + key]["range"] = [1, dims]
            multi.layout["x" + key]["tickvals"] = [1, dims / 2, dims]
            if idx in [2]:
                if hemispheres:
                    multi.layout["annotations"] = anno
            elif log:
                multi.layout["y" + key]["type"] = "log"
                multi.layout["y" + key]["title"] += "log"
        if idx in [5] and modality == "dwi":
            multi.layout["x" + key]["range"] = [1, edges]
            multi.layout["x" + key]["tickvals"] = [1, edges / 2, edges]
            multi.layout["x" + key]["title"] = "Edge"
        if (idx in [4] and modality == "dwi") or (idx in [5] and modality == "func"):
            multi.layout["x" + key]["range"] = [1, dims]
            multi.layout["x" + key]["tickvals"] = [1, dims / 2, dims]
            multi.layout["x" + key]["title"] = "Dimension"
        multi.layout["y" + key]["title"] += labs[idx]
        if idx in [6]:
            multi.layout["y" + key]["title"] = "Relative Probability"
            multi.layout["x" + key]["title"] = labs[idx]
        if idx in [7]:
            multi.layout["y" + key]["title"] = None
            multi.layout["x" + key]["title"] = labs[idx]
            multi.layout["y" + key]["autorange"] = "reversed"
            multi.layout["x" + key]["tickvals"] = [0, dims / 2 - 1, dims - 1]
            multi.layout["y" + key]["tickvals"] = [0, dims / 2 - 1, dims - 1]
            multi.layout["x" + key]["ticktext"] = [1, dims / 2, dims]
            multi.layout["y" + key]["ticktext"] = [1, dims / 2, dims]
            if log:
                multi.layout["x" + key]["title"] += " (log10)"
    if dataset is not None and atlas is not None:
        if atlas == "desikan":
            atlas = atlas.capitalize()
        tit = f'{dataset} Dataset ({atlas} parcellation), {modtit} Group Analysis'
    else:
        tit = f'{modtit} Group Analysis'
    multi.layout["title"] = tit
    # iplot(multi, validate=False)

    if minimal:
        locs = [idx for idx, d in enumerate(multi.data) if d["yaxis"] == "y8"]
        for l in locs:
            multi.data[l] = {}
        multi.layout["x" + key]["title"] = ""
        multi.layout["y" + key]["title"] = ""
        multi = pp.panel_invisible(multi, 8)

    plot(multi, validate=False, filename=outf + ".html")


def main():
    parser = ArgumentParser(description="This is a graph qc plotting tool.")
    parser.add_argument("basepath", action="store", help="qc metric .pkl dir")
    parser.add_argument("dataset", action="store", help="dataset name")
    parser.add_argument("atlas", action="store", help="atlas name")
    parser.add_argument("outf", action="store", help="outfile name for plot")
    r = parser.parse_args()

    make_panel_plot(r.basepath, r.outf, r.dataset, r.atlas)


if __name__ == "__main__":
    main()
=======
#!/usr/bin/env python

# Copyright 2016 NeuroData (http://neurodata.io)
#
# Licensed under the Apache License, Version 2.0 (the "License");
# you may not use this file except in compliance with the License.
# You may obtain a copy of the License at
#
#     http://www.apache.org/licenses/LICENSE-2.0
#
# Unless required by applicable law or agreed to in writing, software
# distributed under the License is distributed on an "AS IS" BASIS,
# WITHOUT WARRANTIES OR CONDITIONS OF ANY KIND, either express or implied.
# See the License for the specific language governing permissions and
# limitations under the License.
#

# qa_graphs_plotting.py
# Created by Greg Kiar on 2016-09-19.
# Email: gkiar@jhu.edu

import warnings

warnings.simplefilter("ignore")
from argparse import ArgumentParser
from plotly.offline import download_plotlyjs, init_notebook_mode, plot
import pickle
from . import plotly_helper as pp
import numpy as np
import os


def make_panel_plot(
    basepath,
    outf,
    dataset=None,
    atlas=None,
    minimal=True,
    log=True,
    hemispheres=True,
    modality="dwi",
):
    fnames = [
        name for name in os.listdir(basepath) if os.path.splitext(name)[1] == ".pkl"
    ]
    fnames = sorted(fnames)
    paths = [os.path.join(basepath, item) for item in fnames]
    keys = ["_".join(n.split(".")[0].split("_")[2:]) for n in fnames]
    print(fnames)
    print(keys)
    if modality == "dwi":
        modtit = "DWI"
        order = [0, 1, 2, 5, 4, 3, 6, 7]
        keys = [keys[o] for o in order]
        paths = [paths[o] for o in order]
        labs = [
            "Betweenness Centrality",
            "Clustering Coefficient",
            "Degree",
            "Locality Statistic-1",
            "Eigenvalue",
            "Edge Weight",
            "Number of Non-zeros",
            "Mean Connectome",
        ]
    else:
        modtit = "fMRI"
        order = [0, 1, 2, 6, 4, 3, 5, 7]
        keys = [keys[o] for o in order]
        paths = [paths[o] for o in order]

        labs = [
            "Betweenness Centrality",
            "Clustering Coefficient",
            "Degree",
            "Average Path Length",
            "Locality Statistic-1",
            "Eigenvalue",
            "Number of Non-zeros",
            "Mean Connectome",
        ]
    traces = list(())
    for idx, curr in enumerate(paths):
        f = open(curr)
        dat = pickle.load(f)[keys[idx]]
        f.close()
        if keys[idx] == "number_non_zeros":
            fig = pp.plot_rugdensity(list(dat.values()))
        elif keys[idx] == "edge_weight":
            edges = np.max([len(dat[i]) for i in list(dat.keys())])
            fig = pp.plot_series(list(dat.values()), sort=True)
        elif keys[idx] == "degree_distribution":
            fig = pp.plot_degrees(dat, hemi=hemispheres)
            if hemispheres:
                maxdat = np.max(
                    [np.max(dat[key][k]) for key in list(dat.keys()) for k in dat[key]]
                )
                anno = [
                    dict(
                        x=dims / 3,
                        y=4 * float(maxdat / 7),
                        xref="x3",
                        yref="y3",
                        text="ipsilateral",
                        showarrow=False,
                        font=dict(color="rgba(0.0,0.0,0.0,0.6)", size=14),
                    ),
                    dict(
                        x=dims / 3,
                        y=3.7 * float(maxdat / 7),
                        xref="x3",
                        yref="y3",
                        text="contralateral",
                        showarrow=False,
                        font=dict(color="rgba(0.11,0.62,0.47,0.6)", size=14),
                    ),
                ]
        elif keys[idx] == "study_mean_connectome":
            if log:
                dat = np.log10(dat + 1)
            fig = pp.plot_heatmap(dat, name=labs[idx])
        else:
            dims = len(list(dat.values())[0])
            fig = pp.plot_series(list(dat.values()))
        traces += [pp.fig_to_trace(fig)]

    multi = pp.traces_to_panels(traces)
    for idx, curr in enumerate(paths):
        key = "axis%d" % (idx + 1)
        d = multi.layout["x" + key]["domain"]
        multi.layout["x" + key]["domain"] = [d[0], d[1] - 0.0125]
        multi.layout["x" + key]["zeroline"] = False
        multi.layout["y" + key]["zeroline"] = False
        multi.layout["y" + key]["title"] = ""
        multi.layout["x" + key]["title"] = "Node"
        multi.layout["x" + key]["nticks"] = 3
        multi.layout["y" + key]["nticks"] = 3
        if (idx in [0, 1, 2, 3, 4, 5] and modality == "func") or (
            idx in [0, 1, 2, 3, 4, 5] and modality == "dwi"
        ):
            multi.layout["x" + key]["range"] = [1, dims]
            multi.layout["x" + key]["tickvals"] = [1, dims / 2, dims]
            if idx in [2]:
                if hemispheres:
                    multi.layout["annotations"] = anno
            elif log:
                multi.layout["y" + key]["type"] = "log"
                multi.layout["y" + key]["title"] += "log"
        if idx in [5] and modality == "dwi":
            multi.layout["x" + key]["range"] = [1, edges]
            multi.layout["x" + key]["tickvals"] = [1, edges / 2, edges]
            multi.layout["x" + key]["title"] = "Edge"
        if (idx in [4] and modality == "dwi") or (idx in [5] and modality == "func"):
            multi.layout["x" + key]["range"] = [1, dims]
            multi.layout["x" + key]["tickvals"] = [1, dims / 2, dims]
            multi.layout["x" + key]["title"] = "Dimension"
        multi.layout["y" + key]["title"] += labs[idx]
        if idx in [6]:
            multi.layout["y" + key]["title"] = "Relative Probability"
            multi.layout["x" + key]["title"] = labs[idx]
        if idx in [7]:
            multi.layout["y" + key]["title"] = None
            multi.layout["x" + key]["title"] = labs[idx]
            multi.layout["y" + key]["autorange"] = "reversed"
            multi.layout["x" + key]["tickvals"] = [0, dims / 2 - 1, dims - 1]
            multi.layout["y" + key]["tickvals"] = [0, dims / 2 - 1, dims - 1]
            multi.layout["x" + key]["ticktext"] = [1, dims / 2, dims]
            multi.layout["y" + key]["ticktext"] = [1, dims / 2, dims]
            if log:
                multi.layout["x" + key]["title"] += " (log10)"
    if dataset is not None and atlas is not None:
        if atlas == "desikan":
            atlas = atlas.capitalize()
        tit = f"{dataset} Dataset ({atlas} parcellation), {modtit} Group Analysis"
    else:
        tit = f"{modtit} Group Analysis"
    multi.layout["title"] = tit
    # iplot(multi, validate=False)

    if minimal:
        locs = [idx for idx, d in enumerate(multi.data) if d["yaxis"] == "y8"]
        for l in locs:
            multi.data[l] = {}
        multi.layout["x" + key]["title"] = ""
        multi.layout["y" + key]["title"] = ""
        multi = pp.panel_invisible(multi, 8)

    plot(multi, validate=False, filename=outf + ".html")


def main():
    parser = ArgumentParser(description="This is a graph qc plotting tool.")
    parser.add_argument("basepath", action="store", help="qc metric .pkl dir")
    parser.add_argument("dataset", action="store", help="dataset name")
    parser.add_argument("atlas", action="store", help="atlas name")
    parser.add_argument("outf", action="store", help="outfile name for plot")
    r = parser.parse_args()

    make_panel_plot(r.basepath, r.outf, r.dataset, r.atlas)


if __name__ == "__main__":
    main()
>>>>>>> d6398aea
<|MERGE_RESOLUTION|>--- conflicted
+++ resolved
@@ -1,4 +1,3 @@
-<<<<<<< HEAD
 #!/usr/bin/env python
 
 # Copyright 2016 NeuroData (http://neurodata.io)
@@ -201,209 +200,4 @@
 
 
 if __name__ == "__main__":
-    main()
-=======
-#!/usr/bin/env python
-
-# Copyright 2016 NeuroData (http://neurodata.io)
-#
-# Licensed under the Apache License, Version 2.0 (the "License");
-# you may not use this file except in compliance with the License.
-# You may obtain a copy of the License at
-#
-#     http://www.apache.org/licenses/LICENSE-2.0
-#
-# Unless required by applicable law or agreed to in writing, software
-# distributed under the License is distributed on an "AS IS" BASIS,
-# WITHOUT WARRANTIES OR CONDITIONS OF ANY KIND, either express or implied.
-# See the License for the specific language governing permissions and
-# limitations under the License.
-#
-
-# qa_graphs_plotting.py
-# Created by Greg Kiar on 2016-09-19.
-# Email: gkiar@jhu.edu
-
-import warnings
-
-warnings.simplefilter("ignore")
-from argparse import ArgumentParser
-from plotly.offline import download_plotlyjs, init_notebook_mode, plot
-import pickle
-from . import plotly_helper as pp
-import numpy as np
-import os
-
-
-def make_panel_plot(
-    basepath,
-    outf,
-    dataset=None,
-    atlas=None,
-    minimal=True,
-    log=True,
-    hemispheres=True,
-    modality="dwi",
-):
-    fnames = [
-        name for name in os.listdir(basepath) if os.path.splitext(name)[1] == ".pkl"
-    ]
-    fnames = sorted(fnames)
-    paths = [os.path.join(basepath, item) for item in fnames]
-    keys = ["_".join(n.split(".")[0].split("_")[2:]) for n in fnames]
-    print(fnames)
-    print(keys)
-    if modality == "dwi":
-        modtit = "DWI"
-        order = [0, 1, 2, 5, 4, 3, 6, 7]
-        keys = [keys[o] for o in order]
-        paths = [paths[o] for o in order]
-        labs = [
-            "Betweenness Centrality",
-            "Clustering Coefficient",
-            "Degree",
-            "Locality Statistic-1",
-            "Eigenvalue",
-            "Edge Weight",
-            "Number of Non-zeros",
-            "Mean Connectome",
-        ]
-    else:
-        modtit = "fMRI"
-        order = [0, 1, 2, 6, 4, 3, 5, 7]
-        keys = [keys[o] for o in order]
-        paths = [paths[o] for o in order]
-
-        labs = [
-            "Betweenness Centrality",
-            "Clustering Coefficient",
-            "Degree",
-            "Average Path Length",
-            "Locality Statistic-1",
-            "Eigenvalue",
-            "Number of Non-zeros",
-            "Mean Connectome",
-        ]
-    traces = list(())
-    for idx, curr in enumerate(paths):
-        f = open(curr)
-        dat = pickle.load(f)[keys[idx]]
-        f.close()
-        if keys[idx] == "number_non_zeros":
-            fig = pp.plot_rugdensity(list(dat.values()))
-        elif keys[idx] == "edge_weight":
-            edges = np.max([len(dat[i]) for i in list(dat.keys())])
-            fig = pp.plot_series(list(dat.values()), sort=True)
-        elif keys[idx] == "degree_distribution":
-            fig = pp.plot_degrees(dat, hemi=hemispheres)
-            if hemispheres:
-                maxdat = np.max(
-                    [np.max(dat[key][k]) for key in list(dat.keys()) for k in dat[key]]
-                )
-                anno = [
-                    dict(
-                        x=dims / 3,
-                        y=4 * float(maxdat / 7),
-                        xref="x3",
-                        yref="y3",
-                        text="ipsilateral",
-                        showarrow=False,
-                        font=dict(color="rgba(0.0,0.0,0.0,0.6)", size=14),
-                    ),
-                    dict(
-                        x=dims / 3,
-                        y=3.7 * float(maxdat / 7),
-                        xref="x3",
-                        yref="y3",
-                        text="contralateral",
-                        showarrow=False,
-                        font=dict(color="rgba(0.11,0.62,0.47,0.6)", size=14),
-                    ),
-                ]
-        elif keys[idx] == "study_mean_connectome":
-            if log:
-                dat = np.log10(dat + 1)
-            fig = pp.plot_heatmap(dat, name=labs[idx])
-        else:
-            dims = len(list(dat.values())[0])
-            fig = pp.plot_series(list(dat.values()))
-        traces += [pp.fig_to_trace(fig)]
-
-    multi = pp.traces_to_panels(traces)
-    for idx, curr in enumerate(paths):
-        key = "axis%d" % (idx + 1)
-        d = multi.layout["x" + key]["domain"]
-        multi.layout["x" + key]["domain"] = [d[0], d[1] - 0.0125]
-        multi.layout["x" + key]["zeroline"] = False
-        multi.layout["y" + key]["zeroline"] = False
-        multi.layout["y" + key]["title"] = ""
-        multi.layout["x" + key]["title"] = "Node"
-        multi.layout["x" + key]["nticks"] = 3
-        multi.layout["y" + key]["nticks"] = 3
-        if (idx in [0, 1, 2, 3, 4, 5] and modality == "func") or (
-            idx in [0, 1, 2, 3, 4, 5] and modality == "dwi"
-        ):
-            multi.layout["x" + key]["range"] = [1, dims]
-            multi.layout["x" + key]["tickvals"] = [1, dims / 2, dims]
-            if idx in [2]:
-                if hemispheres:
-                    multi.layout["annotations"] = anno
-            elif log:
-                multi.layout["y" + key]["type"] = "log"
-                multi.layout["y" + key]["title"] += "log"
-        if idx in [5] and modality == "dwi":
-            multi.layout["x" + key]["range"] = [1, edges]
-            multi.layout["x" + key]["tickvals"] = [1, edges / 2, edges]
-            multi.layout["x" + key]["title"] = "Edge"
-        if (idx in [4] and modality == "dwi") or (idx in [5] and modality == "func"):
-            multi.layout["x" + key]["range"] = [1, dims]
-            multi.layout["x" + key]["tickvals"] = [1, dims / 2, dims]
-            multi.layout["x" + key]["title"] = "Dimension"
-        multi.layout["y" + key]["title"] += labs[idx]
-        if idx in [6]:
-            multi.layout["y" + key]["title"] = "Relative Probability"
-            multi.layout["x" + key]["title"] = labs[idx]
-        if idx in [7]:
-            multi.layout["y" + key]["title"] = None
-            multi.layout["x" + key]["title"] = labs[idx]
-            multi.layout["y" + key]["autorange"] = "reversed"
-            multi.layout["x" + key]["tickvals"] = [0, dims / 2 - 1, dims - 1]
-            multi.layout["y" + key]["tickvals"] = [0, dims / 2 - 1, dims - 1]
-            multi.layout["x" + key]["ticktext"] = [1, dims / 2, dims]
-            multi.layout["y" + key]["ticktext"] = [1, dims / 2, dims]
-            if log:
-                multi.layout["x" + key]["title"] += " (log10)"
-    if dataset is not None and atlas is not None:
-        if atlas == "desikan":
-            atlas = atlas.capitalize()
-        tit = f"{dataset} Dataset ({atlas} parcellation), {modtit} Group Analysis"
-    else:
-        tit = f"{modtit} Group Analysis"
-    multi.layout["title"] = tit
-    # iplot(multi, validate=False)
-
-    if minimal:
-        locs = [idx for idx, d in enumerate(multi.data) if d["yaxis"] == "y8"]
-        for l in locs:
-            multi.data[l] = {}
-        multi.layout["x" + key]["title"] = ""
-        multi.layout["y" + key]["title"] = ""
-        multi = pp.panel_invisible(multi, 8)
-
-    plot(multi, validate=False, filename=outf + ".html")
-
-
-def main():
-    parser = ArgumentParser(description="This is a graph qc plotting tool.")
-    parser.add_argument("basepath", action="store", help="qc metric .pkl dir")
-    parser.add_argument("dataset", action="store", help="dataset name")
-    parser.add_argument("atlas", action="store", help="atlas name")
-    parser.add_argument("outf", action="store", help="outfile name for plot")
-    r = parser.parse_args()
-
-    make_panel_plot(r.basepath, r.outf, r.dataset, r.atlas)
-
-
-if __name__ == "__main__":
-    main()
->>>>>>> d6398aea
+    main()