--- conflicted
+++ resolved
@@ -1,4 +1,3 @@
-<<<<<<< HEAD
 # Copyright 2016 NeuroData (http://neurodata.io)
 #
 # Licensed under the Apache License, Version 2.0 (the "License");
@@ -203,211 +202,4 @@
             fname_multi = f'{self.dataset}_{fname_multi}'
         fname_multi = f'{mcdir}/{fname_multi}'
         multi = traces_to_panels(traces, names=names, ylabs=ylab, xlabs=xlab)
-        pyo.plot(multi, validate=False, filename=fname_multi)
-=======
-# Copyright 2016 NeuroData (http://neurodata.io)
-#
-# Licensed under the Apache License, Version 2.0 (the "License");
-# you may not use this file except in compliance with the License.
-# You may obtain a copy of the License at
-#
-#     http://www.apache.org/licenses/LICENSE-2.0
-#
-# Unless required by applicable law or agreed to in writing, software
-# distributed under the License is distributed on an "AS IS" BASIS,
-# WITHOUT WARRANTIES OR CONDITIONS OF ANY KIND, either express or implied.
-# See the License for the specific language governing permissions and
-# limitations under the License.
-#
-
-# group_func.py
-# Created by Eric W Bridgeford on 2016-04-03.
-# Email: ebridge2@jhu.edu
-
-import warnings
-
-warnings.simplefilter("ignore")
-import pickle
-from ndmg.stats.qa_mri import QaMRI
-import numpy as np
-import ndmg.utils as mgu
-import os
-import plotly.offline as pyo
-from plotly.tools import FigureFactory as ff
-from ndmg.utils import loadGraphs
-from ndmg.stats.qa_graphs import compute_metrics
-from ndmg.stats.qa_graphs_plotting import make_panel_plot
-import networkx as nx
-from ndmg.stats.plotly_helper import *
-
-
-class GroupFunc:
-    def __init__(self, basedir, outdir, atlas=None, dataset=None):
-        """A class for group level quality control
-        
-        Parameters
-        ----------
-        basedir : str
-            the name of the directory containing the ndmg-formatted functional outputs, should have a qa/ folder contained within it. A
-            '/connectomes' will be appended on it when the connectomes are retrived
-        outdir : str
-            path for the directory to place all group level quality control.
-        atlas : str, optional
-            [NOT USED], by default None
-        dataset : str, optional
-            an optional parameter for the name of the dataset to be present in the quality control output filenames, by default None
-        """
-
-        print(atlas)
-        self.ndmgdir = basedir
-        self.qadir = f"{self.ndmgdir}/qa"
-        self.outdir = outdir
-        self.conn_dir = f"{self.ndmgdir}/connectomes"
-        self.dataset = dataset
-        self.atlas = atlas
-        (self.qa_files, self.subs) = self.get_qa_files()
-        self.connectomes = self.get_connectomes()
-        self.qa_objects = self.load_qa()
-        self.group_level_analysis()
-
-    def get_qa_files(self):
-        """
-        A function to load the relevant quality assessment files,
-        for all the subjects we have in our study, given a properly-formatted
-        ndmg functional directory.
-        """
-        qa_files = []
-        subs = []
-        for sub in os.listdir(self.qadir):
-            sub_qa = f"{self.qadir}/{sub}/{sub}_stats.pkl"
-            # if the files exists, add it to our qa_files
-            if os.path.isfile(sub_qa):
-                qa_files.append(sub_qa)
-                subs.append(sub)
-        return (qa_files, subs)
-
-    def get_connectomes(self):
-        """
-        A function to load the relevant connectomes for all of the subjects
-        for each parcellation we have.
-        """
-        connectomes = {}
-        for label in os.listdir(self.conn_dir):
-            print(label)
-            this_label = []
-            label_dir = f"{self.conn_dir}/{label}"
-            for connectome in os.listdir(label_dir):
-                conn_path = f"{label_dir}/{connectome}"
-                if os.path.isfile(conn_path):
-                    this_label.append(conn_path)
-            connectomes[label] = this_label
-        return connectomes
-
-    def load_qa(self):
-        """
-        A function to load the quality control objects.
-        """
-        qa_objects = []
-        for qa_file in self.qa_files:
-            # load the qa objects as qa_mri objects
-            qa_objects.append(QaMRI.load(qa_file))
-        return qa_objects
-
-    def group_level_analysis(self):
-        """
-        A function to perform group level analysis after loading the
-        functional qa objects properly.
-        """
-        self.group_reg()
-        self.group_motion()
-
-    def group_reg(self):
-        """
-        A function that performs group level registration quality control.
-        """
-        regdir = f'{self.outdir}/{"reg"}'
-        cmd = f"mkdir -p {regdir}"
-        mgu.execute_cmd(cmd)
-
-        self_reg_sc = []
-        temp_reg_sc = []
-        cnr = []
-        snr = []
-        for sub in self.qa_objects:
-            self_reg_sc.append(sub.self_reg_sc)
-            temp_reg_sc.append(sub.temp_reg_sc)
-            cnr.append(sub.cnr)
-            snr.append(sub.snr)
-
-        fig_cnr = plot_rugdensity(cnr)
-        fig_snr = plot_rugdensity(snr)
-        fig_sreg = plot_rugdensity(self_reg_sc)
-        fig_treg = plot_rugdensity(temp_reg_sc)
-
-        figs = [fig_cnr, fig_snr, fig_sreg, fig_treg]
-        names = [
-            "temporal Contrast to Noise Ratio",
-            "temporal Signal to Noise Ratio",
-            "Self Registration Score",
-            "Template Registration Score",
-        ]
-        ylab = ["Density", "Density", "Density", "Density"]
-        xlab = ["Ratio", "Ratio", "Score", "Score"]
-        traces = [fig_to_trace(fig) for fig in figs]
-
-        fname_multi = "registration_qa.html"
-        # if a dataset name is provided, add it to the name
-        if self.dataset is not None:
-            fname_multi = f"{self.dataset}_{fname_multi}"
-        fname_multi = f"{regdir}/{fname_multi}"
-        multi = traces_to_panels(traces, names=names, ylabs=ylab, xlabs=xlab)
-        pyo.plot(multi, validate=False, filename=fname_multi)
-
-    def group_motion(self):
-        """
-        A function that performs group level motion corrective quality control.
-        """
-        mcdir = f'{self.outdir}/{"mc"}'
-        cmd = f"mkdir -p {mcdir}"
-        mgu.execute_cmd(cmd)
-
-        trans_abs = np.zeros((len(self.qa_objects)))
-        trans_rel = np.zeros((len(self.qa_objects)))
-        trans_abs_gt = np.zeros((len(self.qa_objects)))
-        trans_rel_gt = np.zeros((len(self.qa_objects)))
-
-        FD_mean = [sub.fd_mean for sub in self.qa_objects]
-        FD_max = [sub.fd_max for sub in self.qa_objects]
-        FD_gt_100um = [sub.fd_gt_100um for sub in self.qa_objects]
-        FD_gt_200um = [sub.fd_gt_200um for sub in self.qa_objects]
-
-        fig_mean = plot_rugdensity(FD_mean)
-        fig_max = plot_rugdensity(FD_max)
-        fig_gt_100um = plot_rugdensity(FD_gt_100um)
-        fig_gt_200um = plot_rugdensity(FD_gt_200um)
-
-        figs = [fig_mean, fig_max, fig_gt_100um, fig_gt_200um]
-        names = [
-            "Average FD KDE",
-            "Max FD KDE",
-            "Number of FD > 0.1 mm KDE",
-            "Number of FD > 0.2 mm KDE",
-        ]
-        ylab = ["Density", "Density", "Density", "Density"]
-        xlab = [
-            "Average FD (mm)",
-            "Average Motion (mm)",
-            "Number of Volumes",
-            "Number of Volumes",
-        ]
-        traces = [fig_to_trace(fig) for fig in figs]
-
-        fname_multi = "motion_correction.html"
-
-        # if a dataset name is provided, add it to the name
-        if self.dataset is not None:
-            fname_multi = f"{self.dataset}_{fname_multi}"
-        fname_multi = f"{mcdir}/{fname_multi}"
-        multi = traces_to_panels(traces, names=names, ylabs=ylab, xlabs=xlab)
-        pyo.plot(multi, validate=False, filename=fname_multi)
->>>>>>> d6398aea
+        pyo.plot(multi, validate=False, filename=fname_multi)