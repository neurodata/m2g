<<<<<<< HEAD
# m2g
=======
# ndmg
>>>>>>> 1df79f44

![Downloads shield](https://img.shields.io/pypi/dm/ndmg.svg)
[![](https://img.shields.io/pypi/v/ndmg.svg)](https://pypi.python.org/pypi/ndmg)
![](https://travis-ci.org/neurodata/ndmg.svg?branch=master)
[![DOI](https://zenodo.org/badge/DOI/10.5281/zenodo.1161284.svg)](https://doi.org/10.5281/zenodo.1161284)
[![Code Climate](https://codeclimate.com/github/neurodata/ndmg/badges/gpa.svg)](https://codeclimate.com/github/neurodata/ndmg)
[![DockerHub](https://img.shields.io/docker/pulls/bids/ndmg.svg)](https://hub.docker.com/r/bids/ndmg)
[![OpenNeuro](http://bids.neuroimaging.io/openneuro_badge.svg)](https://openneuro.org)

![](./docs/nutmeg.png)

<<<<<<< HEAD
NeuroData's MR Graphs package, **m2g**, is a turn-key pipeline which uses structural and diffusion MRI data to estimate multi-resolution connectomes reliably and scalably.
=======
NeuroData's MR Graphs package, **ndmg** (pronounced "**_nutmeg_**"), is a turn-key pipeline which uses structural and diffusion MRI data to estimate multi-resolution connectomes reliably and scalably.
>>>>>>> 1df79f44

## Contents

- [Overview](#overview)
- [System Requirements](#system-requirements)
- [Installation Guide](#installation-guide)
- [Docker](#docker)
- [Tutorial](#tutorial)
- [Outputs](#outputs)
- [Usage](#usage)
- [Working with S3 Datasets](#Working-with-S3-Datasets)
- [Example Datasets](#example-datasets)
- [Documentation](#documentation)
- [License](#license)
- [Manuscript Reproduction](#manuscript-reproduction)
- [Issues](#issues)

## Overview

The **m2g** pipeline has been developed as a one-click solution for human connectome estimation by providing robust and reliable estimates of connectivity across a wide range of datasets. The pipelines are explained and derivatives analyzed in our pre-print, available on [BiorXiv](https://www.biorxiv.org/content/early/2017/09/16/188706).

## System Requirements

<<<<<<< HEAD
The **m2g** pipeline:

- was developed and tested primarily on Mac OSX, Ubuntu (12, 14, 16, 18), and CentOS (5, 6);
- made to work on Python 3.6;
- is wrapped in a [Docker container](https://hub.docker.com/r/bids/ndmg/);
- has install instructions via a [Dockerfile](https://github.com/BIDS-Apps/ndmg/blob/master/Dockerfile#L6);
- requires no non-standard hardware to run;
- has key features built upon FSL, AFNI, Dipy, Nibabel, Nilearn, Networkx, Numpy, Scipy, Scikit-Learn, and others;
- takes approximately 1-core, 8-GB of RAM, and 1 hour to run for most datasets.
=======
The **ndmg** pipeline:
>>>>>>> 1df79f44

- was developed and tested primarily on Mac OSX, Ubuntu (12, 14, 16, 18), and CentOS (5, 6);
- made to work on Python 3.6;
- is wrapped in a [Docker container](https://hub.docker.com/r/bids/ndmg/);
- has install instructions via a [Dockerfile](https://github.com/BIDS-Apps/ndmg/blob/master/Dockerfile#L6);
- requires no non-standard hardware to run;
- has key features built upon FSL, AFNI, Dipy, Nibabel, Nilearn, Networkx, Numpy, Scipy, Scikit-Learn, and others;
- takes approximately 1-core, 8-GB of RAM, and 1 hour to run for most datasets.

<<<<<<< HEAD
**m2g** relies on [FSL](http://fsl.fmrib.ox.ac.uk/fsl/fslwiki/FslInstallation), [AFNI](https://afni.nimh.nih.gov/), [Dipy](http://nipy.org/dipy/), [networkx](https://networkx.github.io/), and [nibabel](http://nipy.org/nibabel/), [numpy](http://www.numpy.org/) [scipy](http://www.scipy.org/), [scikit-learn](http://scikit-learn.org/stable/), [scikit-image](http://scikit-image.org/), [nilearn](http://nilearn.github.io/). You should install FSL and AFNI through the instructions on their website, then install other Python dependencies as well as the package itself with the following:

    git clone https://github.com/neurodata/m2g.git
    cd m2g
    pip install -r requirements.txt
    pip install .

For the most up-to-date version of m2g, you can use the staging branch. This version is updated regularly, but may be less stable:

    git clone https://github.com/neurodata/m2g.git
    cd m2g
    git checkout staging
    pip install -r requirements.txt
    pip install .

You can also install **m2g** from `pip` as shown below. Installation shouldn't take more than a few minutes, but depends on your internet connection. Note that to install the most up-to-date version of the pipeline, we currently recommend installing from github.

### Install from pip

    pip install ndmg
=======
## Installation Guide

**ndmg** relies on [FSL](http://fsl.fmrib.ox.ac.uk/fsl/fslwiki/FslInstallation), [AFNI](https://afni.nimh.nih.gov/), [Dipy](http://nipy.org/dipy/), [networkx](https://networkx.github.io/), and [nibabel](http://nipy.org/nibabel/), [numpy](http://www.numpy.org/) [scipy](http://www.scipy.org/), [scikit-learn](http://scikit-learn.org/stable/), [scikit-image](http://scikit-image.org/), [nilearn](http://nilearn.github.io/). You should install FSL and AFNI through the instructions on their website, then install other Python dependencies as well as the package itself with the following:

    git clone https://github.com/neurodata/ndmg.git
    cd ndmg
    pip install -r requirements.txt
    pip install .

For the most up-to-date version of ndmg, you can use the staging branch. This version is updated regularly, but may be less stable:

    git clone https://github.com/neurodata/ndmg.git
    cd ndmg
    git checkout staging
    pip install -r requirements.txt
    pip install .
>>>>>>> 1df79f44

You can also install **ndmg** from `pip` as shown below. Installation shouldn't take more than a few minutes, but depends on your internet connection. Note that to install the most up-to-date version of the pipeline, we currently recommend installing from github.

### Install from pip

    pip install ndmg

## Docker

**ndmg** is available through Dockerhub, and the most recent docker image can be pulled using:

    docker pull neurodata/ndmg_dev:latest

The image can then be used to create a container and run directly with the following command (and any additional options you may require for Docker, such as volume mounting):

    docker run -ti --entrypoint /bin/bash neurodata/ndmg_dev:latest

**m2g** docker containers can also be made from m2g's Dockerfile.

    git clone https://github.com/neurodata/m2g.git
    cd m2g
    docker build -t <imagename:uniquelabel> .

Where "uniquelabel" can be whatever you wish to call this Docker image (for example, m2g:latest). Additional information about building Docker images can be found [here](https://docs.docker.com/engine/reference/commandline/image_build/).
Creating the Docker image should take several minutes if this is the first time you have used this docker file.
In order to create a docker container from the docker image and access it, use the following command to both create and enter the container:

<<<<<<< HEAD
    docker run -it --entrypoint /bin/bash m2g:uniquelabel
=======
    docker run -it --entrypoint /bin/bash ndmg:uniquelabel
    
Note that `ndmg` has particularly high RAM requirements, and docker containers are given low memory by default. We recommend changing the default preferences to give docker access to at least 6 GB of RAM.
>>>>>>> 1df79f44

## Tutorial

Once you have the pipeline up and running, you can run it with:
  
<<<<<<< HEAD
 m2g <input_directory> <output_directory>
  
We recommend specifying an atlas and lowering the default seed density on test runs:

    m2g --seeds 1 --parcellation desikan <input_directory> <output_directory>

You can set a particular scan and session as well (recommended for batch scripts):

    m2g --seeds 1 --parcellation desikan --participant_label <label> --session_label <label> <input_directory> <output_directory>
=======
 ndmg <input_directory> <output_directory>
  
We recommend specifying an atlas and lowering the default seed density on test runs:

    ndmg --seeds 1 --parcellation desikan <input_directory> <output_directory>

You can set a particular scan and session as well (recommended for batch scripts):

    ndmg --seeds 1 --parcellation desikan --participant_label <label> --session_label <label> <input_directory> <output_directory>
>>>>>>> 1df79f44

For more detailed instructions, tutorials on the **m2g** pipeline can be found in [m2g/tutorials](https://github.com/neurodata/m2g/tree/staging/tutorials)

## Outputs

<<<<<<< HEAD
The organization of the output files generated by the m2g pipeline are shown below. If you only care about the connectome edgelists (**m2g**'s fundamental output), you can find them in `/output/dwi/roi-connectomes`.
=======
The organization of the output files generated by the ndmg pipeline are shown below. If you only care about the connectome edgelists (**ndmg**'s fundamental output), you can find them in `/output/dwi/roi-connectomes`.
>>>>>>> 1df79f44

```
File labels that may appear on output files, these denote additional actions m2g may have done:
RAS = File was originally in RAS orientation, so no reorientation was necessary
reor_RAS = File has been reoriented into RAS+ orientation
nores = File originally had the desired voxel size specified by the user (default 2mmx2mmx2mm), resulting in no reslicing
res = The file has been resliced to the desired voxel size specified by the user

/output
     /anat
          /preproc
               Files created during the preprocessing of the anatomical data
                   t1w_aligned_mni.nii.gz = preprocessed t1w_brain anatomical image in mni space
                   t1w_brain.nii.gz = t1w anatomical image with only the brain
                   t1w_seg_mixeltype.nii.gz = mixeltype image of t1w image (denotes where there are more than one tissue type in each voxel)
                   t1w_seg_pve_0.nii.gz = probability map of Cerebrospinal fluid for original t1w image
                   t1w_seg_pve_1.nii.gz = probability map of grey matter for original t1w image
                   t1w_seg_pve_2.nii.gz = probability map of white matter for original t1w image
                   t1w_seg_pveseg.nii.gz = t1w image mapping wm, gm, ventricle, and csf areas
                   t1w_wm_thr.nii.gz = binary white matter mask for resliced t1w image

          /registered
               Files created during the registration process
                   t1w_corpuscallosum.nii.gz = atlas corpus callosum mask in t1w space
                   t1w_corpuscallosum_dwi.nii.gz = atlas corpus callosum in dwi space
                   t1w_csf_mask_dwi.nii.gz = t1w csf mask in dwi space
                   t1w_gm_in_dwi.nii.gz = t1w grey matter probability map in dwi space
                   t1w_in_dwi.nii.gz = t1w in dwi space
                   t1w_wm_gm_int_in_dwi.nii.gz = t1w white matter-grey matter interfact in dwi space
                   t1w_wm_gm_int_in_dwi_bin.nii.gz = binary mask of t12_2m_gm_int_in_dwi.nii.gz
                   t1w_wm_in_dwi.nii.gz = atlas white matter probability map in dwi space

     /dwi
          /fiber
               Streamline track file(s)
          /preproc
               Files created during the preprocessing of the dwi data
                    #_B0.nii.gz = B0 image (there can be multiple B0 images per dwi file, # is the numerical location of each B0 image)
                    bval.bval = original b-values for dwi image
                    bvec.bvec = original b-vectors for dwi image
                    bvecs_reor.bvecs = bvec_scaled.bvec data reoriented to RAS+ orientation
                    bvec_scaled.bvec = b-vectors normalized to be of unit length, only non-zero b-values are changed
                    eddy_corrected_data.nii.gz = eddy corrected dwi image
                    eddy_corrected_data.ecclog = eddy correction log output
                    eddy_corrected_data_reor_RAS.nii.gz = eddy corrected dwi image reoriented to RAS orientation
                    eddy_corrected_data_reor_RAS_res.nii.gz = eddy corrected image reoriented to RAS orientation and resliced to desired voxel resolution
                    nodif_B0.nii.gz = mean of all B0 images
                    nodif_B0_bet.nii.gz = nodif_B0 image with all non-brain matter removed
                    nodif_B0_bet_mask.nii.gz = mask of nodif_B0_bet.nii.gz brain
                    tensor_fa.nii.gz = tensor image fractional anisotropy map
          /roi-connectomes
               Location of connectome(s) created by the pipeline, with a directory given to each atlas you use for your analysis
          /tensor
               Contains the rgb tensor file(s) for the dwi data if tractography is being done in MNI space
     /qa
          /adjacency
          /fibers
          /graphs
          /graphs_plotting
               Png file of an adjacency matrix made from the connectome
          /mri
          /reg
          /tensor
     /tmp
          /reg_a
               Intermediate files created during the processing of the anatomical data
                    mni2t1w_warp.nii.gz = nonlinear warp coefficients/fields for mni to t1w space
                    t1w_csf_mask_dwi_bin.nii.gz = binary mask of t1w_csf_mask_dwi.nii.gz
                    t1w_gm_in_dwi_bin.nii.gz = binary mask of t12_gm_in_dwi.nii.gz
                    t1w_vent_csf_in_dwi.nii.gz = t1w ventricle+csf mask in dwi space
                    t1w_vent_mask_dwi.nii.gz = atlas ventricle mask in dwi space
                    t1w_wm_edge.nii.gz = mask of the outer border of the resliced t1w white matter
                    t1w_wm_in_dwi_bin.nii.gz = binary mask of t12_wm_in_dwi.nii.gz
                    vent_mask_mni.nii.gz = altas ventricle mask in mni space using roi_2_mni_mat
                    vent_mask_t1w.nii.gz = atlas ventricle mask in t1w space
                    warp_t12mni.nii.gz = nonlinear warp coefficients/fields for t1w to mni space

          /reg_m
               Intermediate files created during the processing of the diffusion data
                    dwi2t1w_bbr_xfm.mat = affine transform matrix of t1w_wm_edge.nii.gz to t1w space
                    dwi2t1w_xfm.mat = inverse transform matrix of t1w2dwi_xfm.mat
                    roi_2_mni.mat = affine transform matrix of selected atlas to mni space
                    t1w2dwi_bbr_xfm.mat = inverse transform matrix of dwi2t1w_bbr_xfm.mat
                    t1w2dwi_xfm.mat = affine transform matrix of t1w_brain.nii.gz to nodif_B0.nii.gz space
                    t1wtissue2dwi_xfm.mat = affine transform matrix of t1w_brain.nii.gz to nodif_B0.nii.gz, using t1w2dwi_bbr_xfm.mat or t1w2dwi_xfm.mat as a starting point
                    xfm_mni2t1w_init.mat = inverse transform matrix of xfm_t1w2mni_init.mat
                    xfm_t1w2mni_init.mat = affine transform matrix of preprocessed t1w_brain to mni space
```

Other files may end up in the output folders, depending on what settings or atlases you choose to use. Using MNI space for tractography or setting `--clean` to `True` will result in fewer files.

## Usage

The **m2g** pipeline can be used to generate connectomes as a command-line utility on [BIDS datasets](http://bids.neuroimaging.io) with the following:

<<<<<<< HEAD
    m2g /input/bids/dataset /output/directory

Note that more options are available which can be helpful if running on the Amazon cloud, which can be found and documented by running `m2g -h`.
If running with the Docker container shown above, the `entrypoint` is already set to `m2g`, so the pipeline can be run directly from the host-system command line as follows:

    docker run -ti -v /path/to/local/data:/data neurodata/ndmg_dev /data/ /data/outputs

This will run **m2g** on the local data and save the output files to the directory /path/to/local/data/outputs. Note that if you have created the docker image from github, replace `neurodata/m2g_dev` with `imagename:uniquelabel`.
=======
    ndmg /input/bids/dataset /output/directory

Note that more options are available which can be helpful if running on the Amazon cloud, which can be found and documented by running `ndmg -h`.
If running with the Docker container shown above, the `entrypoint` is already set to `ndmg`, so the pipeline can be run directly from the host-system command line as follows:

    docker run -ti -v /path/to/local/data:/data neurodata/ndmg_dev /data/ /data/outputs

This will run **ndmg** on the local data and save the output files to the directory /path/to/local/data/outputs. Note that if you have created the docker image from github, replace `neurodata/ndmg_dev` with `imagename:uniquelabel`.
>>>>>>> 1df79f44

Also note that currently, running `m2g` on a single bids-formatted dataset directory only runs a single scan. To run the entire dataset, we recommend parallelizing on a high-performance cluster or using `m2g`'s s3 integration.

## Working with S3 Datasets

<<<<<<< HEAD
**m2g** has the ability to work on datasets stored on [Amazon's Simple Storage Service](https://aws.amazon.com/s3/), assuming they are in BIDS format. Doing so requires you to set your AWS credentials and read the related s3 bucket documentation. You can find a guide [here](https://github.com/neurodata/m2g/blob/deploy/tutorials/Batch.ipynb).
=======
**ndmg** has the ability to work on datasets stored on [Amazon's Simple Storage Service](https://aws.amazon.com/s3/), assuming they are in BIDS format. Doing so requires you to set your AWS credentials and read the related s3 bucket documentation. You can find a guide [here](https://github.com/neurodata/ndmg/blob/deploy/tutorials/Batch.ipynb).
>>>>>>> 1df79f44

## Example Datasets

Derivatives have been produced on a variety of datasets, all of which are made available on [our website](http://m2g.io). Each of these datsets is available for access and download from their respective sources. Alternatively, example datasets on the [BIDS website](http://bids.neuroimaging.io) which contain diffusion data can be used and have been tested; `ds114`, for example.

For some downsampled test data, see [neuroparc](https://github.com/neurodata/neuroparc/tree/master/data/)

## Documentation

Check out some [resources](http://m2g.io) on our website, or our [function reference](https://ndmg.neurodata.io/) for more information about **m2g**.

## License

This project is covered under the [Apache 2.0 License](https://github.com/neurodata/m2g/blob/m2g/LICENSE.txt).

## Manuscript Reproduction

The figures produced in our manuscript linked in the [Overview](#overview) are all generated from code contained within Jupyter notebooks and made available at our [paper's Github repository](https://github.com/neurodata/ndmg-paper).

## Issues

If you're having trouble, notice a bug, or want to contribute (such as a fix to the bug you may have just found) feel free to open a git issue or pull request. Enjoy!<|MERGE_RESOLUTION|>--- conflicted
+++ resolved
@@ -1,8 +1,4 @@
-<<<<<<< HEAD
 # m2g
-=======
-# ndmg
->>>>>>> 1df79f44
 
 ![Downloads shield](https://img.shields.io/pypi/dm/ndmg.svg)
 [![](https://img.shields.io/pypi/v/ndmg.svg)](https://pypi.python.org/pypi/ndmg)
@@ -14,11 +10,7 @@
 
 ![](./docs/nutmeg.png)
 
-<<<<<<< HEAD
 NeuroData's MR Graphs package, **m2g**, is a turn-key pipeline which uses structural and diffusion MRI data to estimate multi-resolution connectomes reliably and scalably.
-=======
-NeuroData's MR Graphs package, **ndmg** (pronounced "**_nutmeg_**"), is a turn-key pipeline which uses structural and diffusion MRI data to estimate multi-resolution connectomes reliably and scalably.
->>>>>>> 1df79f44
 
 ## Contents
 
@@ -42,7 +34,6 @@
 
 ## System Requirements
 
-<<<<<<< HEAD
 The **m2g** pipeline:
 
 - was developed and tested primarily on Mac OSX, Ubuntu (12, 14, 16, 18), and CentOS (5, 6);
@@ -52,9 +43,6 @@
 - requires no non-standard hardware to run;
 - has key features built upon FSL, AFNI, Dipy, Nibabel, Nilearn, Networkx, Numpy, Scipy, Scikit-Learn, and others;
 - takes approximately 1-core, 8-GB of RAM, and 1 hour to run for most datasets.
-=======
-The **ndmg** pipeline:
->>>>>>> 1df79f44
 
 - was developed and tested primarily on Mac OSX, Ubuntu (12, 14, 16, 18), and CentOS (5, 6);
 - made to work on Python 3.6;
@@ -64,7 +52,6 @@
 - has key features built upon FSL, AFNI, Dipy, Nibabel, Nilearn, Networkx, Numpy, Scipy, Scikit-Learn, and others;
 - takes approximately 1-core, 8-GB of RAM, and 1 hour to run for most datasets.
 
-<<<<<<< HEAD
 **m2g** relies on [FSL](http://fsl.fmrib.ox.ac.uk/fsl/fslwiki/FslInstallation), [AFNI](https://afni.nimh.nih.gov/), [Dipy](http://nipy.org/dipy/), [networkx](https://networkx.github.io/), and [nibabel](http://nipy.org/nibabel/), [numpy](http://www.numpy.org/) [scipy](http://www.scipy.org/), [scikit-learn](http://scikit-learn.org/stable/), [scikit-image](http://scikit-image.org/), [nilearn](http://nilearn.github.io/). You should install FSL and AFNI through the instructions on their website, then install other Python dependencies as well as the package itself with the following:
 
     git clone https://github.com/neurodata/m2g.git
@@ -85,24 +72,6 @@
 ### Install from pip
 
     pip install ndmg
-=======
-## Installation Guide
-
-**ndmg** relies on [FSL](http://fsl.fmrib.ox.ac.uk/fsl/fslwiki/FslInstallation), [AFNI](https://afni.nimh.nih.gov/), [Dipy](http://nipy.org/dipy/), [networkx](https://networkx.github.io/), and [nibabel](http://nipy.org/nibabel/), [numpy](http://www.numpy.org/) [scipy](http://www.scipy.org/), [scikit-learn](http://scikit-learn.org/stable/), [scikit-image](http://scikit-image.org/), [nilearn](http://nilearn.github.io/). You should install FSL and AFNI through the instructions on their website, then install other Python dependencies as well as the package itself with the following:
-
-    git clone https://github.com/neurodata/ndmg.git
-    cd ndmg
-    pip install -r requirements.txt
-    pip install .
-
-For the most up-to-date version of ndmg, you can use the staging branch. This version is updated regularly, but may be less stable:
-
-    git clone https://github.com/neurodata/ndmg.git
-    cd ndmg
-    git checkout staging
-    pip install -r requirements.txt
-    pip install .
->>>>>>> 1df79f44
 
 You can also install **ndmg** from `pip` as shown below. Installation shouldn't take more than a few minutes, but depends on your internet connection. Note that to install the most up-to-date version of the pipeline, we currently recommend installing from github.
 
@@ -130,19 +99,12 @@
 Creating the Docker image should take several minutes if this is the first time you have used this docker file.
 In order to create a docker container from the docker image and access it, use the following command to both create and enter the container:
 
-<<<<<<< HEAD
     docker run -it --entrypoint /bin/bash m2g:uniquelabel
-=======
-    docker run -it --entrypoint /bin/bash ndmg:uniquelabel
-    
-Note that `ndmg` has particularly high RAM requirements, and docker containers are given low memory by default. We recommend changing the default preferences to give docker access to at least 6 GB of RAM.
->>>>>>> 1df79f44
 
 ## Tutorial
 
 Once you have the pipeline up and running, you can run it with:
   
-<<<<<<< HEAD
  m2g <input_directory> <output_directory>
   
 We recommend specifying an atlas and lowering the default seed density on test runs:
@@ -152,27 +114,12 @@
 You can set a particular scan and session as well (recommended for batch scripts):
 
     m2g --seeds 1 --parcellation desikan --participant_label <label> --session_label <label> <input_directory> <output_directory>
-=======
- ndmg <input_directory> <output_directory>
-  
-We recommend specifying an atlas and lowering the default seed density on test runs:
-
-    ndmg --seeds 1 --parcellation desikan <input_directory> <output_directory>
-
-You can set a particular scan and session as well (recommended for batch scripts):
-
-    ndmg --seeds 1 --parcellation desikan --participant_label <label> --session_label <label> <input_directory> <output_directory>
->>>>>>> 1df79f44
 
 For more detailed instructions, tutorials on the **m2g** pipeline can be found in [m2g/tutorials](https://github.com/neurodata/m2g/tree/staging/tutorials)
 
 ## Outputs
 
-<<<<<<< HEAD
 The organization of the output files generated by the m2g pipeline are shown below. If you only care about the connectome edgelists (**m2g**'s fundamental output), you can find them in `/output/dwi/roi-connectomes`.
-=======
-The organization of the output files generated by the ndmg pipeline are shown below. If you only care about the connectome edgelists (**ndmg**'s fundamental output), you can find them in `/output/dwi/roi-connectomes`.
->>>>>>> 1df79f44
 
 ```
 File labels that may appear on output files, these denote additional actions m2g may have done:
@@ -268,7 +215,6 @@
 
 The **m2g** pipeline can be used to generate connectomes as a command-line utility on [BIDS datasets](http://bids.neuroimaging.io) with the following:
 
-<<<<<<< HEAD
     m2g /input/bids/dataset /output/directory
 
 Note that more options are available which can be helpful if running on the Amazon cloud, which can be found and documented by running `m2g -h`.
@@ -277,26 +223,12 @@
     docker run -ti -v /path/to/local/data:/data neurodata/ndmg_dev /data/ /data/outputs
 
 This will run **m2g** on the local data and save the output files to the directory /path/to/local/data/outputs. Note that if you have created the docker image from github, replace `neurodata/m2g_dev` with `imagename:uniquelabel`.
-=======
-    ndmg /input/bids/dataset /output/directory
-
-Note that more options are available which can be helpful if running on the Amazon cloud, which can be found and documented by running `ndmg -h`.
-If running with the Docker container shown above, the `entrypoint` is already set to `ndmg`, so the pipeline can be run directly from the host-system command line as follows:
-
-    docker run -ti -v /path/to/local/data:/data neurodata/ndmg_dev /data/ /data/outputs
-
-This will run **ndmg** on the local data and save the output files to the directory /path/to/local/data/outputs. Note that if you have created the docker image from github, replace `neurodata/ndmg_dev` with `imagename:uniquelabel`.
->>>>>>> 1df79f44
 
 Also note that currently, running `m2g` on a single bids-formatted dataset directory only runs a single scan. To run the entire dataset, we recommend parallelizing on a high-performance cluster or using `m2g`'s s3 integration.
 
 ## Working with S3 Datasets
 
-<<<<<<< HEAD
 **m2g** has the ability to work on datasets stored on [Amazon's Simple Storage Service](https://aws.amazon.com/s3/), assuming they are in BIDS format. Doing so requires you to set your AWS credentials and read the related s3 bucket documentation. You can find a guide [here](https://github.com/neurodata/m2g/blob/deploy/tutorials/Batch.ipynb).
-=======
-**ndmg** has the ability to work on datasets stored on [Amazon's Simple Storage Service](https://aws.amazon.com/s3/), assuming they are in BIDS format. Doing so requires you to set your AWS credentials and read the related s3 bucket documentation. You can find a guide [here](https://github.com/neurodata/ndmg/blob/deploy/tutorials/Batch.ipynb).
->>>>>>> 1df79f44
 
 ## Example Datasets
 
