--- conflicted
+++ resolved
@@ -244,7 +244,6 @@
 /output
     /anat_f
         /anatomical_brain
-<<<<<<< HEAD
             <subject>_<session>_T1w_resample_calc.nii.gz = resampled and skullstripped brain from anatomical image
         /anatomical_brain_mask
             <subject>_<session>_T1w_resample_skullstrip_calc.nii.gz = mask of resampled and skullstripped brain from anatomical image
@@ -290,74 +289,20 @@
                 <subject>_<session>_task-rest_bold_calc_tshift_rasample_volreg_mask_warp.nii.gz = functional brain mask registered to MNI152 space
             /functional_freq_filtered
                 bandpassed_demeaned_filtered.nii.gz = frequency filtered functional file
-=======
-            <subject>_<session>_T1w_resample_calc.nii.gz
-        /anatomical_brain_mask
-            <subject>_<session>_T1w_resample_skullstrip_calc.nii.gz
-        /anatomical_csf_mask
-            segment_seg_0_maths_maths.nii.gz
-        /anatomical_gm_mask
-            segment_seg_1_maths_maths.nii.gz
-        /anatomical_reorient
-            <subject>_<session>_T1w_resample.nii.gz
-        /anatomical_to_mni_nonlinear_xfm
-            <subject>_<session>_T1w_resample_fieldwarp.nii.gz
-        /anatomical_to_standard
-            <subject>_<session>_T1w_resample_calc_warp.nii.gz
-        /anatomical_wm_mask
-            segment_seg_2_maths_maths.nii.gz
-        /seg_mixeltype
-            segment_mixeltype.nii.gz
-        /seg_partial_volume_files
-            segment_pve_0.nii.gz
-            segment_pve_1.nii.gz
-            segment_pve_2.nii.gz
-        /seg_partial_volume_map
-            segment_pveseg.nii.gz
-        /seg_probability_maps
-            segment_prob_0.nii.gz
-            segment_prob_1.nii.gz
-            segment_prob_2.nii.gz
-    /connectomes_f
-        /<atlas>
-    /func
-        /preproc
-            /coordinate_transformation
-                <subject>_<session>_task-rest_bold_calc_tshift_resample.aff12.1D
-            /frame_wise_displacement_jenkinson
-                FD_J.1D
-            /frame_wise_displacement_power
-                FD.1D
-            /functional_brain_mask
-                <subject>_<session>_task-rest_bold_calc_tshift_resample_volreg_mask.nii.gz
-            /functional_brain_mask_to_standard
-                <subject>_<session>_task-rest_bold_calc_tshift_rasample_volreg_mask_warp.nii.gz
-            /functional_freq_filtered
-                bandpassed_demeaned_filtered.nii.gz
->>>>>>> 41622d5d
             /functional_nuisance_regressors
                 nuisance_regressors.1D
             /functional_nuisance_residuals
                 residuals.nii.gz
             /functional_preprocessed
-<<<<<<< HEAD
                 <subject>_<session>_task-rest_bold_calc_tshift_resample_volreg_calc_maths.nii.gz = skullstripped brain from motion corrected functional image file resampled to voxel dimensions specified by user
             /functional_preprocessed_mask
                 <subject>_<session>_task-rest_bold_calc_tshift_resample_volreg_calc_maths_maths.nii.gz = mask for image contained in /functional_preprocessed
             /motion_correct
                 <subject>_<session>_task-rest_bold_calc_tshift_resample_volreg.nii.gz = motion corrected functional image file resampled to voxel dimensions specified by user
-=======
-                <subject>_<session>_task-rest_bold_calc_tshift_resample_volreg_calc_maths.nii.gz
-            /functional_preprocessed_mask
-                <subject>_<session>_task-rest_bold_calc_tshift_resample_volreg_calc_maths_maths.nii.gz
-            /motion_correct
-                <subject>_<session>_task-rest_bold_calc_tshift_resample_volreg.nii.gz
->>>>>>> 41622d5d
             /motion_correct_to_standard_smooth
                 /_fwhm_4
                     <subject>_<session>_task-rest_bold_calc_tshift_resample_volreg_warp_maths.nii.gz
             /motion_params
-<<<<<<< HEAD
                 motion_parameters.txt = statistical measurements of motion correction performed on functional image
             /raw_functional
                 <subject>_<session>_task-rest_bold.nii.gz = unaltered input functional image
@@ -394,50 +339,11 @@
         pypeline.lock = intermediate file created for pipeline running
         pypeline.log = nipype log with record of everything printed to terminal
         subject_info_<subject>_<session>.pkl = pickle file of functional and anatomical file information
-=======
-                motion_parameters.txt
-            /raw_functional
-                <subject>_<session>_task-rest_bold.nii.gz
-            /slice_time_corrected
-                <subject>_<session>_task-rest_bold_calc_tshift.nii.gz
-        /register
-            /functional_to_anat_linear_xfm
-                <subject>_<session>_task-rest_bold_calc_tshift_resample_volreg_calc_tstat_flirt.mat
-            /functional_to_standard
-                bandpassed_demeaned_filtered_warp.nii.gz
-            /max_displacement
-                max_displacement.1D
-            /mean_functional
-                <subject>_<session>_task-rest_bold_calc_tshift_resample_volreg_calc_tstat.nii.gz
-            /mean_functional_in_anat
-                <subject>_<session>_task-rest_bold_calc_tshift_resample_volreg_calc_tstat_flirt.nii.gz
-            /mean_functional_to_standard
-                <subject>_<session>_task-rest_bold_calc_tshift_resample_volreg_calc_tstat_warp.nii.gz
-            /movement_parameters
-                <subject>_<session>_task-rest_bold_calc_tshift_resample.1D
-            /power_params
-                pow_params.txt
-            /roi_timeseries
-                /<atlas>
-                    roi_stats.csv
-                    roi_stats.npz
-
-    /log_f
-        callback.log
-        cpac_data_config_<date>.yml
-        cpac_individual_timing_m2g.csf
-        cpac_pipeline_config_<date>.yml
-        functional_pipeline_settings.yaml
-        pypeline.lock
-        pypeline.log
-        subject_info_<subject>_<session>.pkl
->>>>>>> 41622d5d
 
     /qa_f
         /carpet
             carpet_seg.png
         /csf_gm_wm_a
-<<<<<<< HEAD
             montage_csf_gm_wm_a.png = axial view of mask of csf/grey matter/white matter regions overlaid on top of anatomical image
         /csf_gm_wm_s
             montage_csf_gm_wm_s.png = sagittal view of mask of csf/grey matter/white matter regions overlaid on top of anatomical image
@@ -469,79 +375,9 @@
             snr_s.png = sagittal view of signal to noise ratio for functional image
         /snr_val
             average_snr_file.txt = single value of average signal to noise ratio for functional image
-    
-          
+              
 ```
 
-=======
-            montage_csf_gm_wm_a.png
-        /csf_gm_wm_s
-            montage_csf_gm_wm_s.png
-        /mean_func_with_mni_edge_a
-            MNI_edge_on_mean_func_mni_a.png
-        /mean_func_with_mni_edge_s
-            MNI_edge_on_mean_func_mni_s.png
-        /mean_func_with_t1_edge_a
-            t1_edge_on_mean_func_in_t1_a.png
-        /mean_func_with_t1_edge_s
-            t1_edge_on_mean_func_in_t1_s.png
-        /mni_normalized_anatomical_a
-            mni_anat_a.png
-        /mni_normalized_anatomical_s
-            mni_anat_s.png
-        /movement_rot_plot
-            motion_rot_plot.png
-        /movement_trans_plot
-            motion_trans_plot.png
-        /skullstrip_vis_a
-            skull_vis_a.png
-        /skullstrip_vis_s
-            skull_vis_s.png
-        /snr_a
-            snr_a.png
-        /snr_hist
-            snr_hist_plot.png
-        /snr_s
-            snr_s.png
-        /snr_val
-            average_snr_file.txt
-    
-          
-```
-
-## Usage
-
-The **m2g** pipeline can be used to generate connectomes as a command-line utility on [BIDS datasets](http://bids.neuroimaging.io) with the following:
-
-    m2g /input/bids/dataset /output/directory
-
-Note that more options are available which can be helpful if running on the Amazon cloud, which can be found and documented by running `m2g -h`.
-
-### Diffusion Pipeline
-The **m2g-d** pipeline...
-
-```
-m2g dwi /input/bids/dataset /output/directory
-```
-
-### Functional Pipeline
-The **m2g-f** pipeline...
-
-```
-m2g func /input/bids/dataset /output/directory
-```
-
-### Docker Container Usage
-
-If running with the Docker container shown above, the `entrypoint` is already set to `m2g`, so the pipeline can be run directly from the host-system command line as follows:
-
-    docker run -ti -v /path/to/local/data:/data neurodata/m2g /data/ /data/outputs
-
-This will run **m2g** on the local data and save the output files to the directory /path/to/local/data/outputs. Note that if you have created the docker image from github, replace `neurodata/m2g` with `imagename:uniquelabel`.
-
-Also note that currently, running `m2g` on a single bids-formatted dataset directory only runs a single scan. To run the entire dataset, we recommend parallelizing on a high-performance cluster or using `m2g`'s s3 integration.
-
->>>>>>> 41622d5d
 ## Working with S3 Datasets
 
 **m2g** has the ability to work on datasets stored on [Amazon's Simple Storage Service](https://aws.amazon.com/s3/), assuming they are in BIDS format. Doing so requires you to set your AWS credentials and read the related s3 bucket documentation. You can find a guide [here](https://github.com/neurodata/m2g/blob/deploy/tutorials/Batch.ipynb).
