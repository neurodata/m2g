--- conflicted
+++ resolved
@@ -131,12 +131,9 @@
 #
 class Fiber:
 
-<<<<<<< HEAD
-=======
     # just a small value to pull points on faces into next lower cubes
     _epsilon = 0.000
 
->>>>>>> 18d20924
     def __init__(self, header, path):
         self.header = header
         self.path = path
@@ -158,9 +155,6 @@
       # extract a path of vertices
       for fbrpt in self.path: 
         
-        if fbrpt[0] == 0 or fbrpt[1] == 0 or fbrpt[2] == 0:
-          print "Confirmed fbrpt at 0 ", fbrpt
-
           voxels.append ( zindex.XYZMorton ( [ int(fbrpt[0]), int(fbrpt[1]), int(fbrpt[2]) ] ))
 
       # eliminate duplicates
