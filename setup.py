--- conflicted
+++ resolved
@@ -59,17 +59,11 @@
         'scipy>=0.13.3',  # We use 0.17.0
         'dipy>=0.1',
         'boto3',
-<<<<<<< HEAD
-        'matplotlib==1.5.1',
-        'plotly==1.12',
+        'matplotlib==1.5.3',
+        'plotly==1.12.1',
         'seaborn==0.9.0',
+        'cython',
+        'pybids'
     ],
     include_package_data=True,
-=======
-        'matplotlib==1.5.3',
-        'plotly==1.12.1',
-        'cython',
-        'pybids'
-    ]
->>>>>>> d8159e95
 )