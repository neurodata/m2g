from setuptools import setup, Extension
from Cython.Distutils import build_ext
from Cython.Build import cythonize


ext_modules = cythonize(Extension( "ndmg.graph.zindex", # the extension name
                        sources=["ndmg/graph/zindex.pyx"],
                        language="c"))
VERSION="0.0.50"

setup(
    name='ndmg',
    ext_modules = ext_modules,
    packages=[
        'ndmg',
        'ndmg.preproc',
        'ndmg.register',
        'ndmg.track',
        'ndmg.graph',
        'ndmg.stats',
        'ndmg.utils',
        'ndmg.scripts'
    ],
    version=VERSION,
    scripts = [
        'ndmg/scripts/ndmg_demo-dwi',
        'ndmg/scripts/ndmg_demo-qa'
    ],
    entry_points = {
        'console_scripts': [
            'ndmg_pipeline=ndmg.scripts.ndmg_dwi_pipeline:main',
            'ndmg_bids=ndmg.scripts.ndmg_bids:main',
            'ndmg_cloud=ndmg.scripts.ndmg_cloud:main'
    ]
    },
    description='Neuro Data MRI to Graphs Pipeline',
    author='Greg Kiar and Will Gray Roncal',
    author_email='gkiar@jhu.edu, wgr@jhu.edu',
    url='https://github.com/neurodata/ndmg',
    download_url='https://github.com/neurodata/ndmg/tarball/' + VERSION,
    keywords=[
        'connectome',
        'mri',
        'pipeline'
    ],
    classifiers=[],
    install_requires=[  # We didnt put versions for numpy, scipy, b/c travis-ci
        'networkx>=1.11',
        'nibabel>=2.0',
        'nilearn>=0.2',
        'sklearn>=0.0',
        'numpy',  # We use nump v1.10.4
<<<<<<< HEAD
        'scipy>=0.13',  # We use 0.17.0
=======
        'scipy>=0.13.3',  # We use 0.17.0
>>>>>>> 1c0b196b
        'dipy>=0.1',
        'boto3',
        'matplotlib==1.5.3',
        'plotly',
        'cython',
        'pybids'
    ]
)<|MERGE_RESOLUTION|>--- conflicted
+++ resolved
@@ -50,11 +50,7 @@
         'nilearn>=0.2',
         'sklearn>=0.0',
         'numpy',  # We use nump v1.10.4
-<<<<<<< HEAD
-        'scipy>=0.13',  # We use 0.17.0
-=======
         'scipy>=0.13.3',  # We use 0.17.0
->>>>>>> 1c0b196b
         'dipy>=0.1',
         'boto3',
         'matplotlib==1.5.3',
