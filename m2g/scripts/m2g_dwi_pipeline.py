--- conflicted
+++ resolved
@@ -336,7 +336,7 @@
         tracks = streamlines_mni
 
 
-<<<<<<< HEAD
+
     for idx, parc in enumerate(parcellations):
         print(f"Generating graph for {parc} parcellation...")
         print(f"Applying native-space alignment to {parcellations[idx]}")
@@ -358,36 +358,7 @@
         g1.summary()
         g1.save_graph_png(connectomes[idx])
         g1.save_graph(connectomes[idx])
-=======
-    pool = mp.Pool(n_cpus)
-    for idx,parc in enumerate(parcellations):
-        parcellation = parcellations[idx]
-        rois = labels_im_file_list[idx]
-        affine = np.eye(4)
-        connectome = connectomes[idx]
-        pool.apply_async(make_connectome, args=(parcellation, rois, connectome, outdir,))
-    pool.close()
-    pool.join()
-
-    #for idx, parc in enumerate(parcellations):
-    #    print(f"Generating graph for {parc} parcellation...")
-    #    print(f"Applying native-space alignment to {parcellations[idx]}")
-    #    rois = labels_im_file_list[idx]
-    #    labels_im = nib.load(labels_im_file_list[idx]) #never used?
-    #    attr = len(np.unique(np.around(labels_im.get_data()).astype("int16"))) - 1#never used?
-    #    g1 = graph.GraphTools(
-    #        attr=parcellations[idx],
-    #        rois=rois,
-    #        tracks=tracks,
-    #        affine=np.eye(4),
-    #        outdir=outdir,
-    #        connectome_path=connectomes[idx],
-    #    )
-    #    g1.g = g1.make_graph()
-    #    g1.summary()
-    #    g1.save_graph_png(connectomes[idx])
-    #    g1.save_graph(connectomes[idx])
->>>>>>> 11fc000a
+
 
     exe_time = datetime.now() - startTime
 
@@ -407,22 +378,6 @@
         "NOTE :: m2g uses native-space registration to generate connectomes.\n Without post-hoc normalization, multiple connectomes generated with m2g cannot be compared directly."
     )
 
-
-
-def make_connectome(parcellation, rois, connectome, outdir):
-    print(f"\n\nThread: {os.getpid()} processing {parcellation}")
-    g1 = graph.GraphTools(
-        attr=parcellation,
-        rois=rois,
-        tracks=tracks,
-        affine=np.eye(4),
-        outdir=outdir,
-        connectome_path=connectome,
-        )
-    g1.g = g1.make_graph()
-    g1.summary()
-    g1.save_graph_png(connectome)
-    g1.save_graph(connectome)
 
 
 def welcome_message(connectomes):
