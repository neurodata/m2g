# This travis build simply tests to see if the m2g pipeline runs to completion.
# Note that this does not mean the m2g pipeline is *correct* -- just that it ran to completion!
# TODO : run m2g with `pytest`, rather than travis.
# TODO : travis breaks if you make edits directly from github, because the branch name is wrong.

# dist: xenial
# virtualenv:
#   system_site_packages: true

language: python

python:
  - "3.6"

services:
  - docker

addons:
  apt:
    packages:
      - docker-ce

env:
  global:
    - secure: "RKBtSjs0cgUYZXbowIuE2iJKTYrNbM6FbBZLCc3VXpbMoaDArtlHVuB3QWyzrbXFBVZhASXlST26VTb/1I5+FrMY+OLV4ei2kHIxM/rG0q8ymycpuxcV7I8cq2p952tSMwdPgVkW9Dy4N0k/me88cNRPIB71LJLmsRYlqVvXxmH9i17hRT50LzzfJDw0QpwN9Z+mvI3Pp/IgInlbBEnm2iMluYvbC6akuoP+WBh8pAMCGMm5/oZ0tCMvd+L/msXjM1BFApUaO+/bTRqDjsZeKy+VKoZ4AHc7A2oHqZrI6NfmnUxA0UwZcfDMXTzCwmaVZwzjjEu6Ykq4TnC8U4oeiz4B2802kFfwyHSSUcMKPnZKONzkCCqi1nZWsdJPOy5lK+QpMd1t+kZiHe4UdutVMb8H4Yaqiy0gqU90vujvgxp9ly++FRYIbR5NJPVw6MZaNmm6DYgjyqSn4Ke93McMFHFpkIjpsHFx5rOFdrZXDzg8aDQKKE4YdNWH4y+qGEKgwKkNxl/0pa5r0wBRmrxeSDZMPHpRnBL62Ch4YB30chWz5WWYEM+n0gl2ExGSpbUePAzjQEesl9kcbEdTnN1N4zOviW4PqJVrLP7WAvOKO1Xs83td7SeVniDTRwPUBjEUzPLfXxS0oh6hzFshYhV0FQTVu+xGSFx1pdrn+RUAGRs="
    - secure: "N81+mfPpeor7AxHbuoRBZi6eqNoWTGnb+u5TtV4PxxWG5/+ipbCsUvb2wUk3ZYdfeWh611DDksTZ/HrUTpXG/pccZZ/Pl6A4CPf050yZ7OXa1gF9x1rhMRd5hwadmJTiGBKqEMxpojO45PhPz/IzUurItOM6VUGHKEHSieyoP1ml+8a0z0f/MTcV8UVYBSo7cWgXfmWOcBrAv9GevbN/t2UEbXqccutVG6GpcVf/ZDwPo1ezNtyiDq8ChVOR6liO0m8SlygMUMUGwlJ0OvtYfanJ2WcH0z3bQpGnkTnawz3/Cz+W/55MkJ19iYYLPFjN6tqxDCtC9KmtrRzixueZSS9b5NdRg6vo3ry2XuBamYHgLKpxZoEUrD3Xs3NaFQwxn19cFo8O/FmEgX4HmNxRgiwemCN9CYOGdwHCFX3B/xnXo6qX6iTK6++P+w/tl3mEQHrutEjXZSLrjh56hYk/1FovcS3mx5WSMjoEOK3pdrbd1Mp0rjXZPIo0zKfz3Z2xtBg7vTmMp/Bryd/REns/hrZDynTD/e7GloXpNe477PM04lbzHc2tv4KnGiw9hwJsuKw8jx067bMOrKV1Xrb5cKK8uAfaO8CXL8zDNNlv4WLbptnuxf32UBa6FcP6rB6/mnj2ndg6oVMPbMAA3av7bKgM5JJ8TfHAKNnPGFzsbw8="
  matrix:
    - SP=native MOD=det
    - SP=native_dsn MOD=det
    - SP=native MOD=prob

before_install:
  # make local input and output directories to attach to container
  - cd ..
  - mkdir -m 777 input output

  # useful log checks
  - readlink -f input
  - ls
  - pwd
  - uname -a
  - df -h
  - docker version

  # grab m2g's travis docker image, run it with local branch attached as a volume
  - docker pull neurodata/ndmg_travis:latest
  - docker images
<<<<<<< HEAD
  - cd m2g
  - docker run -t -d --name travis -e MPLCONFIGDIR=/tmp/matplotlib -e AWS_ACCESS_KEY_ID=$AWS_ACCESS_KEY_ID -e AWS_SECRET_ACCESS_KEY=$AWS_SECRET_ACCESS_KEY -v $(pwd):/m2g -v $(readlink -f ../output):/output --entrypoint /bin/bash neurodata/ndmg_travis:latest
=======
  - cd ndmg
  - docker run -t -d --name travis -e AWS_ACCESS_KEY_ID=$AWS_ACCESS_KEY_ID -e AWS_SECRET_ACCESS_KEY=$AWS_SECRET_ACCESS_KEY -v $(pwd):/ndmg -v $(readlink -f ../output):/output --entrypoint /bin/bash neurodata/ndmg_travis:latest
>>>>>>> 1df79f44
  - docker ps

install:
  # useful log checks for packages whose versions have given us trouble
<<<<<<< HEAD
  - docker exec -w /m2g travis pip show dipy networkx

  # get travis branch installed
  - docker exec -w /m2g travis pip install pytest
  - docker exec -w /m2g travis pip install .
=======
  - docker exec -w /ndmg travis pip show dipy networkx

  # get travis branch installed
  - docker exec -w /ndmg travis pip install pytest
  - docker exec -w /ndmg travis pip install .
>>>>>>> 1df79f44

script:
  # Run m2g in docker, run pytest in docker.
  # top command is to prevent travis from breaking at eddy_correct
  - while sleep 9m; do echo "=====[ $SECONDS seconds still running ]====="; done &
<<<<<<< HEAD
  - docker exec -w /m2g travis m2g --sp $SP --mod $MOD --participant_label 0025864 --session_label 1 --parcellation desikan --seeds 1 /input /output
  - kill %1
  - docker exec -w /m2g travis pytest -v --disable-warnings

  # generate an identifier for this travis branch run using date_SP_MOD_commit_ID
  - rand=$(date +'%m-%d-%Y'-$SP-$MOD-${TRAVIS_COMMIT:0:7})

  # get name of heatmap and connectome files
  - heat=$(docker exec travis ls /output/sub-0025864/ses-1/qa/graphs_plotting)
  - csv=$(docker exec travis ls /output/sub-0025864/ses-1/connectomes/desikan_space-MNI152NLin6_res-2x2x2)
  - echo $csv && echo $heat

  # run a command inside of docker to push heatmap and connectome to the m2g-data s3 bucket
  - docker exec travis aws s3 sync /output/sub-0025864/ses-1/qa/graphs_plotting s3://ndmg-data/travis-output/$travis_branch/$rand
  - docker exec travis aws s3 sync /output/sub-0025864/ses-1/connectomes/desikan_space-MNI152NLin6_res-2x2x2 s3://ndmg-data/travis-output/$travis_branch/$rand
=======
  - docker exec -w /ndmg travis ndmg --sp $SP --mod $MOD --participant_label 0025864 --session_label 1 --parcellation desikan --seeds 1 /input /output
  - kill %1
  - docker exec -w /ndmg travis pytest -v --disable-warnings
  # generate an identifier for this travis branch run using date_SP_MOD_commit_ID
  - rand=$(date +'%m-%d-%Y'-$SP-$MOD-${TRAVIS_COMMIT:0:7})
  # get name of heatmap and connectome files
  - heat=$(docker exec travis ls /output/sub-0025864/ses-1/qa/graphs_plotting)
  - csv=$(docker exec travis ls /output/sub-0025864/ses-1/dwi/roi-connectomes/desikan_space-MNI152NLin6_res-2x2x2)
  # run a command inside of docker to push heatmap and connectome to the ndmg-data s3 bucket
  - docker exec travis aws s3 sync /output/sub-0025864/ses-1/qa/graphs_plotting s3://ndmg-data/Travis-Output/$TRAVIS_BRANCH/$rand
  - docker exec travis aws s3 sync /output/sub-0025864/ses-1/dwi/roi-connectomes/desikan_space-MNI152NLin6_res-2x2x2 s3://ndmg-data/Travis-Output/$TRAVIS_BRANCH/$rand
  # print the url location for the two files on the s3 bucket
  - echo -en "\n\n\n\n\n\nHEATMAP_LOCATION = s3.console.aws.amazon.com/s3/object/ndmg-data/Travis-Output/$TRAVIS_BRANCH/$rand/$heat?region=us-east-1&tab=overview\n\nCSV_LOCATION = s3.console.aws.amazon.com/s3/object/ndmg-data/Travis-Output/$TRAVIS_BRANCH/$rand/$csv?region=us-east-1&tab=overview\n\n\n\n\n\n"
>>>>>>> 1df79f44
<|MERGE_RESOLUTION|>--- conflicted
+++ resolved
@@ -45,36 +45,22 @@
   # grab m2g's travis docker image, run it with local branch attached as a volume
   - docker pull neurodata/ndmg_travis:latest
   - docker images
-<<<<<<< HEAD
   - cd m2g
   - docker run -t -d --name travis -e MPLCONFIGDIR=/tmp/matplotlib -e AWS_ACCESS_KEY_ID=$AWS_ACCESS_KEY_ID -e AWS_SECRET_ACCESS_KEY=$AWS_SECRET_ACCESS_KEY -v $(pwd):/m2g -v $(readlink -f ../output):/output --entrypoint /bin/bash neurodata/ndmg_travis:latest
-=======
-  - cd ndmg
-  - docker run -t -d --name travis -e AWS_ACCESS_KEY_ID=$AWS_ACCESS_KEY_ID -e AWS_SECRET_ACCESS_KEY=$AWS_SECRET_ACCESS_KEY -v $(pwd):/ndmg -v $(readlink -f ../output):/output --entrypoint /bin/bash neurodata/ndmg_travis:latest
->>>>>>> 1df79f44
   - docker ps
 
 install:
   # useful log checks for packages whose versions have given us trouble
-<<<<<<< HEAD
   - docker exec -w /m2g travis pip show dipy networkx
 
   # get travis branch installed
   - docker exec -w /m2g travis pip install pytest
   - docker exec -w /m2g travis pip install .
-=======
-  - docker exec -w /ndmg travis pip show dipy networkx
-
-  # get travis branch installed
-  - docker exec -w /ndmg travis pip install pytest
-  - docker exec -w /ndmg travis pip install .
->>>>>>> 1df79f44
 
 script:
   # Run m2g in docker, run pytest in docker.
   # top command is to prevent travis from breaking at eddy_correct
   - while sleep 9m; do echo "=====[ $SECONDS seconds still running ]====="; done &
-<<<<<<< HEAD
   - docker exec -w /m2g travis m2g --sp $SP --mod $MOD --participant_label 0025864 --session_label 1 --parcellation desikan --seeds 1 /input /output
   - kill %1
   - docker exec -w /m2g travis pytest -v --disable-warnings
@@ -89,19 +75,4 @@
 
   # run a command inside of docker to push heatmap and connectome to the m2g-data s3 bucket
   - docker exec travis aws s3 sync /output/sub-0025864/ses-1/qa/graphs_plotting s3://ndmg-data/travis-output/$travis_branch/$rand
-  - docker exec travis aws s3 sync /output/sub-0025864/ses-1/connectomes/desikan_space-MNI152NLin6_res-2x2x2 s3://ndmg-data/travis-output/$travis_branch/$rand
-=======
-  - docker exec -w /ndmg travis ndmg --sp $SP --mod $MOD --participant_label 0025864 --session_label 1 --parcellation desikan --seeds 1 /input /output
-  - kill %1
-  - docker exec -w /ndmg travis pytest -v --disable-warnings
-  # generate an identifier for this travis branch run using date_SP_MOD_commit_ID
-  - rand=$(date +'%m-%d-%Y'-$SP-$MOD-${TRAVIS_COMMIT:0:7})
-  # get name of heatmap and connectome files
-  - heat=$(docker exec travis ls /output/sub-0025864/ses-1/qa/graphs_plotting)
-  - csv=$(docker exec travis ls /output/sub-0025864/ses-1/dwi/roi-connectomes/desikan_space-MNI152NLin6_res-2x2x2)
-  # run a command inside of docker to push heatmap and connectome to the ndmg-data s3 bucket
-  - docker exec travis aws s3 sync /output/sub-0025864/ses-1/qa/graphs_plotting s3://ndmg-data/Travis-Output/$TRAVIS_BRANCH/$rand
-  - docker exec travis aws s3 sync /output/sub-0025864/ses-1/dwi/roi-connectomes/desikan_space-MNI152NLin6_res-2x2x2 s3://ndmg-data/Travis-Output/$TRAVIS_BRANCH/$rand
-  # print the url location for the two files on the s3 bucket
-  - echo -en "\n\n\n\n\n\nHEATMAP_LOCATION = s3.console.aws.amazon.com/s3/object/ndmg-data/Travis-Output/$TRAVIS_BRANCH/$rand/$heat?region=us-east-1&tab=overview\n\nCSV_LOCATION = s3.console.aws.amazon.com/s3/object/ndmg-data/Travis-Output/$TRAVIS_BRANCH/$rand/$csv?region=us-east-1&tab=overview\n\n\n\n\n\n"
->>>>>>> 1df79f44
+  - docker exec travis aws s3 sync /output/sub-0025864/ses-1/connectomes/desikan_space-MNI152NLin6_res-2x2x2 s3://ndmg-data/travis-output/$travis_branch/$rand