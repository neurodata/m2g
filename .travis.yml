--- conflicted
+++ resolved
@@ -21,21 +21,18 @@
       - docker-ce
 
 env:
+  global:
+    - secure: "RKBtSjs0cgUYZXbowIuE2iJKTYrNbM6FbBZLCc3VXpbMoaDArtlHVuB3QWyzrbXFBVZhASXlST26VTb/1I5+FrMY+OLV4ei2kHIxM/rG0q8ymycpuxcV7I8cq2p952tSMwdPgVkW9Dy4N0k/me88cNRPIB71LJLmsRYlqVvXxmH9i17hRT50LzzfJDw0QpwN9Z+mvI3Pp/IgInlbBEnm2iMluYvbC6akuoP+WBh8pAMCGMm5/oZ0tCMvd+L/msXjM1BFApUaO+/bTRqDjsZeKy+VKoZ4AHc7A2oHqZrI6NfmnUxA0UwZcfDMXTzCwmaVZwzjjEu6Ykq4TnC8U4oeiz4B2802kFfwyHSSUcMKPnZKONzkCCqi1nZWsdJPOy5lK+QpMd1t+kZiHe4UdutVMb8H4Yaqiy0gqU90vujvgxp9ly++FRYIbR5NJPVw6MZaNmm6DYgjyqSn4Ke93McMFHFpkIjpsHFx5rOFdrZXDzg8aDQKKE4YdNWH4y+qGEKgwKkNxl/0pa5r0wBRmrxeSDZMPHpRnBL62Ch4YB30chWz5WWYEM+n0gl2ExGSpbUePAzjQEesl9kcbEdTnN1N4zOviW4PqJVrLP7WAvOKO1Xs83td7SeVniDTRwPUBjEUzPLfXxS0oh6hzFshYhV0FQTVu+xGSFx1pdrn+RUAGRs="
+    - secure: "N81+mfPpeor7AxHbuoRBZi6eqNoWTGnb+u5TtV4PxxWG5/+ipbCsUvb2wUk3ZYdfeWh611DDksTZ/HrUTpXG/pccZZ/Pl6A4CPf050yZ7OXa1gF9x1rhMRd5hwadmJTiGBKqEMxpojO45PhPz/IzUurItOM6VUGHKEHSieyoP1ml+8a0z0f/MTcV8UVYBSo7cWgXfmWOcBrAv9GevbN/t2UEbXqccutVG6GpcVf/ZDwPo1ezNtyiDq8ChVOR6liO0m8SlygMUMUGwlJ0OvtYfanJ2WcH0z3bQpGnkTnawz3/Cz+W/55MkJ19iYYLPFjN6tqxDCtC9KmtrRzixueZSS9b5NdRg6vo3ry2XuBamYHgLKpxZoEUrD3Xs3NaFQwxn19cFo8O/FmEgX4HmNxRgiwemCN9CYOGdwHCFX3B/xnXo6qX6iTK6++P+w/tl3mEQHrutEjXZSLrjh56hYk/1FovcS3mx5WSMjoEOK3pdrbd1Mp0rjXZPIo0zKfz3Z2xtBg7vTmMp/Bryd/REns/hrZDynTD/e7GloXpNe477PM04lbzHc2tv4KnGiw9hwJsuKw8jx067bMOrKV1Xrb5cKK8uAfaO8CXL8zDNNlv4WLbptnuxf32UBa6FcP6rB6/mnj2ndg6oVMPbMAA3av7bKgM5JJ8TfHAKNnPGFzsbw8="
   matrix:
     - SP=native MOD=det
-    - SP=mni MOD=det
     - SP=native_dsn MOD=det
-    - MOD=prob SP=native
+    - SP=native MOD=prob
 
 before_install:
   # make local input and output directories to attach to container
   - cd ..
   - mkdir -m 777 input output
-
-  # grab data from neuroparc
-  - git lfs clone https://github.com/neurodata/neuroparc.git
-  - mv neuroparc/data/* input
-  - rm -rf neuroparc
 
   # useful log checks
   - readlink -f input
@@ -49,28 +46,31 @@
   - docker pull neurodata/ndmg_travis:latest
   - docker images
   - cd ndmg
-  - docker run -t -d --name travis -v $(pwd):/ndmg -v $(readlink -f ../input):/input -v $(readlink -f ../output):/output --entrypoint /bin/bash neurodata/ndmg_travis:latest
+  - docker run -t -d --name travis -e AWS_ACCESS_KEY_ID=$AWS_ACCESS_KEY_ID -e AWS_SECRET_ACCESS_KEY=$AWS_SECRET_ACCESS_KEY -v $(pwd):/ndmg -v $(readlink -f ../output):/output --entrypoint /bin/bash neurodata/ndmg_travis:latest
   - docker ps
 
 install:
+  # useful log checks for packages whose versions have given us trouble
+  - docker exec -w /ndmg travis pip show dipy networkx
+
   # get travis branch installed
   - docker exec -w /ndmg travis pip install pytest
   - docker exec -w /ndmg travis pip install .
 
-<<<<<<< HEAD
-  # useful log checks for packages whose versions have given us trouble
-  - docker exec -w /ndmg travis pip show dipy networkx
-
-=======
->>>>>>> 4a3984c8
 script:
   # Run ndmg in docker, run pytest in docker.
   # top command is to prevent travis from breaking at eddy_correct
   - while sleep 9m; do echo "=====[ $SECONDS seconds still running ]====="; done &
-<<<<<<< HEAD
-  - docker exec -w /ndmg travis ndmg_bids --sp $SP --mod $MOD --participant_label 0025864 --session_label 1 --atlas desikan --seeds 1 /input /output
-=======
   - docker exec -w /ndmg travis ndmg --sp $SP --mod $MOD --participant_label 0025864 --session_label 1 --parcellation desikan --seeds 1 /input /output
->>>>>>> 4a3984c8
   - kill %1
-  - docker exec -w /ndmg travis pytest -v --disable-warnings+  - docker exec -w /ndmg travis pytest -v --disable-warnings
+  # generate an identifier for this travis branch run using date_SP_MOD_commit_ID
+  - rand=$(date +'%m-%d-%Y'-$SP-$MOD-${TRAVIS_COMMIT:0:7})
+  # get name of heatmap and connectome files
+  - heat=$(docker exec travis ls /output/sub-0025864/ses-1/qa/graphs_plotting)
+  - csv=$(docker exec travis ls /output/sub-0025864/ses-1/dwi/roi-connectomes/desikan_space-MNI152NLin6_res-2x2x2)
+  # run a command inside of docker to push heatmap and connectome to the ndmg-data s3 bucket
+  - docker exec travis aws s3 sync /output/sub-0025864/ses-1/qa/graphs_plotting s3://ndmg-data/Travis-Output/$TRAVIS_BRANCH/$rand
+  - docker exec travis aws s3 sync /output/sub-0025864/ses-1/dwi/roi-connectomes/desikan_space-MNI152NLin6_res-2x2x2 s3://ndmg-data/Travis-Output/$TRAVIS_BRANCH/$rand
+  # print the url location for the two files on the s3 bucket
+  - echo -en "\n\n\n\n\n\nHEATMAP_LOCATION = s3.console.aws.amazon.com/s3/object/ndmg-data/Travis-Output/$TRAVIS_BRANCH/$rand/$heat?region=us-east-1&tab=overview\n\nCSV_LOCATION = s3.console.aws.amazon.com/s3/object/ndmg-data/Travis-Output/$TRAVIS_BRANCH/$rand/$csv?region=us-east-1&tab=overview\n\n\n\n\n\n"